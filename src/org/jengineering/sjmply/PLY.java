<<<<<<< HEAD
package org.jengineering.sjmply;
/* Copyright 2016 Dirk Toewe
 *
 * This file is part of org.jengineering.sjmply.
 *
 * org.jengineering.sjmply is free software: you can redistribute it and/or
 * modify it under the terms of the GNU General Public License as published
 * by the Free Software Foundation, either version 3 of the License, or
 * (at your option) any later version.
=======
/*
 * Copyright (c) 2019 - 2024 Seth Berrier, Michael Tetzlaff, Jacob Buelow, Luke Denney, Blane Suess, Isaac Tesch, Nathaniel Willius
 * Copyright (c) 2019 The Regents of the University of Minnesota
>>>>>>> 69df133c
 *
 * Licensed under GPLv3
 * ( http://www.gnu.org/licenses/gpl-3.0.html )
 *
 * This code is free software: you can redistribute it and/or modify it under the terms of the GNU General Public License as published by the Free Software Foundation, either version 3 of the License, or (at your option) any later version.
 * This code is distributed in the hope that it will be useful, but WITHOUT ANY WARRANTY; without even the implied warranty of MERCHANTABILITY or FITNESS FOR A PARTICULAR PURPOSE.  See the GNU General Public License for more details.
 */

package org.jengineering.sjmply;

import static java.lang.String.format;
import static java.nio.file.Files.newInputStream;
import static java.nio.file.Files.newOutputStream;
import static java.util.Arrays.asList;
import static java.util.Collections.unmodifiableSet;
import static java.util.Objects.requireNonNull;
import static java.util.stream.Collectors.joining;
import static org.jengineering.sjmply.PLYFormat.ASCII;
import static org.jengineering.sjmply.PLYFormat.BINARY_BIG_ENDIAN;
import static org.jengineering.sjmply.PLYType.FLOAT32;
import static org.jengineering.sjmply.PLYType.FLOAT64;
import static org.jengineering.sjmply.PLYType.INT16;
import static org.jengineering.sjmply.PLYType.INT32;
import static org.jengineering.sjmply.PLYType.INT8;
import static org.jengineering.sjmply.PLYType.LIST;
import static org.jengineering.sjmply.PLYType.UINT16;
import static org.jengineering.sjmply.PLYType.UINT32;
import static org.jengineering.sjmply.PLYType.UINT8;

import java.io.*;
import java.nio.file.Path;
import java.util.HashSet;
import java.util.LinkedHashMap;
import java.util.Map;
import java.util.Map.Entry;
import java.util.NoSuchElementException;
import java.util.Set;
import java.util.SortedMap;
import java.util.TreeMap;
import java.util.function.Function;
import java.util.regex.Matcher;
import java.util.regex.Pattern;
import java.util.zip.ZipEntry;
import java.util.zip.ZipInputStream;

import org.jengineering.sjmply.PLYType.PLYList;
import org.jengineering.sjmply.PLYType.PLYSequence;
import org.jengineering.sjmply.PLYType.PLYUInt;

/** An in-memory representation of a <a href="https://en.wikipedia.org/wiki/PLY_(file_format)">PLY File</a>. PLY files are used to 
 *  
 *  @author Dirk Toewe
 */
public class PLY
{
// STATIC FIELDS
  /** A set of supported PLY format versions. Currently, only version "1.0" is supported.
   */
 public static final Set<String> SUPPORTED_VERSIONS = unmodifiableSet( new HashSet<>( asList("1.0") ) );

// STATIC CONSTRUCTOR
 private static final Pattern
   MATCH_LINE2     = Pattern.compile("\\s*format\\s+(?<FORMAT>\\S+)\\s+(?<VERSION>\\S+)\\s*"),
   MATCH_COMMENT   = Pattern.compile("\\s*comment\\s(?<COMMENT>.*)"),
   MATCH_ELEMENT   = Pattern.compile("\\s*element\\s+(?<NAME>\\S+)\\s+(?<SIZE>\\d+)\\s*"),
   MATCH_PROPERTY  = Pattern.compile("\\s*property\\s+(?<TYPE>(list\\s+(u(int(8|16|32)?|char|short))\\s+)*(u?(int(8|16|32)?|char|short)|double|float(32|64)?))\\s+(?<NAME>\\S+)\\s*"),
   MATCH_END       = Pattern.compile("\\s*end_header\\s*"),
   MATCH_OBJ_INFO  = Pattern.compile("\\s*obj_info\\s(?<OBJINFO>.*)");

// STATIC METHODS
  private static PLYType<?> parseType( String type )
  {
    String[] tokens = type.split("\\s+");
    assert 0 != tokens.length % 2;
    Function<String,PLYType<?>> parse = typ -> {
      switch(typ) {
        case "uchar" : case  "uint8" : return  UINT8;  case  "char" : case "int8" : return INT8;
        case "ushort": case  "uint16": return  UINT16; case  "short": case "int16": return INT16;
        case "uint"  : case  "uint32": return  UINT32; case  "int"  : case "int32": return INT32;
        case "float" : case "float32": return FLOAT32;
        case "double": case "float64": return FLOAT64;
      }
      throw new Error();
    };
    PLYType<?> result = parse.apply( tokens[tokens.length-1] );
    for( int i = tokens.length-2; i > 0; i-- )
      result = LIST( (PLYUInt<?>) parse.apply(tokens[i]), result );
    return result;
  }

  /** Reads a PLY file from an InputStream. When no exception is thrown, the
   *  next read() call on the InputStream returns exactly the first byte after
   *  the PLY file.
   *  
   *  <p> It is highly recommended that the InputStream is to be buffered.
   *  
   *  <p> The method skips/ignores empty lines. The official PLY specification however does
   *  not seem to allow empty lines.
   */
  public static PLY read( InputStream in ) throws IOException
  {
    HeaderInputStream header = new HeaderInputStream(in);
    CharSequence line = header.readLine();
    if( ! "ply".contentEquals(line) )
      throw new IOException( format("[Line 1] 'ply' expected at file start but '%s' found.",line) );

    line = header.readLine();
    Matcher match = MATCH_LINE2.matcher(line);
    if( ! match.matches() )
      throw new IOException( format("[Line %d] Illegal format specification: '%s'.", header.lineCount(), line) );

    PLYFormat format = PLYFormat.valueOf( match.group("FORMAT").toUpperCase() );
    PLY result = new PLY( format, match.group("VERSION") );

     //
    // READ HEADER
   //
    parse_header: while(true)
    {
      line = header.readLine();
      parse_line: while(true) {
        if( ( match = MATCH_ELEMENT.matcher(line) ).matches() )
        {
          int size = Integer.valueOf( match.group("SIZE") );
          PLYElementList elems = new PLYElementList(size);
          result.elements.put( match.group("NAME"), elems );
          while(true) {
            line = header.readLine();
                 if(   ( match = MATCH_COMMENT .matcher(line) ).matches() ) result.comments.put(header.lineCount(), match.group("COMMENT") );
            else if( ! ( match = MATCH_PROPERTY.matcher(line) ).matches() ) continue parse_line;
            else
              elems._addProperty( parseType( match.group("TYPE") ), match.group("NAME") );
          }
        }
        else if(           MATCH_END     .matcher(line)  .matches() ) break parse_header;
        else if( ( match = MATCH_COMMENT .matcher(line) ).matches() ) result.comments .put(header.lineCount(), match.group("COMMENT") );
        else if( ( match = MATCH_OBJ_INFO.matcher(line) ).matches() ) result.obj_infos.put(header.lineCount(), match.group("OBJINFO") );
        else
          throw new IOException( format("[Line %d] could not parse '%s'", header.lineCountTotal(), line) );
        break;
      }
    }

     //
    // READ DATA
   //
    DataStreamIn input;
    switch(format) {
      case ASCII               : input = new DataStreamInASCII(header); break;
      case BINARY_BIG_ENDIAN   : input = new DataStreamInBE(in); break;
      case BINARY_LITTLE_ENDIAN: input = new DataStreamInLE(in); break;
      default: throw new NullPointerException();
    }

    for( Entry<String,PLYElementList> entry: result.elements.entrySet() )
    {
      PLYElementList list = entry.getValue();
      String[] properties = list.properties.keySet().stream().toArray(String[]::new);
      PropertyIO[] readers = list.properties.entrySet().stream()
        .map( e -> list.propertyReader(input, e.getValue(), e.getKey() ) )
        .toArray(PropertyIO[]::new);

      for( int elem=0; elem < list.size; elem++ )
      {
        for( int prop=0; prop < properties.length; prop++ )
          try {
            readers[prop].process(elem);
          }
          catch( Exception ex ) {
            String msg = format("Failed to read %s for %s#%d.", properties[prop], entry.getKey(), elem);
            if( ASCII == format )
              msg = format("[Line %d]", ( (DataStreamInASCII) input ).lineCountTotal() ) + msg;
            throw new IOException( msg, ex );
          }
        input.endElement();
      }
    }

    return result;
  }

  public static PLY load( Path path ) throws IOException
  {
    try( InputStream in = new BufferedInputStream( newInputStream(path) ) )
    {
      PLY result = read(in);
      int chr = in.read();
      switch( result.getFormat() )
      {
        default: throw new AssertionError();
        case ASCII:
          while( Character.isWhitespace(chr) )
            chr = in.read();
        case BINARY_BIG_ENDIAN:
        case BINARY_LITTLE_ENDIAN:
          if( 0 <= chr )
            throw new IOException("File is longer than expected.");
      }
      return result;
    }
  }

  /**
   * Loads a PLY file from inside a zip file.
   * @param zipFolder The File object of the zip file
   * @param targetFileName The name of the PLY file that is zipped inside zip file
   * @return PLY object
   * @throws IOException
   */
  public static PLY loadFromZip(File zipFolder, String targetFileName) throws IOException {

    // Make an input stream from zipFolder
    try(ZipInputStream zipIn = new ZipInputStream(new FileInputStream(zipFolder))) {

      // Target zipIn to be on the targetFileName entry
      ZipEntry entry = zipIn.getNextEntry();
      while (entry != null) {
        if (entry.getName().equals(targetFileName)) {
          break;
        }
        entry = zipIn.getNextEntry();
      }
      // Throw error if unable to find PLY file in zip
      if (entry == null) {
        throw new IOException("File not found in zip");
      }

      // Read the file
      try (InputStream in = new BufferedInputStream(zipIn)) {
        PLY result = read(in);
        int chr = in.read();
        switch (result.getFormat()) {
          default:
            throw new AssertionError();
          case ASCII:
            while (Character.isWhitespace(chr))
              chr = in.read();
          case BINARY_BIG_ENDIAN:
          case BINARY_LITTLE_ENDIAN:
            if (0 <= chr)
              throw new IOException("File is longer than expected.");
        }

        return result;
      }
    }
  }



// FIELDS
  private PLYFormat format;
  private String version;
  public final SortedMap<Integer,String>
    comments = new TreeMap<>(),
    obj_infos= new TreeMap<>();
  /** Map all elements lists and their names.
   */
  public final Map<String,PLYElementList> elements = new LinkedHashMap<String,PLYElementList>()
  {
    /** Version number used for serialization. 
     */
    private static final long serialVersionUID = 1864304791018866966L;

    @Override public PLYElementList put( String key, PLYElementList val )
    {
      if( key.codePoints().anyMatch(Character::isWhitespace) )
        throw new IllegalArgumentException("'key' cannot contain whitespaces.");
      requireNonNull(val,"'val' cannot be null.");
      return super.put(key,val);
    }
  };

// CONSTRUCTORS
  public PLY() {
    this(BINARY_BIG_ENDIAN,"1.0");
  }
  public PLY( PLYFormat format, String version )
  {
    setFormat(format);
    setVersion(version);
  }

// METHODS
  /** Returns the file format. The file format has no effect on the in-memory representation.
   *  It does however give information about a loaded file's format after reading. When writing
   *  the PLY object to a file or an {@link OutputStream}, it also specifies the output format. 
   *  
   *  @return The file format.
   */
  public PLYFormat getFormat() { return format; }
  /** Set the file format, changing the way in which the PLY object is saved/written
   *  to file/{@link OutputStream}s.
   *  
   *  @param _format The new file format.
   *  @throws NullPointerException If null == _format
   */
  public void setFormat( PLYFormat _format ) { format = requireNonNull(_format); }

  public String getVersion() { return version; }
  public void setVersion( String _version ) throws IllegalArgumentException
  {
    _version =_version.trim();
    if( ! SUPPORTED_VERSIONS.contains(_version ) )
      throw new IllegalArgumentException( format("Version '%s' not supported. Supported versions: '%s'.",_version, SUPPORTED_VERSIONS) );
    version =_version;
  }

  /** Returns the element list by the given name from this PLY object.
   *
   *  @param name The name of the requested element list.
   *  @return The element list by the name <code>name</code>.
   *  @throws NoSuchElementException If there is no element list by the given name.
   */
  public PLYElementList elements( String name ) throws NoSuchElementException
  {
    PLYElementList result = elements.get(name);
    if( null == result )
      throw new NoSuchElementException();
    return result;
  }

  @Override public String toString()
  {
    return format(
        "\n{"
      + "\n  header: {"
      + "\n    version: \"%s\","
      + "\n    format: \"%s\","
      + "\n    comments: {%s},"
      + "\n    obj_info: {%s}"
      + "\n  },"
      + "\n  data: {"
      + "\n%s"
      + "\n  }"
      + "\n}",
      version,
      format,
      comments.isEmpty()
        ? ""
        : comments.entrySet().stream().map(
            entry -> entry.getKey() + ": \"" + entry.getValue() + '"'
          ).collect( joining(",\n      ", "\n      ", "\n    ") ),
      obj_infos.isEmpty()
        ? ""
        : obj_infos.entrySet().stream().map(
            entry -> entry.getKey() + ": \"" + entry.getValue() + '"'
          ).collect( joining(",\n      ", "\n      ", "\n    ") ),
      elements.entrySet().stream().map(
        entry -> "    "
          + entry.getKey()
          + ": \n"
          + entry.getValue().str("      ")
          + "\n    }"
      ).collect( joining(",\n") )
    );
  }

  public void save( Path path ) throws IOException
  {
    try( BufferedOutputStream out = new BufferedOutputStream( newOutputStream(path) ) )
    {
      write(out);
    }
  }

  private static String typeString( PLYType<?> type )
  {
    if( type instanceof PLYList )
    {
      PLYList<?,?> list = (PLYList<?,?>) type;
      return "list " + typeString(list.sizeType) + " " + typeString(list.elemType);
    }
    assert ! (type instanceof PLYSequence<?>);
    return type.toString().toLowerCase();
  }

  public void write( OutputStream out ) throws IOException
  {
    HeaderWriter header = new HeaderWriter(out,this);
    header.writeln("ply");
    header.writeln( format("format %s %s", format.toString().toLowerCase(), version) );
    for( Entry<String,PLYElementList> elem: elements.entrySet() )
    {
      PLYElementList list = elem.getValue();
      header.writeln( format("element %s %s", elem.getKey(), list.size) );
      for( Entry<String,PLYType<?>> property: list.properties.entrySet() )
        header.writeln( format("property %s %s", typeString( property.getValue() ), property.getKey() ) );
    }
    header.end_header();

    DataStreamOut output;
    switch(format) {
      case ASCII               : output = new DataStreamOutASCII(out); break;
      case BINARY_BIG_ENDIAN   : output = new DataStreamOutBE(out); break;
      case BINARY_LITTLE_ENDIAN: output = new DataStreamOutLE(out); break;
      default: throw new NullPointerException();
    }

    for( Entry<String,PLYElementList> entry: elements.entrySet() )
    {
      PLYElementList list = entry.getValue();
      String[] properties = list.properties.keySet().stream().toArray(String[]::new);
      PropertyIO[] writers = list.properties.entrySet().stream()
        .map( e -> list.propertyWriter(output, e.getValue(), e.getKey() ) )
        .toArray(PropertyIO[]::new);

      for( int elem=0; elem < list.size; elem++ )
      {
        for( int prop=0; prop < properties.length; prop++ )
          try {
            writers[prop].process(elem);
          }
          catch( Exception ex ) {
            throw new IOException( format("Failed to write %s for %s#%d.", properties[prop], entry.getKey(), elem), ex );
          }
        output.endElement();
      }
    }
  }
}<|MERGE_RESOLUTION|>--- conflicted
+++ resolved
@@ -1,18 +1,6 @@
-<<<<<<< HEAD
-package org.jengineering.sjmply;
-/* Copyright 2016 Dirk Toewe
- *
- * This file is part of org.jengineering.sjmply.
- *
- * org.jengineering.sjmply is free software: you can redistribute it and/or
- * modify it under the terms of the GNU General Public License as published
- * by the Free Software Foundation, either version 3 of the License, or
- * (at your option) any later version.
-=======
 /*
  * Copyright (c) 2019 - 2024 Seth Berrier, Michael Tetzlaff, Jacob Buelow, Luke Denney, Blane Suess, Isaac Tesch, Nathaniel Willius
  * Copyright (c) 2019 The Regents of the University of Minnesota
->>>>>>> 69df133c
  *
  * Licensed under GPLv3
  * ( http://www.gnu.org/licenses/gpl-3.0.html )
