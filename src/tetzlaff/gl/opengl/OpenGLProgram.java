package tetzlaff.gl.opengl;

<<<<<<< HEAD
import java.io.FileNotFoundException;
import java.util.AbstractCollection;
import java.util.ArrayList;
import java.util.Map;
import java.util.Optional;
=======
import java.util.*;
>>>>>>> 0f5f6f86

import tetzlaff.gl.builders.base.ProgramBuilderBase;
import tetzlaff.gl.core.Program;
import tetzlaff.gl.core.Shader;
import tetzlaff.gl.core.Texture;
import tetzlaff.gl.core.UniformBuffer;
import tetzlaff.gl.exceptions.InvalidProgramException;
import tetzlaff.gl.exceptions.ProgramLinkFailureException;
import tetzlaff.gl.exceptions.UnlinkedProgramException;
import tetzlaff.gl.vecmath.*;
import tetzlaff.util.ResourceManager;

import static org.lwjgl.opengl.GL11.*;
import static org.lwjgl.opengl.GL20.*;
import static org.lwjgl.opengl.GL31.*;

final class OpenGLProgram implements Program<OpenGLContext>
{
<<<<<<< HEAD
    private final OpenGLContext context;
    private final Map<String, Object> defines;
=======
    final OpenGLContext context;
>>>>>>> 0f5f6f86

    private int programId;
    private AbstractCollection<OpenGLShader> ownedShaders;
    private ResourceManager<OpenGLTexture> textureManager;
    private ResourceManager<OpenGLUniformBuffer> uniformBufferManager;

    static class OpenGLProgramBuilder extends ProgramBuilderBase<OpenGLContext>
    {
        OpenGLProgramBuilder(OpenGLContext context)
        {
            super(context);
        }

        @Override
        public OpenGLProgram createProgram() throws FileNotFoundException
        {
            OpenGLProgram program = new OpenGLProgram(this.context, this.getDefines());
            Iterable<Shader<OpenGLContext>> compiledShaders = this.compileShaders();
            for(Shader<OpenGLContext> shader : compiledShaders)
            {
                program.attachShader(shader);
            }
            program.link();
            return program;
        }
    }

    private OpenGLProgram(OpenGLContext context, Map<String, Object> defines)
    {
        this.context = context;
        this.defines = defines;
        initProgram();
    }

    private void initProgram()
    {
        programId = glCreateProgram();
        OpenGLContext.errorCheck();
        ownedShaders = new ArrayList<>(2);
        // Use one less texture unit because we don't use texture unit 0.
        textureManager = new ResourceManager<>(this.context.getState().getMaxCombinedTextureImageUnits() - 1);
        uniformBufferManager = new ResourceManager<>(this.context.getState().getMaxCombinedUniformBlocks());
    }

    private OpenGLProgram attachShader(Shader<OpenGLContext> shader)
    {
        if (shader instanceof OpenGLShader)
        {
            OpenGLShader shaderCast = (OpenGLShader)shader;
            glAttachShader(programId, shaderCast.getShaderId());
            OpenGLContext.errorCheck();
            ownedShaders.add(shaderCast);
            return this;
        }
        else
        {
            throw new IllegalArgumentException("'shader' must be of type OpenGLShader.");
        }
    }

    private boolean isLinked()
    {
        int linked = glGetProgrami(programId, GL_LINK_STATUS);
        OpenGLContext.errorCheck();
        return linked == GL_TRUE;
    }

    private void link()
    {
        glLinkProgram(programId);
        OpenGLContext.errorCheck();
        if (!this.isLinked())
        {
            throw new ProgramLinkFailureException(glGetProgramInfoLog(programId));
        }
    }

    @Override
    public boolean hasDefine(String key)
    {
        return defines.containsKey(key);
    }

    @Override
    public Optional<Object> getDefine(String key)
    {
        return defines.containsKey(key) ? Optional.of(defines.get(key)) : Optional.empty();
    }

    @Override
    public OpenGLContext getContext()
    {
        return this.context;
    }

    private void useForUniformAssignment()
    {
        if (this.isLinked())
        {
            glUseProgram(programId);
            OpenGLContext.errorCheck();
        }
        else
        {
            throw new UnlinkedProgramException("An OpenGL program cannot be used if it has not been linked.");
        }
    }

    private static final class TextureListWrapper extends AbstractList<Optional<OpenGLTexture>>
    {
<<<<<<< HEAD
        if (this.isLinked())
=======
        private final List<Optional<OpenGLTexture>> baseTextureList;

        private TextureListWrapper(List<Optional<OpenGLTexture>> baseTextureList)
        {
            this.baseTextureList = baseTextureList;
        }

        @Override
        public int size()
>>>>>>> 0f5f6f86
        {
            return baseTextureList.size() + 1;
        }

        @Override
        public Optional<OpenGLTexture> get(int index)
        {
            return index == 0 ? Optional.empty() : baseTextureList.get(index - 1);
        }
    }

    void use()
    {
        if (this.isLinked())
        {
            this.context.updateTextureBindings(new TextureListWrapper(textureManager.asReadonlyList()));
            this.context.updateUniformBufferBindings(uniformBufferManager.asReadonlyList());

            glValidateProgram(programId);
            OpenGLContext.errorCheck();
            if (glGetProgrami(programId, GL_VALIDATE_STATUS) == GL_FALSE)
            {
                OpenGLContext.errorCheck();

                String programInfoLog = glGetProgramInfoLog(programId);
                OpenGLContext.errorCheck();

                throw new InvalidProgramException(programInfoLog);
            }
            else
            {
                OpenGLContext.errorCheck();
            }

            glUseProgram(programId);
            OpenGLContext.errorCheck();
        }
        else
        {
            throw new UnlinkedProgramException("An OpenGL program cannot be used if it has not been linked.");
        }
    }

    @Override
    public boolean setTexture(int location, Texture<OpenGLContext> texture)
    {
        if (texture instanceof OpenGLTexture)
        {
            // We don't use texture unit 0, so add one to the resource ID.
            int textureUnit = 1 + textureManager.assignResourceByKey(location, (OpenGLTexture)texture);
            return this.setUniform(location, textureUnit);
        }
        else
        {
            throw new IllegalArgumentException("'texture' must be of type OpenGLTexture.");
        }
    }

    @Override
    public boolean setTexture(String name, Texture<OpenGLContext> texture)
    {
        return this.setTexture(this.getUniformLocation(name), texture);
    }

    @Override
    public boolean setUniformBuffer(int index, UniformBuffer<OpenGLContext> buffer)
    {
        if (buffer instanceof OpenGLUniformBuffer)
        {
            if (index >= 0)
            {
                int bindingPoint = uniformBufferManager.assignResourceByKey(index, (OpenGLUniformBuffer)buffer);

                glUniformBlockBinding(this.programId, index, bindingPoint);
                OpenGLContext.errorCheck();

                return true;
            }
            else
            {
                return false;
            }
        }
        else
        {
            throw new IllegalArgumentException("'buffer' must be of type OpenGLUniformBuffer.");
        }
    }

    @Override
    public boolean setUniformBuffer(String name, UniformBuffer<OpenGLContext> buffer)
    {
        return this.setUniformBuffer(this.getUniformBlockIndex(name), buffer);
    }

    @Override
    public int getUniformBlockIndex(String name)
    {
        int index = glGetUniformBlockIndex(this.programId, name);
        OpenGLContext.errorCheck();
        return index;
    }

    @Override
    public void close()
    {
        glDeleteProgram(programId);
        OpenGLContext.errorCheck();
        for (OpenGLShader shader : ownedShaders)
        {
            shader.close();
        }
    }

    @Override
    public int getUniformLocation(String name)
    {
        int location = glGetUniformLocation(programId, name);
        OpenGLContext.errorCheck();
        return location;
    }

    @Override
    public boolean setUniform(int location, int value)
    {
        if (location >= 0)
        {
            this.useForUniformAssignment();

            glUniform1i(location, value);
            OpenGLContext.errorCheck();

            return true;
        }
        else
        {
            return false;
        }
    }

    @Override
    public boolean setUniform(int location, IntVector2 value)
    {
        if (location >= 0)
        {
            this.useForUniformAssignment();

            glUniform2i(location, value.x, value.y);
            OpenGLContext.errorCheck();

            return true;
        }
        else
        {
            return false;
        }
    }

    @Override
    public boolean setUniform(int location, IntVector3 value)
    {
        if (location >= 0)
        {
            this.useForUniformAssignment();

            glUniform3i(location, value.x, value.y, value.z);
            OpenGLContext.errorCheck();

            return true;
        }
        else
        {
            return false;
        }
    }

    @Override
    public boolean setUniform(int location, IntVector4 value)
    {
        if (location >= 0)
        {
            this.useForUniformAssignment();

            glUniform4i(location, value.x, value.y, value.z, value.w);
            OpenGLContext.errorCheck();

            return true;
        }
        else
        {
            return false;
        }
    }

    @Override
    public boolean setUniform(int location, float value)
    {
        if (location >= 0)
        {
            this.useForUniformAssignment();

            glUniform1f(location, value);
            OpenGLContext.errorCheck();

            return true;
        }
        else
        {
            return false;
        }
    }

    @Override
    public boolean setUniform(int location, Vector2 value)
    {
        if (location >= 0)
        {
            this.useForUniformAssignment();

            glUniform2f(location, value.x, value.y);
            OpenGLContext.errorCheck();

            return true;
        }
        else
        {
            return false;
        }
    }

    @Override
    public boolean setUniform(int location, Vector3 value)
    {
        if (location >= 0)
        {
            this.useForUniformAssignment();

            glUniform3f(location, value.x, value.y, value.z);
            OpenGLContext.errorCheck();

            return true;
        }
        else
        {
            return false;
        }
    }

    @Override
    public boolean setUniform(int location, Vector4 value)
    {
        if (location >= 0)
        {
            this.useForUniformAssignment();

            glUniform4f(location, value.x, value.y, value.z, value.w);
            OpenGLContext.errorCheck();

            return true;
        }
        else
        {
            return false;
        }
    }

    @Override
    public boolean setUniform(int location, boolean value)
    {
        return this.setUniform(location, value ? GL_TRUE : GL_FALSE);
    }

    @Override
    public boolean setUniform(String name, boolean value)
    {
        return this.setUniform(this.getUniformLocation(name), value ? GL_TRUE : GL_FALSE);
    }

    @Override
    public boolean setUniform(String name, int value)
    {
        return this.setUniform(this.getUniformLocation(name), value);
    }

    @Override
    public boolean setUniform(String name, IntVector2 value)
    {
        return this.setUniform(this.getUniformLocation(name), value);
    }

    @Override
    public boolean setUniform(String name, IntVector3 value)
    {
        return this.setUniform(this.getUniformLocation(name), value);
    }

    @Override
    public boolean setUniform(String name, IntVector4 value)
    {
        return this.setUniform(this.getUniformLocation(name), value);
    }

    @Override
    public boolean setUniform(String name, float value)
    {
        return this.setUniform(this.getUniformLocation(name), value);
    }

    @Override
    public boolean setUniform(String name, Vector2 value)
    {
        return this.setUniform(this.getUniformLocation(name), value);
    }

    @Override
    public boolean setUniform(String name, Vector3 value)
    {
        return this.setUniform(this.getUniformLocation(name), value);
    }

    @Override
    public boolean setUniform(String name, Vector4 value)
    {
        return this.setUniform(this.getUniformLocation(name), value);
    }

    @Override
    public int getVertexAttribLocation(String name)
    {
        int location = glGetAttribLocation(programId, name);
        OpenGLContext.errorCheck();
        return location;
    }

    @Override
    public boolean setUniform(int location, Matrix4 value)
    {
        if (location >= 0)
        {
            this.useForUniformAssignment();

            glUniformMatrix4fv(location, false, value.asFloatBuffer());
            OpenGLContext.errorCheck();

            return true;
        }
        else
        {
            return false;
        }
    }

    @Override
    public boolean setUniform(String name, Matrix4 value)
    {
        return this.setUniform(this.getUniformLocation(name), value);
    }
}
<|MERGE_RESOLUTION|>--- conflicted
+++ resolved
@@ -1,516 +1,505 @@
-package tetzlaff.gl.opengl;
-
-<<<<<<< HEAD
-import java.io.FileNotFoundException;
-import java.util.AbstractCollection;
-import java.util.ArrayList;
-import java.util.Map;
-import java.util.Optional;
-=======
-import java.util.*;
->>>>>>> 0f5f6f86
-
-import tetzlaff.gl.builders.base.ProgramBuilderBase;
-import tetzlaff.gl.core.Program;
-import tetzlaff.gl.core.Shader;
-import tetzlaff.gl.core.Texture;
-import tetzlaff.gl.core.UniformBuffer;
-import tetzlaff.gl.exceptions.InvalidProgramException;
-import tetzlaff.gl.exceptions.ProgramLinkFailureException;
-import tetzlaff.gl.exceptions.UnlinkedProgramException;
-import tetzlaff.gl.vecmath.*;
-import tetzlaff.util.ResourceManager;
-
-import static org.lwjgl.opengl.GL11.*;
-import static org.lwjgl.opengl.GL20.*;
-import static org.lwjgl.opengl.GL31.*;
-
-final class OpenGLProgram implements Program<OpenGLContext>
-{
-<<<<<<< HEAD
-    private final OpenGLContext context;
-    private final Map<String, Object> defines;
-=======
-    final OpenGLContext context;
->>>>>>> 0f5f6f86
-
-    private int programId;
-    private AbstractCollection<OpenGLShader> ownedShaders;
-    private ResourceManager<OpenGLTexture> textureManager;
-    private ResourceManager<OpenGLUniformBuffer> uniformBufferManager;
-
-    static class OpenGLProgramBuilder extends ProgramBuilderBase<OpenGLContext>
-    {
-        OpenGLProgramBuilder(OpenGLContext context)
-        {
-            super(context);
-        }
-
-        @Override
-        public OpenGLProgram createProgram() throws FileNotFoundException
-        {
-            OpenGLProgram program = new OpenGLProgram(this.context, this.getDefines());
-            Iterable<Shader<OpenGLContext>> compiledShaders = this.compileShaders();
-            for(Shader<OpenGLContext> shader : compiledShaders)
-            {
-                program.attachShader(shader);
-            }
-            program.link();
-            return program;
-        }
-    }
-
-    private OpenGLProgram(OpenGLContext context, Map<String, Object> defines)
-    {
-        this.context = context;
-        this.defines = defines;
-        initProgram();
-    }
-
-    private void initProgram()
-    {
-        programId = glCreateProgram();
-        OpenGLContext.errorCheck();
-        ownedShaders = new ArrayList<>(2);
-        // Use one less texture unit because we don't use texture unit 0.
-        textureManager = new ResourceManager<>(this.context.getState().getMaxCombinedTextureImageUnits() - 1);
-        uniformBufferManager = new ResourceManager<>(this.context.getState().getMaxCombinedUniformBlocks());
-    }
-
-    private OpenGLProgram attachShader(Shader<OpenGLContext> shader)
-    {
-        if (shader instanceof OpenGLShader)
-        {
-            OpenGLShader shaderCast = (OpenGLShader)shader;
-            glAttachShader(programId, shaderCast.getShaderId());
-            OpenGLContext.errorCheck();
-            ownedShaders.add(shaderCast);
-            return this;
-        }
-        else
-        {
-            throw new IllegalArgumentException("'shader' must be of type OpenGLShader.");
-        }
-    }
-
-    private boolean isLinked()
-    {
-        int linked = glGetProgrami(programId, GL_LINK_STATUS);
-        OpenGLContext.errorCheck();
-        return linked == GL_TRUE;
-    }
-
-    private void link()
-    {
-        glLinkProgram(programId);
-        OpenGLContext.errorCheck();
-        if (!this.isLinked())
-        {
-            throw new ProgramLinkFailureException(glGetProgramInfoLog(programId));
-        }
-    }
-
-    @Override
-    public boolean hasDefine(String key)
-    {
-        return defines.containsKey(key);
-    }
-
-    @Override
-    public Optional<Object> getDefine(String key)
-    {
-        return defines.containsKey(key) ? Optional.of(defines.get(key)) : Optional.empty();
-    }
-
-    @Override
-    public OpenGLContext getContext()
-    {
-        return this.context;
-    }
-
-    private void useForUniformAssignment()
-    {
-        if (this.isLinked())
-        {
-            glUseProgram(programId);
-            OpenGLContext.errorCheck();
-        }
-        else
-        {
-            throw new UnlinkedProgramException("An OpenGL program cannot be used if it has not been linked.");
-        }
-    }
-
-    private static final class TextureListWrapper extends AbstractList<Optional<OpenGLTexture>>
-    {
-<<<<<<< HEAD
-        if (this.isLinked())
-=======
-        private final List<Optional<OpenGLTexture>> baseTextureList;
-
-        private TextureListWrapper(List<Optional<OpenGLTexture>> baseTextureList)
-        {
-            this.baseTextureList = baseTextureList;
-        }
-
-        @Override
-        public int size()
->>>>>>> 0f5f6f86
-        {
-            return baseTextureList.size() + 1;
-        }
-
-        @Override
-        public Optional<OpenGLTexture> get(int index)
-        {
-            return index == 0 ? Optional.empty() : baseTextureList.get(index - 1);
-        }
-    }
-
-    void use()
-    {
-        if (this.isLinked())
-        {
-            this.context.updateTextureBindings(new TextureListWrapper(textureManager.asReadonlyList()));
-            this.context.updateUniformBufferBindings(uniformBufferManager.asReadonlyList());
-
-            glValidateProgram(programId);
-            OpenGLContext.errorCheck();
-            if (glGetProgrami(programId, GL_VALIDATE_STATUS) == GL_FALSE)
-            {
-                OpenGLContext.errorCheck();
-
-                String programInfoLog = glGetProgramInfoLog(programId);
-                OpenGLContext.errorCheck();
-
-                throw new InvalidProgramException(programInfoLog);
-            }
-            else
-            {
-                OpenGLContext.errorCheck();
-            }
-
-            glUseProgram(programId);
-            OpenGLContext.errorCheck();
-        }
-        else
-        {
-            throw new UnlinkedProgramException("An OpenGL program cannot be used if it has not been linked.");
-        }
-    }
-
-    @Override
-    public boolean setTexture(int location, Texture<OpenGLContext> texture)
-    {
-        if (texture instanceof OpenGLTexture)
-        {
-            // We don't use texture unit 0, so add one to the resource ID.
-            int textureUnit = 1 + textureManager.assignResourceByKey(location, (OpenGLTexture)texture);
-            return this.setUniform(location, textureUnit);
-        }
-        else
-        {
-            throw new IllegalArgumentException("'texture' must be of type OpenGLTexture.");
-        }
-    }
-
-    @Override
-    public boolean setTexture(String name, Texture<OpenGLContext> texture)
-    {
-        return this.setTexture(this.getUniformLocation(name), texture);
-    }
-
-    @Override
-    public boolean setUniformBuffer(int index, UniformBuffer<OpenGLContext> buffer)
-    {
-        if (buffer instanceof OpenGLUniformBuffer)
-        {
-            if (index >= 0)
-            {
-                int bindingPoint = uniformBufferManager.assignResourceByKey(index, (OpenGLUniformBuffer)buffer);
-
-                glUniformBlockBinding(this.programId, index, bindingPoint);
-                OpenGLContext.errorCheck();
-
-                return true;
-            }
-            else
-            {
-                return false;
-            }
-        }
-        else
-        {
-            throw new IllegalArgumentException("'buffer' must be of type OpenGLUniformBuffer.");
-        }
-    }
-
-    @Override
-    public boolean setUniformBuffer(String name, UniformBuffer<OpenGLContext> buffer)
-    {
-        return this.setUniformBuffer(this.getUniformBlockIndex(name), buffer);
-    }
-
-    @Override
-    public int getUniformBlockIndex(String name)
-    {
-        int index = glGetUniformBlockIndex(this.programId, name);
-        OpenGLContext.errorCheck();
-        return index;
-    }
-
-    @Override
-    public void close()
-    {
-        glDeleteProgram(programId);
-        OpenGLContext.errorCheck();
-        for (OpenGLShader shader : ownedShaders)
-        {
-            shader.close();
-        }
-    }
-
-    @Override
-    public int getUniformLocation(String name)
-    {
-        int location = glGetUniformLocation(programId, name);
-        OpenGLContext.errorCheck();
-        return location;
-    }
-
-    @Override
-    public boolean setUniform(int location, int value)
-    {
-        if (location >= 0)
-        {
-            this.useForUniformAssignment();
-
-            glUniform1i(location, value);
-            OpenGLContext.errorCheck();
-
-            return true;
-        }
-        else
-        {
-            return false;
-        }
-    }
-
-    @Override
-    public boolean setUniform(int location, IntVector2 value)
-    {
-        if (location >= 0)
-        {
-            this.useForUniformAssignment();
-
-            glUniform2i(location, value.x, value.y);
-            OpenGLContext.errorCheck();
-
-            return true;
-        }
-        else
-        {
-            return false;
-        }
-    }
-
-    @Override
-    public boolean setUniform(int location, IntVector3 value)
-    {
-        if (location >= 0)
-        {
-            this.useForUniformAssignment();
-
-            glUniform3i(location, value.x, value.y, value.z);
-            OpenGLContext.errorCheck();
-
-            return true;
-        }
-        else
-        {
-            return false;
-        }
-    }
-
-    @Override
-    public boolean setUniform(int location, IntVector4 value)
-    {
-        if (location >= 0)
-        {
-            this.useForUniformAssignment();
-
-            glUniform4i(location, value.x, value.y, value.z, value.w);
-            OpenGLContext.errorCheck();
-
-            return true;
-        }
-        else
-        {
-            return false;
-        }
-    }
-
-    @Override
-    public boolean setUniform(int location, float value)
-    {
-        if (location >= 0)
-        {
-            this.useForUniformAssignment();
-
-            glUniform1f(location, value);
-            OpenGLContext.errorCheck();
-
-            return true;
-        }
-        else
-        {
-            return false;
-        }
-    }
-
-    @Override
-    public boolean setUniform(int location, Vector2 value)
-    {
-        if (location >= 0)
-        {
-            this.useForUniformAssignment();
-
-            glUniform2f(location, value.x, value.y);
-            OpenGLContext.errorCheck();
-
-            return true;
-        }
-        else
-        {
-            return false;
-        }
-    }
-
-    @Override
-    public boolean setUniform(int location, Vector3 value)
-    {
-        if (location >= 0)
-        {
-            this.useForUniformAssignment();
-
-            glUniform3f(location, value.x, value.y, value.z);
-            OpenGLContext.errorCheck();
-
-            return true;
-        }
-        else
-        {
-            return false;
-        }
-    }
-
-    @Override
-    public boolean setUniform(int location, Vector4 value)
-    {
-        if (location >= 0)
-        {
-            this.useForUniformAssignment();
-
-            glUniform4f(location, value.x, value.y, value.z, value.w);
-            OpenGLContext.errorCheck();
-
-            return true;
-        }
-        else
-        {
-            return false;
-        }
-    }
-
-    @Override
-    public boolean setUniform(int location, boolean value)
-    {
-        return this.setUniform(location, value ? GL_TRUE : GL_FALSE);
-    }
-
-    @Override
-    public boolean setUniform(String name, boolean value)
-    {
-        return this.setUniform(this.getUniformLocation(name), value ? GL_TRUE : GL_FALSE);
-    }
-
-    @Override
-    public boolean setUniform(String name, int value)
-    {
-        return this.setUniform(this.getUniformLocation(name), value);
-    }
-
-    @Override
-    public boolean setUniform(String name, IntVector2 value)
-    {
-        return this.setUniform(this.getUniformLocation(name), value);
-    }
-
-    @Override
-    public boolean setUniform(String name, IntVector3 value)
-    {
-        return this.setUniform(this.getUniformLocation(name), value);
-    }
-
-    @Override
-    public boolean setUniform(String name, IntVector4 value)
-    {
-        return this.setUniform(this.getUniformLocation(name), value);
-    }
-
-    @Override
-    public boolean setUniform(String name, float value)
-    {
-        return this.setUniform(this.getUniformLocation(name), value);
-    }
-
-    @Override
-    public boolean setUniform(String name, Vector2 value)
-    {
-        return this.setUniform(this.getUniformLocation(name), value);
-    }
-
-    @Override
-    public boolean setUniform(String name, Vector3 value)
-    {
-        return this.setUniform(this.getUniformLocation(name), value);
-    }
-
-    @Override
-    public boolean setUniform(String name, Vector4 value)
-    {
-        return this.setUniform(this.getUniformLocation(name), value);
-    }
-
-    @Override
-    public int getVertexAttribLocation(String name)
-    {
-        int location = glGetAttribLocation(programId, name);
-        OpenGLContext.errorCheck();
-        return location;
-    }
-
-    @Override
-    public boolean setUniform(int location, Matrix4 value)
-    {
-        if (location >= 0)
-        {
-            this.useForUniformAssignment();
-
-            glUniformMatrix4fv(location, false, value.asFloatBuffer());
-            OpenGLContext.errorCheck();
-
-            return true;
-        }
-        else
-        {
-            return false;
-        }
-    }
-
-    @Override
-    public boolean setUniform(String name, Matrix4 value)
-    {
-        return this.setUniform(this.getUniformLocation(name), value);
-    }
-}
+package tetzlaff.gl.opengl;
+
+import java.util.*;
+import java.io.FileNotFoundException;
+import java.util.AbstractCollection;
+import java.util.ArrayList;
+import java.util.Map;
+import java.util.Optional;
+
+import tetzlaff.gl.builders.base.ProgramBuilderBase;
+import tetzlaff.gl.core.Program;
+import tetzlaff.gl.core.Shader;
+import tetzlaff.gl.core.Texture;
+import tetzlaff.gl.core.UniformBuffer;
+import tetzlaff.gl.exceptions.InvalidProgramException;
+import tetzlaff.gl.exceptions.ProgramLinkFailureException;
+import tetzlaff.gl.exceptions.UnlinkedProgramException;
+import tetzlaff.gl.vecmath.*;
+import tetzlaff.util.ResourceManager;
+
+import static org.lwjgl.opengl.GL11.*;
+import static org.lwjgl.opengl.GL20.*;
+import static org.lwjgl.opengl.GL31.*;
+
+final class OpenGLProgram implements Program<OpenGLContext>
+{
+    final OpenGLContext context;
+    private final Map<String, Object> defines;
+
+    private int programId;
+    private AbstractCollection<OpenGLShader> ownedShaders;
+    private ResourceManager<OpenGLTexture> textureManager;
+    private ResourceManager<OpenGLUniformBuffer> uniformBufferManager;
+
+    static class OpenGLProgramBuilder extends ProgramBuilderBase<OpenGLContext>
+    {
+        OpenGLProgramBuilder(OpenGLContext context)
+        {
+            super(context);
+        }
+
+        @Override
+        public OpenGLProgram createProgram() throws FileNotFoundException
+        {
+            OpenGLProgram program = new OpenGLProgram(this.context, this.getDefines());
+            Iterable<Shader<OpenGLContext>> compiledShaders = this.compileShaders();
+            for(Shader<OpenGLContext> shader : compiledShaders)
+            {
+                program.attachShader(shader);
+            }
+            program.link();
+            return program;
+        }
+    }
+
+    private OpenGLProgram(OpenGLContext context, Map<String, Object> defines)
+    {
+        this.context = context;
+        this.defines = defines;
+        initProgram();
+    }
+
+    private void initProgram()
+    {
+        programId = glCreateProgram();
+        OpenGLContext.errorCheck();
+        ownedShaders = new ArrayList<>(2);
+        // Use one less texture unit because we don't use texture unit 0.
+        textureManager = new ResourceManager<>(this.context.getState().getMaxCombinedTextureImageUnits() - 1);
+        uniformBufferManager = new ResourceManager<>(this.context.getState().getMaxCombinedUniformBlocks());
+    }
+
+    private OpenGLProgram attachShader(Shader<OpenGLContext> shader)
+    {
+        if (shader instanceof OpenGLShader)
+        {
+            OpenGLShader shaderCast = (OpenGLShader)shader;
+            glAttachShader(programId, shaderCast.getShaderId());
+            OpenGLContext.errorCheck();
+            ownedShaders.add(shaderCast);
+            return this;
+        }
+        else
+        {
+            throw new IllegalArgumentException("'shader' must be of type OpenGLShader.");
+        }
+    }
+
+    private boolean isLinked()
+    {
+        int linked = glGetProgrami(programId, GL_LINK_STATUS);
+        OpenGLContext.errorCheck();
+        return linked == GL_TRUE;
+    }
+
+    private void link()
+    {
+        glLinkProgram(programId);
+        OpenGLContext.errorCheck();
+        if (!this.isLinked())
+        {
+            throw new ProgramLinkFailureException(glGetProgramInfoLog(programId));
+        }
+    }
+
+    @Override
+    public boolean hasDefine(String key)
+    {
+        return defines.containsKey(key);
+    }
+
+    @Override
+    public Optional<Object> getDefine(String key)
+    {
+        return defines.containsKey(key) ? Optional.of(defines.get(key)) : Optional.empty();
+    }
+
+    @Override
+    public OpenGLContext getContext()
+    {
+        return this.context;
+    }
+
+    private void useForUniformAssignment()
+    {
+        if (this.isLinked())
+        {
+            glUseProgram(programId);
+            OpenGLContext.errorCheck();
+        }
+        else
+        {
+            throw new UnlinkedProgramException("An OpenGL program cannot be used if it has not been linked.");
+        }
+    }
+
+    private static final class TextureListWrapper extends AbstractList<Optional<OpenGLTexture>>
+    {
+        private final List<Optional<OpenGLTexture>> baseTextureList;
+
+        private TextureListWrapper(List<Optional<OpenGLTexture>> baseTextureList)
+        {
+            this.baseTextureList = baseTextureList;
+        }
+
+        @Override
+        public int size()
+        {
+            return baseTextureList.size() + 1;
+        }
+
+        @Override
+        public Optional<OpenGLTexture> get(int index)
+        {
+            return index == 0 ? Optional.empty() : baseTextureList.get(index - 1);
+        }
+    }
+
+    void use()
+    {
+        if (this.isLinked())
+        {
+            this.context.updateTextureBindings(new TextureListWrapper(textureManager.asReadonlyList()));
+            this.context.updateUniformBufferBindings(uniformBufferManager.asReadonlyList());
+
+            glValidateProgram(programId);
+            OpenGLContext.errorCheck();
+            if (glGetProgrami(programId, GL_VALIDATE_STATUS) == GL_FALSE)
+            {
+                OpenGLContext.errorCheck();
+
+                String programInfoLog = glGetProgramInfoLog(programId);
+                OpenGLContext.errorCheck();
+
+                throw new InvalidProgramException(programInfoLog);
+            }
+            else
+            {
+                OpenGLContext.errorCheck();
+            }
+
+            glUseProgram(programId);
+            OpenGLContext.errorCheck();
+        }
+        else
+        {
+            throw new UnlinkedProgramException("An OpenGL program cannot be used if it has not been linked.");
+        }
+    }
+
+    @Override
+    public boolean setTexture(int location, Texture<OpenGLContext> texture)
+    {
+        if (texture instanceof OpenGLTexture)
+        {
+            // We don't use texture unit 0, so add one to the resource ID.
+            int textureUnit = 1 + textureManager.assignResourceByKey(location, (OpenGLTexture)texture);
+            return this.setUniform(location, textureUnit);
+        }
+        else
+        {
+            throw new IllegalArgumentException("'texture' must be of type OpenGLTexture.");
+        }
+    }
+
+    @Override
+    public boolean setTexture(String name, Texture<OpenGLContext> texture)
+    {
+        return this.setTexture(this.getUniformLocation(name), texture);
+    }
+
+    @Override
+    public boolean setUniformBuffer(int index, UniformBuffer<OpenGLContext> buffer)
+    {
+        if (buffer instanceof OpenGLUniformBuffer)
+        {
+            if (index >= 0)
+            {
+                int bindingPoint = uniformBufferManager.assignResourceByKey(index, (OpenGLUniformBuffer)buffer);
+
+                glUniformBlockBinding(this.programId, index, bindingPoint);
+                OpenGLContext.errorCheck();
+
+                return true;
+            }
+            else
+            {
+                return false;
+            }
+        }
+        else
+        {
+            throw new IllegalArgumentException("'buffer' must be of type OpenGLUniformBuffer.");
+        }
+    }
+
+    @Override
+    public boolean setUniformBuffer(String name, UniformBuffer<OpenGLContext> buffer)
+    {
+        return this.setUniformBuffer(this.getUniformBlockIndex(name), buffer);
+    }
+
+    @Override
+    public int getUniformBlockIndex(String name)
+    {
+        int index = glGetUniformBlockIndex(this.programId, name);
+        OpenGLContext.errorCheck();
+        return index;
+    }
+
+    @Override
+    public void close()
+    {
+        glDeleteProgram(programId);
+        OpenGLContext.errorCheck();
+        for (OpenGLShader shader : ownedShaders)
+        {
+            shader.close();
+        }
+    }
+
+    @Override
+    public int getUniformLocation(String name)
+    {
+        int location = glGetUniformLocation(programId, name);
+        OpenGLContext.errorCheck();
+        return location;
+    }
+
+    @Override
+    public boolean setUniform(int location, int value)
+    {
+        if (location >= 0)
+        {
+            this.useForUniformAssignment();
+
+            glUniform1i(location, value);
+            OpenGLContext.errorCheck();
+
+            return true;
+        }
+        else
+        {
+            return false;
+        }
+    }
+
+    @Override
+    public boolean setUniform(int location, IntVector2 value)
+    {
+        if (location >= 0)
+        {
+            this.useForUniformAssignment();
+
+            glUniform2i(location, value.x, value.y);
+            OpenGLContext.errorCheck();
+
+            return true;
+        }
+        else
+        {
+            return false;
+        }
+    }
+
+    @Override
+    public boolean setUniform(int location, IntVector3 value)
+    {
+        if (location >= 0)
+        {
+            this.useForUniformAssignment();
+
+            glUniform3i(location, value.x, value.y, value.z);
+            OpenGLContext.errorCheck();
+
+            return true;
+        }
+        else
+        {
+            return false;
+        }
+    }
+
+    @Override
+    public boolean setUniform(int location, IntVector4 value)
+    {
+        if (location >= 0)
+        {
+            this.useForUniformAssignment();
+
+            glUniform4i(location, value.x, value.y, value.z, value.w);
+            OpenGLContext.errorCheck();
+
+            return true;
+        }
+        else
+        {
+            return false;
+        }
+    }
+
+    @Override
+    public boolean setUniform(int location, float value)
+    {
+        if (location >= 0)
+        {
+            this.useForUniformAssignment();
+
+            glUniform1f(location, value);
+            OpenGLContext.errorCheck();
+
+            return true;
+        }
+        else
+        {
+            return false;
+        }
+    }
+
+    @Override
+    public boolean setUniform(int location, Vector2 value)
+    {
+        if (location >= 0)
+        {
+            this.useForUniformAssignment();
+
+            glUniform2f(location, value.x, value.y);
+            OpenGLContext.errorCheck();
+
+            return true;
+        }
+        else
+        {
+            return false;
+        }
+    }
+
+    @Override
+    public boolean setUniform(int location, Vector3 value)
+    {
+        if (location >= 0)
+        {
+            this.useForUniformAssignment();
+
+            glUniform3f(location, value.x, value.y, value.z);
+            OpenGLContext.errorCheck();
+
+            return true;
+        }
+        else
+        {
+            return false;
+        }
+    }
+
+    @Override
+    public boolean setUniform(int location, Vector4 value)
+    {
+        if (location >= 0)
+        {
+            this.useForUniformAssignment();
+
+            glUniform4f(location, value.x, value.y, value.z, value.w);
+            OpenGLContext.errorCheck();
+
+            return true;
+        }
+        else
+        {
+            return false;
+        }
+    }
+
+    @Override
+    public boolean setUniform(int location, boolean value)
+    {
+        return this.setUniform(location, value ? GL_TRUE : GL_FALSE);
+    }
+
+    @Override
+    public boolean setUniform(String name, boolean value)
+    {
+        return this.setUniform(this.getUniformLocation(name), value ? GL_TRUE : GL_FALSE);
+    }
+
+    @Override
+    public boolean setUniform(String name, int value)
+    {
+        return this.setUniform(this.getUniformLocation(name), value);
+    }
+
+    @Override
+    public boolean setUniform(String name, IntVector2 value)
+    {
+        return this.setUniform(this.getUniformLocation(name), value);
+    }
+
+    @Override
+    public boolean setUniform(String name, IntVector3 value)
+    {
+        return this.setUniform(this.getUniformLocation(name), value);
+    }
+
+    @Override
+    public boolean setUniform(String name, IntVector4 value)
+    {
+        return this.setUniform(this.getUniformLocation(name), value);
+    }
+
+    @Override
+    public boolean setUniform(String name, float value)
+    {
+        return this.setUniform(this.getUniformLocation(name), value);
+    }
+
+    @Override
+    public boolean setUniform(String name, Vector2 value)
+    {
+        return this.setUniform(this.getUniformLocation(name), value);
+    }
+
+    @Override
+    public boolean setUniform(String name, Vector3 value)
+    {
+        return this.setUniform(this.getUniformLocation(name), value);
+    }
+
+    @Override
+    public boolean setUniform(String name, Vector4 value)
+    {
+        return this.setUniform(this.getUniformLocation(name), value);
+    }
+
+    @Override
+    public int getVertexAttribLocation(String name)
+    {
+        int location = glGetAttribLocation(programId, name);
+        OpenGLContext.errorCheck();
+        return location;
+    }
+
+    @Override
+    public boolean setUniform(int location, Matrix4 value)
+    {
+        if (location >= 0)
+        {
+            this.useForUniformAssignment();
+
+            glUniformMatrix4fv(location, false, value.asFloatBuffer());
+            OpenGLContext.errorCheck();
+
+            return true;
+        }
+        else
+        {
+            return false;
+        }
+    }
+
+    @Override
+    public boolean setUniform(String name, Matrix4 value)
+    {
+        return this.setUniform(this.getUniformLocation(name), value);
+    }
+}