--- conflicted
+++ resolved
@@ -2,14 +2,11 @@
 
 import javafx.embed.swing.SwingFXUtils;
 import javafx.scene.image.Image;
-<<<<<<< HEAD
 import org.slf4j.Logger;
 import org.slf4j.LoggerFactory;
-=======
 import org.apache.commons.imaging.ImageReadException;
 import org.apache.commons.imaging.common.bytesource.ByteSourceInputStream;
 import org.apache.commons.imaging.formats.tiff.TiffImageParser;
->>>>>>> 6ec41ab6
 import org.w3c.dom.Document;
 import org.xml.sax.InputSource;
 
@@ -104,13 +101,8 @@
                 zipInputStream.closeEntry();
             }
 
-<<<<<<< HEAD
-        } catch (IOException e) {
+        } catch (IOException | ImageReadException e) {
             log.error("Error unzipping images:", e);
-=======
-        } catch (IOException | ImageReadException e) {
-            e.printStackTrace();
->>>>>>> 6ec41ab6
         }
 
         log.info("Total images extracted: " + images.size());
@@ -136,27 +128,6 @@
         return new Image(imageInputStream);
     }
 
-<<<<<<< HEAD
-    public static int getChunkIdFromZipPath(String chunkZipPath) {
-        //TODO: REMOVE CALLS TO THIS FUNCTION IN CHUNK VIEWER CONTROLLER AND UNZIP FILE SELECTION CONTROLLER
-        //example chunk zip path ----> ...GuanYu_with_ground_truth.files\0\chunk.zip
-        //want to extract the 0 in this example because that number denotes the chunkID
-        File file = new File(chunkZipPath);
-
-        //parent file would give "...GuanYu_with_ground_truth.files\0" in this case
-        File parentFile = new File(file.getParent());
-
-        try{
-            return Integer.parseInt(parentFile.getName());
-        }
-        catch (NumberFormatException nfe){
-            log.error("Invalid number format:", nfe);
-            return -1;
-        }
-    }
-
-=======
->>>>>>> 6ec41ab6
     private static boolean isValidImageType(String path) {
         for (String extension : validExtensions) {
             if (path.matches("." + extension)) {
