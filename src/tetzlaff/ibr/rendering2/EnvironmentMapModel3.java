--- conflicted
+++ resolved
@@ -1,71 +1,66 @@
-package tetzlaff.ibr.rendering2;//Created by alexk on 7/28/2017.
-
-import javafx.beans.value.ChangeListener;
-import javafx.beans.value.ObservableValue;
-import javafx.scene.paint.Color;
-import tetzlaff.gl.vecmath.Matrix4;
-import tetzlaff.gl.vecmath.Vector3;
-import tetzlaff.ibr.gui2.controllers.scene.environment_map.EVSetting;
-import tetzlaff.mvc.models.ControllableEnvironmentMapModel;
-
-import java.io.File;
-
-public class EnvironmentMapModel3 extends ControllableEnvironmentMapModel {
-    public EnvironmentMapModel3(ToolModel3 tool) {
-        super(tool);
-    }
-
-    private ObservableValue<EVSetting> selected;
-    public void setSelected(ObservableValue<EVSetting> selected){
-        this.selected = selected;
-        this.selected.addListener(settingChange);
-    }
-    private boolean nn(){
-        return (selected != null && selected.getValue() != null);
-    }
-
-    private final Vector3 black = Vector3.ZERO;
-    @Override
-    public Vector3 getAmbientLightColor() {
-        if(nn()){
-            Color color = selected.getValue().getEvColor();
-            return new Vector3((float) color.getRed(),(float) color.getBlue(),(float) color.getGreen()).times((float) selected.getValue().getEvColorIntensity());
-        }
-        else return black;
-    }
-
-    private final ChangeListener<File> evFileChange = (ob, o, n)->{
-        if(n != null) loadEV(n);
-        else unloadEV();
-    };
-
-    private final ChangeListener<EVSetting> settingChange = (ob, o, n)->{
-        if (n != null) {
-            n.evImageFileProperty().addListener(evFileChange);
-            evFileChange.changed(null, null, n.getEvImageFile());
-        }
-        if (o != null) {
-            o.evImageFileProperty().removeListener(evFileChange);
-        }
-    };
-
-    @Override
-    public boolean getEnvironmentMappingEnabled() {
-        return true;
-    }
-
-    Matrix4 identity = Matrix4.IDENTITY;
-    @Override
-    public Matrix4 getEnvironmentMapMatrix() {
-<<<<<<< HEAD
-        return Matrix4.IDENTITY;//null;
-=======
-        if(nn()){
-            double azmuth = selected.getValue().getEvRotation();
-            return Matrix4.rotateY(Math.toRadians(azmuth));
-        }else {
-            return identity;
-        }
->>>>>>> a3d14c43
-    }
-}
+package tetzlaff.ibr.rendering2;//Created by alexk on 7/28/2017.
+
+import javafx.beans.value.ChangeListener;
+import javafx.beans.value.ObservableValue;
+import javafx.scene.paint.Color;
+import tetzlaff.gl.vecmath.Matrix4;
+import tetzlaff.gl.vecmath.Vector3;
+import tetzlaff.ibr.gui2.controllers.scene.environment_map.EVSetting;
+import tetzlaff.mvc.models.ControllableEnvironmentMapModel;
+
+import java.io.File;
+
+public class EnvironmentMapModel3 extends ControllableEnvironmentMapModel {
+    public EnvironmentMapModel3(ToolModel3 tool) {
+        super(tool);
+    }
+
+    private ObservableValue<EVSetting> selected;
+    public void setSelected(ObservableValue<EVSetting> selected){
+        this.selected = selected;
+        this.selected.addListener(settingChange);
+    }
+    private boolean nn(){
+        return (selected != null && selected.getValue() != null);
+    }
+
+    private final Vector3 black = Vector3.ZERO;
+    @Override
+    public Vector3 getAmbientLightColor() {
+        if(nn()){
+            Color color = selected.getValue().getEvColor();
+            return new Vector3((float) color.getRed(),(float) color.getBlue(),(float) color.getGreen()).times((float) selected.getValue().getEvColorIntensity());
+        }
+        else return black;
+    }
+
+    private final ChangeListener<File> evFileChange = (ob, o, n)->{
+        if(n != null) loadEV(n);
+        else unloadEV();
+    };
+
+    private final ChangeListener<EVSetting> settingChange = (ob, o, n)->{
+        if (n != null) {
+            n.evImageFileProperty().addListener(evFileChange);
+            evFileChange.changed(null, null, n.getEvImageFile());
+        }
+        if (o != null) {
+            o.evImageFileProperty().removeListener(evFileChange);
+        }
+    };
+
+    @Override
+    public boolean getEnvironmentMappingEnabled() {
+        return true;
+    }
+
+    @Override
+    public Matrix4 getEnvironmentMapMatrix() {
+        if(nn()){
+            double azmuth = selected.getValue().getEvRotation();
+            return Matrix4.rotateY(Math.toRadians(azmuth));
+        }else {
+            return Matrix4.IDENTITY;
+        }
+    }
+}