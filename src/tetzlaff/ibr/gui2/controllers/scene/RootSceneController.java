--- conflicted
+++ resolved
@@ -1,41 +1,34 @@
-package tetzlaff.ibr.gui2.controllers.scene;
-
-import java.net.URL;
-import java.util.ResourceBundle;
-
-import javafx.fxml.FXML;
-import javafx.fxml.Initializable;
-import tetzlaff.ibr.app2.TheApp;
-import tetzlaff.ibr.gui2.controllers.scene.camera.RootCameraSceneController;
-import tetzlaff.ibr.gui2.controllers.scene.environment_map.RootEVSceneController;
-import tetzlaff.ibr.gui2.controllers.scene.lights.RootLightSceneController;
-import tetzlaff.ibr.rendering2.CameraModel3;
-<<<<<<< HEAD
-import tetzlaff.ibr.rendering2.LightModel2;
-=======
-import tetzlaff.ibr.rendering2.LightModel3;
-
-import java.net.URL;
-import java.util.ResourceBundle;
->>>>>>> f0c03f52
-
-public class RootSceneController implements Initializable{
-
-    private final CameraModel3 cameraModel3 = TheApp.getRootModel().getCameraModel3();
-    private final LightModel3 lightModel3 = TheApp.getRootModel().getLightModel3();
-
-    @FXML
-    RootCameraSceneController cameraController;
-    @FXML
-    RootLightSceneController lightsController;
-    @FXML
-    RootEVSceneController environmentMapController;
-
-    @Override
-    public void initialize(URL location, ResourceBundle resources) {
-
-        cameraController.init2(cameraModel3);
-        lightsController.init2(lightModel3);
-
-    }
-}
+package tetzlaff.ibr.gui2.controllers.scene;
+
+import javafx.fxml.FXML;
+import javafx.fxml.Initializable;
+import tetzlaff.ibr.app2.TheApp;
+import tetzlaff.ibr.gui2.controllers.scene.camera.RootCameraSceneController;
+import tetzlaff.ibr.gui2.controllers.scene.environment_map.RootEVSceneController;
+import tetzlaff.ibr.gui2.controllers.scene.lights.RootLightSceneController;
+import tetzlaff.ibr.rendering2.CameraModel3;
+import tetzlaff.ibr.rendering2.LightModel3;
+
+import java.net.URL;
+import java.util.ResourceBundle;
+
+public class RootSceneController implements Initializable{
+
+    private final CameraModel3 cameraModel3 = TheApp.getRootModel().getCameraModel3();
+    private final LightModel3 lightModel3 = TheApp.getRootModel().getLightModel3();
+
+    @FXML
+    RootCameraSceneController cameraController;
+    @FXML
+    RootLightSceneController lightsController;
+    @FXML
+    RootEVSceneController environmentMapController;
+
+    @Override
+    public void initialize(URL location, ResourceBundle resources) {
+
+        cameraController.init2(cameraModel3);
+        lightsController.init2(lightModel3);
+
+    }
+}