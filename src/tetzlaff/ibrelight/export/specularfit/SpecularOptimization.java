/*
 *  Copyright (c) Michael Tetzlaff 2022
 *
 *  Licensed under GPLv3
 *  ( http://www.gnu.org/licenses/gpl-3.0.html )
 *
 *  This code is free software: you can redistribute it and/or modify it under the terms of the GNU General Public License as published by the Free Software Foundation, either version 3 of the License, or (at your option) any later version.
 *
 *  This code is distributed in the hope that it will be useful, but WITHOUT ANY WARRANTY; without even the implied warranty of MERCHANTABILITY or FITNESS FOR A PARTICULAR PURPOSE.  See the GNU General Public License for more details.
 */

package tetzlaff.ibrelight.export.specularfit;

import java.io.File;
import java.io.FileNotFoundException;
import java.io.IOException;
import java.io.PrintStream;
import java.time.Duration;
import java.time.Instant;
import java.util.function.BiConsumer;

import tetzlaff.gl.builders.ProgramBuilder;
import tetzlaff.gl.core.*;
<<<<<<< HEAD
import tetzlaff.gl.vecmath.Matrix4;
import tetzlaff.gl.vecmath.Vector3;
import tetzlaff.ibrelight.core.IBRelightModels;
=======
>>>>>>> 0b24f447
import tetzlaff.ibrelight.core.Projection;
import tetzlaff.ibrelight.core.ReadonlyViewSet;
import tetzlaff.ibrelight.core.TextureFitSettings;
import tetzlaff.ibrelight.rendering.resources.*;
import tetzlaff.models.ReadonlyExtendedObjectModel;
import tetzlaff.models.ReadonlyObjectModel;
import tetzlaff.optimization.ShaderBasedErrorCalculator;

/**
 * Implement specular fit using algorithm described by Nam et al., 2018
 */
public class SpecularOptimization
{
    static final boolean DEBUG = true;

    private final SpecularFitRequestParams settings;

    public SpecularOptimization(SpecularFitRequestParams settings)
    {
        this.settings = settings;
    }

    private int determineImageWidth(ReadonlyViewSet viewSet)
    {
        Projection defaultProj = viewSet.getCameraProjection(viewSet.getCameraProjectionIndex(
            viewSet.getPrimaryViewIndex()));

        if (defaultProj.getAspectRatio() < 1.0)
        {
            return settings.getTextureFitSettings().width;
        }
        else
        {
            return Math.round(settings.getTextureFitSettings().height * defaultProj.getAspectRatio());
        }
    }

    private int determineImageHeight(ReadonlyViewSet viewSet)
    {
        Projection defaultProj = viewSet.getCameraProjection(viewSet.getCameraProjectionIndex(
            viewSet.getPrimaryViewIndex()));

        if (defaultProj.getAspectRatio() < 1.0)
        {
            return Math.round(settings.getTextureFitSettings().width / defaultProj.getAspectRatio());
        }
        else
        {
            return settings.getTextureFitSettings().height;
        }
    }

    private <ContextType extends Context<ContextType>> SpecularFitProgramFactory<ContextType> getProgramFactory()
    {
        return new SpecularFitProgramFactory<>(
            settings.getIbrSettings(), settings.getSpecularBasisSettings());
    }

<<<<<<< HEAD
    public <ContextType extends Context<ContextType>> SpecularResources<ContextType> createFit(IBRResourcesImageSpace<ContextType> resources, IBRelightModels modelAccess)
=======
    public <ContextType extends Context<ContextType>> SpecularResources<ContextType> optimizeFit(IBRResourcesImageSpace<ContextType> resources)
>>>>>>> 0b24f447
        throws IOException
    {
        Instant start = Instant.now();

        // Generate cache
        ImageCache<ContextType> cache = resources.cache(settings.getImageCacheSettings());

        Duration duration = Duration.between(start, Instant.now());
        System.out.println("Cache generated / loaded in: " + duration);

        SpecularResources<ContextType> specularFit = optimizeFit(cache);

        // Save basis image visualization for reference and debugging
        try (BasisImageCreator<ContextType> basisImageCreator = new BasisImageCreator<>(cache.getContext(), settings.getSpecularBasisSettings()))
        {
            basisImageCreator.createImages(specularFit, settings.getOutputDirectory());
        }

        // TODO: Final error calculation causes TDR for high-res textures
        // and is also not accurate as it doesn't load the full resolution images
        // Need to completely rework error metrics
//        // Calculate reasonable image resolution for error calculation
//        int imageWidth = determineImageWidth(resources.getViewSet());
//        int imageHeight = determineImageHeight(resources.getViewSet());
//
//        SpecularFitProgramFactory<ContextType> programFactory = getProgramFactory();
//
//        try (ShaderBasedErrorCalculator<ContextType> errorCalculator =
//             ShaderBasedErrorCalculator.create(
//                cache.getContext(),
//                () -> createErrorCalcProgram(resources, programFactory),
//                program -> createErrorCalcDrawable(specularFit, resources, program),
//                imageWidth, imageHeight);
//             PrintStream rmseOut = new PrintStream(new File(settings.getOutputDirectory(), "rmse.txt")))
//        {
//            FinalErrorCalculaton finalErrorCalculaton = FinalErrorCalculaton.getInstance();
//
//            // Validate normals using input normal map (mainly for testing / experiment validation, not typical applications)
//            finalErrorCalculaton.validateNormalMap(resources, specularFit, rmseOut);
//
//            // Fill holes in weight maps and calculate some final error statistics.
//            finalErrorCalculaton.calculateFinalErrorMetrics(resources, programFactory, specularFit, errorCalculator, rmseOut);
//        }

        // Generate albedo / ORM maps at full resolution (does not require loaded source images)
        try (AlbedoORMOptimization<ContextType> albedoORM = new AlbedoORMOptimization<>(cache.getContext(), settings.getTextureFitSettings()))
        {
            albedoORM.execute(specularFit);
            albedoORM.saveTextures(settings.getOutputDirectory());
        }

        rescaleTextures();

<<<<<<< HEAD
        if (settings.getExportSettings().isGlTFEnabled())
        {
            saveGlTF(resources, modelAccess.getObjectModel());
        }

=======
>>>>>>> 0b24f447
        return specularFit;
    }

    public <ContextType extends Context<ContextType>> SpecularResources<ContextType> optimizeFit(ImageCache<ContextType> cache)
        throws IOException
    {
        Instant start = Instant.now();

        SpecularFitProgramFactory<ContextType> programFactory = getProgramFactory();

        // Create space for the solution.
        // Complete "specular fit": includes basis representation on GPU, roughness / reflectivity fit, normal fit, and final diffuse fit.
        SpecularFitFinal<ContextType> fullResolution = SpecularFitFinal.createEmpty(cache.getContext(),
            settings.getTextureFitSettings(), settings.getSpecularBasisSettings());

        try (IBRResourcesTextureSpace<ContextType> sampled = cache.createSampledResources())
        {
            ContextType context = sampled.getContext();
            // Disable back face culling since we're rendering in texture space
            // (should be the case already from generating the cache, but good to do just in case)
            context.getState().disableBackFaceCulling();

            TextureFitSettings sampledSettings = sampled.getTextureFitSettings(settings.getTextureFitSettings().gamma);
            SpecularDecompositionFromScratch sampledDecomposition = new SpecularDecompositionFromScratch(sampledSettings, settings.getSpecularBasisSettings());

            // Initialize weights using K-means.
            SpecularFitInitializer<ContextType> initializer = new SpecularFitInitializer<>(sampled, settings.getSpecularBasisSettings());
            initializer.initialize(programFactory, sampledDecomposition);

            if (DEBUG)
            {
                initializer.saveDebugImage(sampledDecomposition, settings.getOutputDirectory());
            }

            try
            (
                SpecularFitOptimizable<ContextType> sampledFit = SpecularFitOptimizable.create(
                    sampled, programFactory, sampledSettings, settings.getSpecularBasisSettings(), settings.getNormalOptimizationSettings())
            )
            {
                // Preliminary optimization at low resolution to determine basis functions
                optimizeTexSpaceFit(sampled, (stream, errorCalculator) -> sampledFit.optimizeFromScratch(
                    sampledDecomposition, stream, settings.getPreliminaryConvergenceTolerance(),
                    errorCalculator, DEBUG ? settings.getOutputDirectory() : null), sampledFit
                );

                // Save the final basis functions
                sampledDecomposition.saveBasisFunctions(settings.getOutputDirectory());

                // Optimize weight maps and normal maps by blocks to fill the full resolution textures
                optimizeBlocks(fullResolution, cache, sampledDecomposition);
            }

            Duration duration = Duration.between(start, Instant.now());
            System.out.println("Total processing time: " + duration);

            try (PrintStream time = new PrintStream(new File(settings.getOutputDirectory(), "time.txt")))
            {
                time.println(duration);
            }
            catch (FileNotFoundException e)
            {
                e.printStackTrace();
            }

            // Save the final diffuse and normal maps
            fullResolution.saveDiffuseMap(settings.getOutputDirectory());
            fullResolution.saveNormalMap(settings.getOutputDirectory());

            // Save the final weight maps
            int weightsPerImage = settings.getExportSettings().isCombineWeights() ? 4 : 1;
            try (WeightImageCreator<ContextType> weightImageCreator = new WeightImageCreator<>(cache.getContext(), settings.getTextureFitSettings(), weightsPerImage))
            {
                weightImageCreator.createImages(fullResolution, settings.getOutputDirectory());
            } catch (Exception e)
            {
                throw new RuntimeException(e);
            }

            // Save the final specular albedo and roughness maps
            fullResolution.getRoughnessOptimization().saveTextures(settings.getOutputDirectory());

            return fullResolution;
        }
    }

    private <ContextType extends Context<ContextType>> void optimizeBlocks(
        Blittable<SpecularResources<ContextType>> fullResolutionDestination,
        ImageCache<ContextType> cache,
        SpecularDecompositionFromScratch sampledDecomposition)
        throws IOException
    {
        SpecularFitProgramFactory<ContextType> programFactory = getProgramFactory();

        try(TextureBlockResourceFactory<ContextType> blockResourceFactory = cache.createBlockResourceFactory())
        {
            // Optimize each block of the texture map at full resolution.
            for (int i = 0; i < cache.getSettings().getTextureSubdiv(); i++)
            {
                for (int j = 0; j < cache.getSettings().getTextureSubdiv(); j++)
                {
                    System.out.println();
                    System.out.println("Starting block (" + i + ", " + j + ")...");

                    try (IBRResourcesTextureSpace<ContextType> blockResources = blockResourceFactory.createBlockResources(i, j))
                    {
                        TextureFitSettings blockSettings = blockResources.getTextureFitSettings(settings.getTextureFitSettings().gamma);
                        try (SpecularFitOptimizable<ContextType> blockOptimization = SpecularFitOptimizable.create(
                            blockResources, programFactory, blockSettings, settings.getSpecularBasisSettings(),
                            settings.getNormalOptimizationSettings()))
                        {
                            // Use basis functions previously optimized at a lower resolution
                            SpecularDecomposition blockDecomposition =
                                new SpecularDecompositionFromExistingBasis(blockSettings, sampledDecomposition);

                            // Optimize weights and normals
                            optimizeTexSpaceFit(blockResources, (stream, errorCalculator) -> blockOptimization.optimizeFromExistingBasis(
                                blockDecomposition, stream, settings.getConvergenceTolerance(),
                                errorCalculator, DEBUG ? settings.getOutputDirectory() : null), blockOptimization
                            );

                            // Fill holes in the weight map
                            blockDecomposition.fillHoles();

                            // Update the GPU resources with the hole-filled weight maps.
                            blockOptimization.getBasisWeightResources().updateFromSolution(blockDecomposition);

                            // Calculate final diffuse map without the constraint of basis functions.
                            blockOptimization.getDiffuseOptimization().execute(blockOptimization);

                            // Fit specular textures after filling holes
                            blockOptimization.getRoughnessOptimization().execute();

                            // Copy partial solution into the full solution.
                            fullResolutionDestination.blit(cache.getSettings().getBlockStartX(i), cache.getSettings().getBlockStartY(j), blockOptimization);
                        }
                    }
                }
            }
        }
    }

    private <ContextType extends Context<ContextType>> void optimizeTexSpaceFit(
        IBRResourcesTextureSpace<ContextType> resources,
        BiConsumer<GraphicsStreamResource<ContextType>, ShaderBasedErrorCalculator<ContextType>> optimizeFunc,
        SpecularResources<ContextType> resultsForErrorCalc) throws IOException
    {
        SpecularFitProgramFactory<ContextType> programFactory = getProgramFactory();

        // Create new texture fit settings with a resolution that matches the IBRResources, but the same gamma as specified by the user.
        TextureFitSettings texFitSettings = resources.getTextureFitSettings(settings.getTextureFitSettings().gamma);

        try
        (
            // Reflectance stream: includes a shader program and a framebuffer object for extracting reflectance data from images.
            GraphicsStreamResource<ContextType> stream = resources.streamFactory().streamAsResource(
                getReflectanceProgramBuilder(resources, programFactory),
                resources.getContext().buildFramebufferObject(texFitSettings.width, texFitSettings.height)
                    .addColorAttachment(ColorFormat.RGBA32F)
                    .addColorAttachment(ColorFormat.RGBA32F));

            ShaderBasedErrorCalculator<ContextType> errorCalculator = ShaderBasedErrorCalculator.create(resources.getContext(),
                () -> createErrorCalcProgram(resources, programFactory),
                program -> createErrorCalcDrawable(resultsForErrorCalc, resources, program),
                texFitSettings.width, texFitSettings.height)
        )
        {
            optimizeFunc.accept(stream, errorCalculator);
        }
    }

    /**
     * Skips most optimization steps and just loads from a prior solution.
     * Does re-run the GGX fitting step.
     * @param priorSolutionDirectory The directory containing the prior solution
     * @param <ContextType> The type of the graphics context
     * @return A fit based on the solution loaded from file.
     * @throws IOException
     */
    public <ContextType extends Context<ContextType>> SpecularResources<ContextType> loadPriorSolution(
        ContextType context, File priorSolutionDirectory)
        throws IOException
    {
        // Complete "specular fit": includes basis representation on GPU, roughness / reflectivity fit, normal fit, and final diffuse fit.
        // Only basis representation and diffuse map will be loaded from solution.
        SpecularFitBase<ContextType> solution = SpecularFitFinal.loadFromPriorSolution(context,
            settings.getTextureFitSettings(), settings.getSpecularBasisSettings(), priorSolutionDirectory);

        // Fit specular textures
        solution.getRoughnessOptimization().execute();
        solution.getRoughnessOptimization().saveTextures(settings.getOutputDirectory());

        // Generate albedo / ORM maps
        try(AlbedoORMOptimization<ContextType> albedoORM = new AlbedoORMOptimization<>(context, settings.getTextureFitSettings()))
        {
            albedoORM.execute(solution);
            albedoORM.saveTextures(settings.getOutputDirectory());
            return solution;
        }

    }

    private static <ContextType extends Context<ContextType>>
    ProgramBuilder<ContextType> getReflectanceProgramBuilder(
        ReadonlyIBRResources<ContextType> resources, SpecularFitProgramFactory<ContextType> programFactory)
    {
        return programFactory.getShaderProgramBuilder(resources,
            new File("shaders/common/texspace_dynamic.vert"),
            new File("shaders/specularfit/extractReflectance.frag"));
    }

    private static <ContextType extends Context<ContextType>>
    Program<ContextType> createErrorCalcProgram(
        ReadonlyIBRResources<ContextType> resources, SpecularFitProgramFactory<ContextType> programFactory)
    {
        try
        {
            return programFactory.createProgram(resources,
                new File("shaders/common/texspace_dynamic.vert"),
                new File("shaders/specularfit/errorCalc.frag"));
        }
        catch (FileNotFoundException e)
        {
            e.printStackTrace();
            return null;
        }
    }

    private static <ContextType extends Context<ContextType>> Drawable<ContextType> createErrorCalcDrawable(
            SpecularResources<ContextType> specularFit, ReadonlyIBRResources<ContextType> resources, Program<ContextType> errorCalcProgram)
    {
        Drawable<ContextType> errorCalcDrawable = resources.createDrawable(errorCalcProgram);
        specularFit.getBasisResources().useWithShaderProgram(errorCalcProgram);
        specularFit.getBasisWeightResources().useWithShaderProgram(errorCalcProgram);
        errorCalcProgram.setTexture("roughnessEstimate", specularFit.getSpecularRoughnessMap());
        errorCalcProgram.setTexture("normalEstimate", specularFit.getNormalMap());
        errorCalcProgram.setUniform("errorGamma", 1.0f);
        return errorCalcDrawable;
    }

<<<<<<< HEAD
    public <ContextType extends Context<ContextType>> void saveGlTF(ReadonlyIBRResources<ContextType> resources, ReadonlyObjectModel objectModel)
    {
        if (resources.getGeometry() == null)
        {
            throw new IllegalArgumentException("Geometry is null; cannot export GLTF.");
        }

        System.out.println("Starting glTF export...");
        try
        {
            // Compute transformation pose based on primary view orientation
            Matrix4 rotation = resources.getViewSet().getCameraPose(resources.getViewSet().getPrimaryViewIndex());
            Vector3 translation = rotation.getUpperLeft3x3().times(resources.getGeometry().getCentroid().times(-1.f));
            Matrix4 transform = Matrix4.fromColumns(rotation.getColumn(0), rotation.getColumn(1), rotation.getColumn(2), translation.asVector4(1.0f));

            // Apply user-defined object pose
            transform = objectModel.getTransformationMatrix().times(transform);

            SpecularFitGltfExporter exporter = SpecularFitGltfExporter.fromVertexGeometry(resources.getGeometry(), transform);
            exporter.setDefaultNames();
            exporter.addWeightImages(settings.getSpecularBasisSettings().getBasisCount(), settings.getExportSettings().isCombineWeights());

            // Deal with LODs if enabled
            if (settings.getExportSettings().isGenerateLowResTextures())
            {
                exporter.addAllDefaultLods(settings.getTextureFitSettings().height,
                    settings.getExportSettings().getMinimumTextureResolution());
                exporter.addWeightImageLods(settings.getSpecularBasisSettings().getBasisCount(),
                    settings.getTextureFitSettings().height, settings.getExportSettings().getMinimumTextureResolution());
            }

            exporter.write(new File(settings.getOutputDirectory(), "model.glb"));
            System.out.println("DONE!");
        }
        catch (IOException e)
        {
            System.out.println("Error occurred during glTF export:");
            e.printStackTrace();
        }
    }

=======
>>>>>>> 0b24f447
    public void rescaleTextures()
    {
        if (settings.getExportSettings().isGenerateLowResTextures())
        {
            SpecularFitTextureRescaler rescaler = new SpecularFitTextureRescaler(settings.getExportSettings());
            rescaler.rescaleAll(settings.getOutputDirectory(), settings.getSpecularBasisSettings().getBasisCount());
        }
    }
}<|MERGE_RESOLUTION|>--- conflicted
+++ resolved
@@ -11,6 +11,17 @@
 
 package tetzlaff.ibrelight.export.specularfit;
 
+import tetzlaff.gl.builders.ProgramBuilder;
+import tetzlaff.gl.core.*;
+import tetzlaff.gl.vecmath.Matrix4;
+import tetzlaff.gl.vecmath.Vector3;
+import tetzlaff.ibrelight.core.Projection;
+import tetzlaff.ibrelight.core.ReadonlyViewSet;
+import tetzlaff.ibrelight.core.TextureFitSettings;
+import tetzlaff.ibrelight.export.specularfit.gltf.SpecularFitGltfExporter;
+import tetzlaff.ibrelight.rendering.resources.*;
+import tetzlaff.optimization.ShaderBasedErrorCalculator;
+
 import java.io.File;
 import java.io.FileNotFoundException;
 import java.io.IOException;
@@ -19,22 +30,6 @@
 import java.time.Instant;
 import java.util.function.BiConsumer;
 
-import tetzlaff.gl.builders.ProgramBuilder;
-import tetzlaff.gl.core.*;
-<<<<<<< HEAD
-import tetzlaff.gl.vecmath.Matrix4;
-import tetzlaff.gl.vecmath.Vector3;
-import tetzlaff.ibrelight.core.IBRelightModels;
-=======
->>>>>>> 0b24f447
-import tetzlaff.ibrelight.core.Projection;
-import tetzlaff.ibrelight.core.ReadonlyViewSet;
-import tetzlaff.ibrelight.core.TextureFitSettings;
-import tetzlaff.ibrelight.rendering.resources.*;
-import tetzlaff.models.ReadonlyExtendedObjectModel;
-import tetzlaff.models.ReadonlyObjectModel;
-import tetzlaff.optimization.ShaderBasedErrorCalculator;
-
 /**
  * Implement specular fit using algorithm described by Nam et al., 2018
  */
@@ -85,11 +80,7 @@
             settings.getIbrSettings(), settings.getSpecularBasisSettings());
     }
 
-<<<<<<< HEAD
-    public <ContextType extends Context<ContextType>> SpecularResources<ContextType> createFit(IBRResourcesImageSpace<ContextType> resources, IBRelightModels modelAccess)
-=======
     public <ContextType extends Context<ContextType>> SpecularResources<ContextType> optimizeFit(IBRResourcesImageSpace<ContextType> resources)
->>>>>>> 0b24f447
         throws IOException
     {
         Instant start = Instant.now();
@@ -143,14 +134,6 @@
 
         rescaleTextures();
 
-<<<<<<< HEAD
-        if (settings.getExportSettings().isGlTFEnabled())
-        {
-            saveGlTF(resources, modelAccess.getObjectModel());
-        }
-
-=======
->>>>>>> 0b24f447
         return specularFit;
     }
 
@@ -391,50 +374,6 @@
         return errorCalcDrawable;
     }
 
-<<<<<<< HEAD
-    public <ContextType extends Context<ContextType>> void saveGlTF(ReadonlyIBRResources<ContextType> resources, ReadonlyObjectModel objectModel)
-    {
-        if (resources.getGeometry() == null)
-        {
-            throw new IllegalArgumentException("Geometry is null; cannot export GLTF.");
-        }
-
-        System.out.println("Starting glTF export...");
-        try
-        {
-            // Compute transformation pose based on primary view orientation
-            Matrix4 rotation = resources.getViewSet().getCameraPose(resources.getViewSet().getPrimaryViewIndex());
-            Vector3 translation = rotation.getUpperLeft3x3().times(resources.getGeometry().getCentroid().times(-1.f));
-            Matrix4 transform = Matrix4.fromColumns(rotation.getColumn(0), rotation.getColumn(1), rotation.getColumn(2), translation.asVector4(1.0f));
-
-            // Apply user-defined object pose
-            transform = objectModel.getTransformationMatrix().times(transform);
-
-            SpecularFitGltfExporter exporter = SpecularFitGltfExporter.fromVertexGeometry(resources.getGeometry(), transform);
-            exporter.setDefaultNames();
-            exporter.addWeightImages(settings.getSpecularBasisSettings().getBasisCount(), settings.getExportSettings().isCombineWeights());
-
-            // Deal with LODs if enabled
-            if (settings.getExportSettings().isGenerateLowResTextures())
-            {
-                exporter.addAllDefaultLods(settings.getTextureFitSettings().height,
-                    settings.getExportSettings().getMinimumTextureResolution());
-                exporter.addWeightImageLods(settings.getSpecularBasisSettings().getBasisCount(),
-                    settings.getTextureFitSettings().height, settings.getExportSettings().getMinimumTextureResolution());
-            }
-
-            exporter.write(new File(settings.getOutputDirectory(), "model.glb"));
-            System.out.println("DONE!");
-        }
-        catch (IOException e)
-        {
-            System.out.println("Error occurred during glTF export:");
-            e.printStackTrace();
-        }
-    }
-
-=======
->>>>>>> 0b24f447
     public void rescaleTextures()
     {
         if (settings.getExportSettings().isGenerateLowResTextures())
