--- conflicted
+++ resolved
@@ -368,46 +368,6 @@
         return errorCalcDrawable;
     }
 
-<<<<<<< HEAD
-=======
-    public <ContextType extends Context<ContextType>> void saveGlTF(ReadonlyIBRResources<ContextType> resources)
-    {
-        if (resources.getGeometry() == null)
-        {
-            throw new IllegalArgumentException("Geometry is null; cannot export GLTF.");
-        }
-
-        log.info("Starting glTF export...");
-        try
-        {
-
-            Matrix4 rotation = resources.getViewSet().getCameraPose(resources.getViewSet().getPrimaryViewIndex());
-            Vector3 translation = rotation.getUpperLeft3x3().times(resources.getGeometry().getCentroid().times(-1.f));
-            Matrix4 transform = Matrix4.fromColumns(rotation.getColumn(0), rotation.getColumn(1), rotation.getColumn(2), translation.asVector4(1.0f));
-
-            SpecularFitGltfExporter exporter = SpecularFitGltfExporter.fromVertexGeometry(resources.getGeometry(), transform);
-            exporter.setDefaultNames();
-            exporter.addWeightImages(settings.getSpecularBasisSettings().getBasisCount(), settings.getExportSettings().isCombineWeights());
-
-            // Deal with LODs if enabled
-            if (settings.getExportSettings().isGenerateLowResTextures())
-            {
-                exporter.addAllDefaultLods(settings.getTextureFitSettings().height,
-                    settings.getExportSettings().getMinimumTextureResolution());
-                exporter.addWeightImageLods(settings.getSpecularBasisSettings().getBasisCount(),
-                    settings.getTextureFitSettings().height, settings.getExportSettings().getMinimumTextureResolution());
-            }
-
-            exporter.write(new File(settings.getOutputDirectory(), "model.glb"));
-            log.info("DONE!");
-        }
-        catch (IOException e)
-        {
-            log.error("Error occurred during glTF export:", e);
-        }
-    }
-
->>>>>>> 42f0e526
     public void rescaleTextures()
     {
         if (settings.getExportSettings().isGenerateLowResTextures())
