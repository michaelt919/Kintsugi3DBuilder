/*
 *  Copyright (c) Michael Tetzlaff 2022
 *
 *  Licensed under GPLv3
 *  ( http://www.gnu.org/licenses/gpl-3.0.html )
 *
 *  This code is free software: you can redistribute it and/or modify it under the terms of the GNU General Public License as published by the Free Software Foundation, either version 3 of the License, or (at your option) any later version.
 *
 *  This code is distributed in the hope that it will be useful, but WITHOUT ANY WARRANTY; without even the implied warranty of MERCHANTABILITY or FITNESS FOR A PARTICULAR PURPOSE.  See the GNU General Public License for more details.
 */

package tetzlaff.ibrelight.export.specularfit;

import java.io.File;
import java.io.FileNotFoundException;
import java.io.IOException;
import java.io.PrintStream;
import java.time.Duration;
import java.time.Instant;
import java.util.function.BiConsumer;

import tetzlaff.gl.builders.ProgramBuilder;
import tetzlaff.gl.core.*;
import tetzlaff.gl.vecmath.Matrix4;
import tetzlaff.gl.vecmath.Vector3;
import tetzlaff.ibrelight.core.Projection;
import tetzlaff.ibrelight.core.ReadonlyViewSet;
import tetzlaff.ibrelight.core.TextureFitSettings;
import tetzlaff.ibrelight.export.specularfit.gltf.SpecularFitGltfExporter;
import tetzlaff.ibrelight.rendering.resources.*;
import tetzlaff.optimization.ShaderBasedErrorCalculator;

/**
 * Implement specular fit using algorithm described by Nam et al., 2018
 */
public class SpecularOptimization
{
    static final boolean DEBUG = true;

    private final SpecularFitRequestParams settings;

    public SpecularOptimization(SpecularFitRequestParams settings)
    {
        this.settings = settings;
    }

    private int determineImageWidth(ReadonlyViewSet viewSet)
    {
        Projection defaultProj = viewSet.getCameraProjection(viewSet.getCameraProjectionIndex(
            viewSet.getPrimaryViewIndex()));

        if (defaultProj.getAspectRatio() < 1.0)
        {
            return settings.getTextureFitSettings().width;
        }
        else
        {
            return Math.round(settings.getTextureFitSettings().height * defaultProj.getAspectRatio());
        }
    }

    private int determineImageHeight(ReadonlyViewSet viewSet)
    {
        Projection defaultProj = viewSet.getCameraProjection(viewSet.getCameraProjectionIndex(
            viewSet.getPrimaryViewIndex()));

        if (defaultProj.getAspectRatio() < 1.0)
        {
            return Math.round(settings.getTextureFitSettings().width / defaultProj.getAspectRatio());
        }
        else
        {
            return settings.getTextureFitSettings().height;
        }
    }

    private <ContextType extends Context<ContextType>> SpecularFitProgramFactory<ContextType> getProgramFactory()
    {
        return new SpecularFitProgramFactory<>(
            settings.getIbrSettings(), settings.getSpecularBasisSettings());
    }

    public <ContextType extends Context<ContextType>> SpecularResources<ContextType> createFit(IBRResourcesImageSpace<ContextType> resources)
        throws IOException
    {
        Instant start = Instant.now();

        // Generate cache
        ImageCache<ContextType> cache = resources.cache(settings.getImageCacheSettings());

        Duration duration = Duration.between(start, Instant.now());
        System.out.println("Cache generated / loaded in: " + duration);

        SpecularResources<ContextType> specularFit = createFit(cache);

        // Save basis image visualization for reference and debugging
        try (BasisImageCreator<ContextType> basisImageCreator = new BasisImageCreator<>(cache.getContext(), settings.getSpecularBasisSettings()))
        {
            basisImageCreator.createImages(specularFit, settings.getOutputDirectory());
        }

        // Calculate reasonable image resolution for error calculation
        int imageWidth = determineImageWidth(resources.getViewSet());
        int imageHeight = determineImageHeight(resources.getViewSet());

        SpecularFitProgramFactory<ContextType> programFactory = getProgramFactory();

        try (ShaderBasedErrorCalculator<ContextType> errorCalculator =
             ShaderBasedErrorCalculator.create(
                cache.getContext(),
                () -> createErrorCalcProgram(resources, programFactory),
                program -> createErrorCalcDrawable(specularFit, resources, program),
                imageWidth, imageHeight);
             PrintStream rmseOut = new PrintStream(new File(settings.getOutputDirectory(), "rmse.txt")))
        {
            FinalErrorCalculaton finalErrorCalculaton = FinalErrorCalculaton.getInstance();

            // Validate normals using input normal map (mainly for testing / experiment validation, not typical applications)
            finalErrorCalculaton.validateNormalMap(resources, specularFit, rmseOut);

            // Fill holes in weight maps and calculate some final error statistics.
            finalErrorCalculaton.calculateFinalErrorMetrics(resources, programFactory, specularFit, errorCalculator, rmseOut);
        }

        // Generate albedo / ORM maps at full resolution (does not require loaded source images)
        try (AlbedoORMOptimization<ContextType> albedoORM = new AlbedoORMOptimization<>(cache.getContext(), settings.getTextureFitSettings()))
        {
            albedoORM.execute(specularFit);
            albedoORM.saveTextures(settings.getOutputDirectory());
        }

        rescaleTextures();

        if (settings.getExportSettings().isGlTFEnabled())
        {
            saveGlTF(resources);
        }

        return specularFit;
    }

    public <ContextType extends Context<ContextType>> SpecularResources<ContextType> createFit(ImageCache<ContextType> cache)
        throws IOException
    {
        Instant start = Instant.now();

        SpecularFitProgramFactory<ContextType> programFactory = getProgramFactory();

        // Create space for the solution.
        // Complete "specular fit": includes basis representation on GPU, roughness / reflectivity fit, normal fit, and final diffuse fit.
        SpecularFitFinal<ContextType> fullResolution = SpecularFitFinal.createEmpty(cache.getContext(),
            settings.getTextureFitSettings(), settings.getSpecularBasisSettings());

        try (IBRResourcesTextureSpace<ContextType> sampled = cache.createSampledResources())
        {
            ContextType context = sampled.getContext();
            // Disable back face culling since we're rendering in texture space
            // (should be the case already from generating the cache, but good to do just in case)
            context.getState().disableBackFaceCulling();

            TextureFitSettings sampledSettings = sampled.getTextureFitSettings(settings.getTextureFitSettings().gamma);
            SpecularDecompositionFromScratch sampledDecomposition = new SpecularDecompositionFromScratch(sampledSettings, settings.getSpecularBasisSettings());

            // Initialize weights using K-means.
            SpecularFitInitializer<ContextType> initializer = new SpecularFitInitializer<>(sampled, settings.getSpecularBasisSettings());
            initializer.initialize(programFactory, sampledDecomposition);

            if (DEBUG)
            {
                initializer.saveDebugImage(sampledDecomposition, settings.getOutputDirectory());
            }

            try
            (
                SpecularFitOptimizable<ContextType> sampledFit = SpecularFitOptimizable.create(
                    sampled, programFactory, sampledSettings, settings.getSpecularBasisSettings(), settings.getNormalOptimizationSettings())
            )
            {
                // Preliminary optimization at low resolution to determine basis functions
                optimizeTexSpaceFit(sampled, sampledFit,
                    (stream, errorCalculator) -> sampledFit.optimizeFromScratch(
                        sampledDecomposition, stream, settings.getPreliminaryConvergenceTolerance(),
                        errorCalculator, DEBUG ? settings.getOutputDirectory() : null));

                // Save the final basis functions
                sampledDecomposition.saveBasisFunctions(settings.getOutputDirectory());

                // Optimize weight maps and normal maps by blocks to fill the full resolution textures
                optimizeBlocks(fullResolution, cache, sampledDecomposition);
            }

            Duration duration = Duration.between(start, Instant.now());
            System.out.println("Total processing time: " + duration);

            try (PrintStream time = new PrintStream(new File(settings.getOutputDirectory(), "time.txt")))
            {
                time.println(duration);
            }
            catch (FileNotFoundException e)
            {
                e.printStackTrace();
            }

            // Save the final diffuse and normal maps
            fullResolution.saveDiffuseMap(settings.getOutputDirectory());
            fullResolution.saveNormalMap(settings.getOutputDirectory());

            // Save the final weight maps
            // TODO combined weight images when using block-based fitting
            SpecularFitSerializer.saveWeightImages(fullResolution.getBasisWeightResources().weightMaps, settings.getOutputDirectory());

            // Save the final specular albedo and roughness maps
            fullResolution.getRoughnessOptimization().saveTextures(settings.getOutputDirectory());

            return fullResolution;
        }
    }

    private <ContextType extends Context<ContextType>> void optimizeBlocks(
        SpecularFitFinal<ContextType> fullResolutionSolution,
        ImageCache<ContextType> cache,
        SpecularDecompositionFromScratch sampledDecomposition)
        throws IOException
    {
        SpecularFitProgramFactory<ContextType> programFactory = getProgramFactory();

        try(TextureBlockResourceFactory<ContextType> blockResourceFactory = cache.createBlockResourceFactory())
        {
            // Optimize each block of the texture map at full resolution.
            for (int i = 0; i < cache.getSettings().getTextureSubdiv(); i++)
            {
                for (int j = 0; j < cache.getSettings().getTextureSubdiv(); j++)
                {
                    System.out.println();
                    System.out.println("Starting block (" + i + ", " + j + ")...");

                    try (IBRResourcesTextureSpace<ContextType> blockResources = blockResourceFactory.createBlockResources(i, j))
                    {
                        TextureFitSettings blockSettings = blockResources.getTextureFitSettings(settings.getTextureFitSettings().gamma);
                        try (SpecularFitOptimizable<ContextType> blockOptimization = SpecularFitOptimizable.create(
                            blockResources, programFactory, blockSettings, settings.getSpecularBasisSettings(),
                            settings.getNormalOptimizationSettings()))
                        {
                            // Use basis functions previously optimized at a lower resolution
                            SpecularDecomposition blockDecomposition =
                                new SpecularDecompositionFromExistingBasis(blockSettings, sampledDecomposition);

                            // Optimize weights and normals
                            optimizeTexSpaceFit(blockResources, blockOptimization,
                                (stream, errorCalculator) -> blockOptimization.optimizeFromExistingBasis(
                                    blockDecomposition, stream, settings.getConvergenceTolerance(),
                                    errorCalculator, DEBUG ? settings.getOutputDirectory() : null));

                            // Fill holes in the weight map
                            blockDecomposition.fillHoles();

                            // Update the GPU resources with the hole-filled weight maps.
                            blockOptimization.getBasisWeightResources().updateFromSolution(blockDecomposition);

                            // Calculate final diffuse map without the constraint of basis functions.
                            blockOptimization.getDiffuseOptimization().execute(blockOptimization);

                            // Fit specular textures after filling holes
                            blockOptimization.getRoughnessOptimization().execute();

                            // Copy partial solution into the full solution.
                            fullResolutionSolution.blit(cache.getSettings().getBlockStartX(i), cache.getSettings().getBlockStartY(j), blockOptimization);
                        }
                    }
                }
            }
        }
    }

    private <ContextType extends Context<ContextType>> void optimizeTexSpaceFit(
        IBRResourcesTextureSpace<ContextType> resources,
        SpecularFitOptimizable<ContextType> specularFit,
        BiConsumer<GraphicsStreamResource<ContextType>, ShaderBasedErrorCalculator<ContextType>> optimizeFunc) throws IOException
    {
        SpecularFitProgramFactory<ContextType> programFactory = getProgramFactory();

        // Create new texture fit settings with a resolution that matches the IBRResources, but the same gamma as specified by the user.
        TextureFitSettings texFitSettings = resources.getTextureFitSettings(settings.getTextureFitSettings().gamma);

        try
        (
            // Reflectance stream: includes a shader program and a framebuffer object for extracting reflectance data from images.
            GraphicsStreamResource<ContextType> stream = resources.streamFactory().streamAsResource(
                getReflectanceProgramBuilder(resources, programFactory),
                resources.getContext().buildFramebufferObject(texFitSettings.width, texFitSettings.height)
                    .addColorAttachment(ColorFormat.RGBA32F)
                    .addColorAttachment(ColorFormat.RGBA32F));

            ShaderBasedErrorCalculator<ContextType> errorCalculator = ShaderBasedErrorCalculator.create(resources.getContext(),
                () -> createErrorCalcProgram(resources, programFactory),
                program -> createErrorCalcDrawable(specularFit, resources, program),
                texFitSettings.width, texFitSettings.height)
        )
        {
            optimizeFunc.accept(stream, errorCalculator);
        }
    }

    /**
     * Skips most optimization steps and just loads from a prior solution.
     * Does re-run the GGX fitting step.
     * @param priorSolutionDirectory The directory containing the prior solution
     * @param <ContextType> The type of the graphics context
     * @return A fit based on the solution loaded from file.
     * @throws IOException
     */
    public <ContextType extends Context<ContextType>> SpecularResources<ContextType> loadPriorSolution(
        ContextType context, File priorSolutionDirectory)
        throws IOException
    {
        // Complete "specular fit": includes basis representation on GPU, roughness / reflectivity fit, normal fit, and final diffuse fit.
        // Only basis representation and diffuse map will be loaded from solution.
        SpecularFitBase<ContextType> solution = SpecularFitFinal.loadFromPriorSolution(context,
            settings.getTextureFitSettings(), settings.getSpecularBasisSettings(), priorSolutionDirectory);

        // Fit specular textures
        solution.getRoughnessOptimization().execute();
        solution.getRoughnessOptimization().saveTextures(settings.getOutputDirectory());

        // Generate albedo / ORM maps
        try(AlbedoORMOptimization<ContextType> albedoORM = new AlbedoORMOptimization<>(context, settings.getTextureFitSettings()))
        {
            albedoORM.execute(solution);
            albedoORM.saveTextures(settings.getOutputDirectory());
            return solution;
        }

    }

    private static <ContextType extends Context<ContextType>>
    ProgramBuilder<ContextType> getReflectanceProgramBuilder(
        ReadonlyIBRResources<ContextType> resources, SpecularFitProgramFactory<ContextType> programFactory)
    {
        return programFactory.getShaderProgramBuilder(resources,
            new File("shaders/common/texspace_dynamic.vert"),
            new File("shaders/specularfit/extractReflectance.frag"));
    }

    private static <ContextType extends Context<ContextType>>
    Program<ContextType> createErrorCalcProgram(
        ReadonlyIBRResources<ContextType> resources, SpecularFitProgramFactory<ContextType> programFactory)
    {
        try
        {
            return programFactory.createProgram(resources,
                new File("shaders/common/texspace_dynamic.vert"),
                new File("shaders/specularfit/errorCalc.frag"));
        }
        catch (FileNotFoundException e)
        {
            e.printStackTrace();
            return null;
        }
    }

    private static <ContextType extends Context<ContextType>> Drawable<ContextType> createErrorCalcDrawable(
            SpecularResources<ContextType> specularFit, ReadonlyIBRResources<ContextType> resources, Program<ContextType> errorCalcProgram)
    {
        Drawable<ContextType> errorCalcDrawable = resources.createDrawable(errorCalcProgram);
        specularFit.getBasisResources().useWithShaderProgram(errorCalcProgram);
        specularFit.getBasisWeightResources().useWithShaderProgram(errorCalcProgram);
        errorCalcProgram.setTexture("roughnessEstimate", specularFit.getSpecularRoughnessMap());
        errorCalcProgram.setTexture("normalEstimate", specularFit.getNormalMap());
        errorCalcProgram.setUniform("errorGamma", 1.0f);
        return errorCalcDrawable;
    }

    public <ContextType extends Context<ContextType>> void saveGlTF(ReadonlyIBRResources<ContextType> resources)
    {
        if (resources.getGeometry() == null)
        {
            throw new IllegalArgumentException("Geometry is null; cannot export GLTF.");
        }

        System.out.println("Starting glTF export...");
        try
        {
<<<<<<< HEAD

            Matrix4 rotation = resources.getViewSet().getCameraPose(resources.getViewSet().getPrimaryViewIndex());
            Vector3 translation = rotation.getUpperLeft3x3().times(resources.getGeometryResources().geometry.getCentroid().times(-1.f));
            Matrix4 transform = Matrix4.fromColumns(rotation.getColumn(0), rotation.getColumn(1), rotation.getColumn(2), translation.asVector4(1.0f));

            SpecularFitGltfExporter exporter = SpecularFitGltfExporter.fromVertexGeometry(resources.getGeometryResources().geometry, transform);
=======
            SpecularFitGltfExporter exporter = SpecularFitGltfExporter.fromVertexGeometry(resources.getGeometry());
>>>>>>> 1acf9527
            exporter.setDefaultNames();
            exporter.addWeightImages(settings.getSpecularBasisSettings().getBasisCount(), settings.getExportSettings().isCombineWeights());

            // Deal with LODs if enabled
            if (settings.getExportSettings().isGenerateLowResTextures())
            {
                exporter.addAllDefaultLods(settings.getTextureFitSettings().height,
                    settings.getExportSettings().getMinimumTextureResolution());
                exporter.addWeightImageLods(settings.getSpecularBasisSettings().getBasisCount(),
                    settings.getTextureFitSettings().height, settings.getExportSettings().getMinimumTextureResolution());
            }

<<<<<<< HEAD
=======
            Matrix4 rotation = resources.getViewSet().getCameraPose(resources.getViewSet().getPrimaryViewIndex());
            Vector3 translation = rotation.getUpperLeft3x3().times(resources.getGeometry().getCentroid().times(-1.f));
            Matrix4 transform = Matrix4.fromColumns(rotation.getColumn(0), rotation.getColumn(1), rotation.getColumn(2), translation.asVector4(1.0f));
            exporter.setTransform(transform);

>>>>>>> 1acf9527
            exporter.write(new File(settings.getOutputDirectory(), "model.glb"));
            System.out.println("DONE!");
        }
        catch (IOException e)
        {
            System.out.println("Error occurred during glTF export:");
            e.printStackTrace();
        }
    }

    public void rescaleTextures()
    {
        if (settings.getExportSettings().isGenerateLowResTextures())
        {
            SpecularFitTextureRescaler rescaler = new SpecularFitTextureRescaler(settings.getExportSettings());
            rescaler.rescaleAll(settings.getOutputDirectory(), settings.getSpecularBasisSettings().getBasisCount());
        }
    }
}<|MERGE_RESOLUTION|>--- conflicted
+++ resolved
@@ -380,16 +380,12 @@
         System.out.println("Starting glTF export...");
         try
         {
-<<<<<<< HEAD
 
             Matrix4 rotation = resources.getViewSet().getCameraPose(resources.getViewSet().getPrimaryViewIndex());
-            Vector3 translation = rotation.getUpperLeft3x3().times(resources.getGeometryResources().geometry.getCentroid().times(-1.f));
+            Vector3 translation = rotation.getUpperLeft3x3().times(resources.getGeometry().getCentroid().times(-1.f));
             Matrix4 transform = Matrix4.fromColumns(rotation.getColumn(0), rotation.getColumn(1), rotation.getColumn(2), translation.asVector4(1.0f));
 
-            SpecularFitGltfExporter exporter = SpecularFitGltfExporter.fromVertexGeometry(resources.getGeometryResources().geometry, transform);
-=======
-            SpecularFitGltfExporter exporter = SpecularFitGltfExporter.fromVertexGeometry(resources.getGeometry());
->>>>>>> 1acf9527
+            SpecularFitGltfExporter exporter = SpecularFitGltfExporter.fromVertexGeometry(resources.getGeometry(), transform);
             exporter.setDefaultNames();
             exporter.addWeightImages(settings.getSpecularBasisSettings().getBasisCount(), settings.getExportSettings().isCombineWeights());
 
@@ -402,14 +398,6 @@
                     settings.getTextureFitSettings().height, settings.getExportSettings().getMinimumTextureResolution());
             }
 
-<<<<<<< HEAD
-=======
-            Matrix4 rotation = resources.getViewSet().getCameraPose(resources.getViewSet().getPrimaryViewIndex());
-            Vector3 translation = rotation.getUpperLeft3x3().times(resources.getGeometry().getCentroid().times(-1.f));
-            Matrix4 transform = Matrix4.fromColumns(rotation.getColumn(0), rotation.getColumn(1), rotation.getColumn(2), translation.asVector4(1.0f));
-            exporter.setTransform(transform);
-
->>>>>>> 1acf9527
             exporter.write(new File(settings.getOutputDirectory(), "model.glb"));
             System.out.println("DONE!");
         }
