/*
 *  Copyright (c) Michael Tetzlaff 2022
 *
 *  Licensed under GPLv3
 *  ( http://www.gnu.org/licenses/gpl-3.0.html )
 *
 *  This code is free software: you can redistribute it and/or modify it under the terms of the GNU General Public License as published by the Free Software Foundation, either version 3 of the License, or (at your option) any later version.
 *
 *  This code is distributed in the hope that it will be useful, but WITHOUT ANY WARRANTY; without even the implied warranty of MERCHANTABILITY or FITNESS FOR A PARTICULAR PURPOSE.  See the GNU General Public License for more details.
 */

package tetzlaff.ibrelight.export.specularfit;

import java.io.File;
import java.io.FileNotFoundException;
import java.io.IOException;
import java.io.PrintStream;

import tetzlaff.gl.builders.ProgramBuilder;
import tetzlaff.gl.core.Context;
import tetzlaff.gl.geometry.ReadonlyVertexGeometry;
import tetzlaff.gl.vecmath.Matrix4;
import tetzlaff.gl.vecmath.Vector3;
import tetzlaff.ibrelight.core.*;
import tetzlaff.ibrelight.export.specularfit.gltf.SpecularFitGltfExporter;
import tetzlaff.ibrelight.rendering.resources.IBRResources;
import tetzlaff.ibrelight.rendering.resources.IBRResourcesImageSpace;
import tetzlaff.ibrelight.rendering.resources.ReadonlyIBRResources;
import tetzlaff.interactive.GraphicsRequest;
import tetzlaff.models.ReadonlyObjectModel;

public class SpecularFitRequest<ContextType extends Context<ContextType>> implements IBRRequest<ContextType>, GraphicsRequest<ContextType>
{
    private final SpecularFitRequestParams settings;
    private final IBRelightModels modelAccess;

    /**
     * Default constructor for CLI args requests
     * @param modelAccess
     * @param args args[0] is the project name; args[1] is the name of this class; args[2] is the output directory
     * @return the request object
     */
    public static <ContextType extends Context<ContextType>> SpecularFitRequest<ContextType> create(
            IBRelightModels modelAccess, String... args)
    {
        return new SpecularFitRequest<>(new SpecularFitRequestParams(
            new TextureFitSettings(2048, 2048, modelAccess.getSettingsModel().getFloat("gamma")),
            modelAccess.getSettingsModel(), new File(args[2])), modelAccess);
    }

    public SpecularFitRequest(SpecularFitRequestParams settings, IBRelightModels modelAccess)
    {
        this.settings = settings;
        this.modelAccess = modelAccess;
    }

    /**
     * This version loads a prior solution from file and thus doesn't require IBR resources to be loaded.
     * @param context The graphics context to be used.
     * @param callback A callback that can be fired to update the loading bar.
     *                 If this is unused, an "infinite loading" indicator will be displayed instead.
     */
    @Override
    public void executeRequest(ContextType context, LoadingMonitor callback)
    {
        try
        {
            // Perform the specular fit using prior basis solution.
            SpecularResources<ContextType> specularFit;

            // Assume fitting from prior solution
            System.out.println("No IBRelight project loaded; loading prior solution");
            specularFit = new SpecularOptimization(settings).loadPriorSolution(context, settings.getPriorSolutionDirectory());

            // Load just geometry, tonemapping, settings.
            SimpleLoadOptionsModel loadOptions = new SimpleLoadOptionsModel();
            loadOptions.setColorImagesRequested(false);
            loadOptions.setDepthImagesRequested(false);

            try(IBRResources<ContextType> resources = IBRResourcesImageSpace.getBuilderForContext(context)
                .setLoadOptions(loadOptions)
                .useExistingViewSet(settings.getReconstructionSettings().getReconstructionViewSet().copy())
                .create())
            {
                if (settings.getExportSettings().isGlTFEnabled())
                {
                    saveGlTF(resources.getGeometry(), resources.getViewSet(), null);
                }

                // Reconstruct if requested
                performReconstruction(resources, specularFit);

                // Close specular fit immediately when this is just an export operation.
                specularFit.close();
            }
        }
        catch(IOException e)
        {
            e.printStackTrace();
        }
    }

    /**
     * This version optimizes from scratch and requires IBR resources.
     * @param renderable The implementation of the IBRelight renderer.
     *                   This can be used to dynamically generate renders of the current view,
     *                   or just to access the IBRResources and the graphics Context.
     * @param callback A callback that can be fired to update the loading bar.
     *                 If this is unused, an "infinite loading" indicator will be displayed instead.
     */
    @Override
    public void executeRequest(IBRInstance<ContextType> renderable, LoadingMonitor callback)
    {
        try
        {
            // Perform the specular fit
            SpecularResources<ContextType> specularFit = new SpecularOptimization(settings)
<<<<<<< HEAD
                .createFit(renderable.getIBRResources(), modelAccess);
            executeRequest(renderable.getIBRResources(), specularFit);
            specularFit.close(); // Close immediately when this is just an export operation.
=======
                .optimizeFit(renderable.getIBRResources());

            if (settings.getExportSettings().isGlTFEnabled())
            {
                saveGlTF(renderable.getActiveGeometry(), renderable.getActiveViewSet(), renderable.getSceneModel().getObjectModel());
            }

            // Reconstruct if requested
            performReconstruction(renderable.getIBRResources(), specularFit);

            // Close immediately when this is just an export operation.
            specularFit.close();
>>>>>>> 0b24f447
        }
        catch(IOException e) // thrown by createReflectanceProgram
        {
            e.printStackTrace();
        }
    }

    private void performReconstruction(ReadonlyIBRResources<ContextType> resources, SpecularResources<ContextType> specularFit)
        throws FileNotFoundException
    {
        // Create output directory
        settings.getOutputDirectory().mkdirs();

        if (resources.getViewSet() != null)
        {
            // Reconstruct images both from basis functions and from fitted roughness
            SpecularFitProgramFactory<ContextType> programFactory = new SpecularFitProgramFactory<>(
               settings.getIbrSettings(), settings.getSpecularBasisSettings());
            FinalReconstruction<ContextType> reconstruction =
                new FinalReconstruction<>(resources, settings.getTextureFitSettings(), settings.getReconstructionSettings());

            System.out.println("Reconstructing ground truth images from basis representation:");
            double reconstructionRMSE =
                reconstruction.reconstruct(specularFit, getImageReconstructionProgramBuilder(resources, programFactory),
                    settings.getReconstructionSettings().shouldReconstructAll(),
                    "reconstruction", "ground-truth", settings.getOutputDirectory());

            System.out.println("Reconstructing ground truth images from fitted roughness / specular color:");
            double fittedRMSE =
                reconstruction.reconstruct(specularFit, getFittedImageReconstructionProgramBuilder(resources, programFactory),
                    settings.getReconstructionSettings().shouldReconstructAll(),
                    "fitted", null, settings.getOutputDirectory());

            if (!settings.getReconstructionSettings().shouldReconstructAll()) // Write to just one RMSE file if only doing a single image per reconstruction method
            {
                try (PrintStream rmseOut = new PrintStream(new File(settings.getOutputDirectory(), "rmse.txt")))
                // Text file containing error information
                {
                    rmseOut.println("reconstruction, " + reconstructionRMSE);
                    rmseOut.println("fitted, " + fittedRMSE);
                }
            }
        }
    }

    private static <ContextType extends Context<ContextType>>
    ProgramBuilder<ContextType> getImageReconstructionProgramBuilder(
        ReadonlyIBRResources<ContextType> resources, SpecularFitProgramFactory<ContextType> programFactory)
    {
        return programFactory.getShaderProgramBuilder(resources,
                new File("shaders/common/imgspace.vert"),
                new File("shaders/specularfit/reconstructImage.frag"));
    }

    private static <ContextType extends Context<ContextType>>
    ProgramBuilder<ContextType> getFittedImageReconstructionProgramBuilder(
        ReadonlyIBRResources<ContextType> resources, SpecularFitProgramFactory<ContextType> programFactory)
    {
        return programFactory.getShaderProgramBuilder(resources,
                new File("shaders/common/imgspace.vert"),
                new File("shaders/specularfit/renderFit.frag"));
    }

    public void saveGlTF(ReadonlyVertexGeometry geometry, ReadonlyViewSet viewSet, ReadonlyObjectModel objectModel)
    {
        if (geometry == null)
        {
            throw new IllegalArgumentException("Geometry is null; cannot export GLTF.");
        }

        System.out.println("Starting glTF export...");

        try
        {
            Matrix4 rotation = viewSet == null ? Matrix4.IDENTITY : viewSet.getCameraPose(viewSet.getPrimaryViewIndex());
            Vector3 translation = rotation.getUpperLeft3x3().times(geometry.getCentroid().times(-1.0f));
            Matrix4 transform = Matrix4.fromColumns(rotation.getColumn(0), rotation.getColumn(1), rotation.getColumn(2), translation.asVector4(1.0f));

            SpecularFitGltfExporter exporter = SpecularFitGltfExporter.fromVertexGeometry(geometry, transform);
            exporter.setDefaultNames();
            exporter.addWeightImages(settings.getSpecularBasisSettings().getBasisCount(), settings.getExportSettings().isCombineWeights());

            // Deal with LODs if enabled
            if (settings.getExportSettings().isGenerateLowResTextures())
            {
                exporter.addAllDefaultLods(settings.getTextureFitSettings().height,
                    settings.getExportSettings().getMinimumTextureResolution());
                exporter.addWeightImageLods(settings.getSpecularBasisSettings().getBasisCount(),
                    settings.getTextureFitSettings().height, settings.getExportSettings().getMinimumTextureResolution());
            }

            exporter.write(new File(settings.getOutputDirectory(), "model.glb"));
            System.out.println("DONE!");
        }
        catch (IOException e)
        {
            System.out.println("Error occurred during glTF export:");
            e.printStackTrace();
        }
    }
}<|MERGE_RESOLUTION|>--- conflicted
+++ resolved
@@ -115,11 +115,6 @@
         {
             // Perform the specular fit
             SpecularResources<ContextType> specularFit = new SpecularOptimization(settings)
-<<<<<<< HEAD
-                .createFit(renderable.getIBRResources(), modelAccess);
-            executeRequest(renderable.getIBRResources(), specularFit);
-            specularFit.close(); // Close immediately when this is just an export operation.
-=======
                 .optimizeFit(renderable.getIBRResources());
 
             if (settings.getExportSettings().isGlTFEnabled())
@@ -132,7 +127,6 @@
 
             // Close immediately when this is just an export operation.
             specularFit.close();
->>>>>>> 0b24f447
         }
         catch(IOException e) // thrown by createReflectanceProgram
         {
@@ -211,6 +205,8 @@
             Vector3 translation = rotation.getUpperLeft3x3().times(geometry.getCentroid().times(-1.0f));
             Matrix4 transform = Matrix4.fromColumns(rotation.getColumn(0), rotation.getColumn(1), rotation.getColumn(2), translation.asVector4(1.0f));
 
+            transform = objectModel.getTransformationMatrix().times(transform);
+
             SpecularFitGltfExporter exporter = SpecularFitGltfExporter.fromVertexGeometry(geometry, transform);
             exporter.setDefaultNames();
             exporter.addWeightImages(settings.getSpecularBasisSettings().getBasisCount(), settings.getExportSettings().isCombineWeights());
