/*
 *  Copyright (c) Michael Tetzlaff 2023
 *
 *  Licensed under GPLv3
 *  ( http://www.gnu.org/licenses/gpl-3.0.html )
 *
 *  This code is free software: you can redistribute it and/or modify it under the terms of the GNU General Public License as published by the Free Software Foundation, either version 3 of the License, or (at your option) any later version.
 *
 *  This code is distributed in the hope that it will be useful, but WITHOUT ANY WARRANTY; without even the implied warranty of MERCHANTABILITY or FITNESS FOR A PARTICULAR PURPOSE.  See the GNU General Public License for more details.
 */

package tetzlaff.ibrelight.export.specularfit;

import org.slf4j.Logger;
import org.slf4j.LoggerFactory;
import tetzlaff.gl.core.Texture3D;

import java.awt.*;
import java.awt.image.BufferedImage;
import java.io.File;
import java.io.FileNotFoundException;
import java.io.IOException;
import java.io.PrintStream;
import java.util.ArrayList;
import java.util.List;
import java.util.Scanner;
import javax.imageio.ImageIO;

public class SpecularFitSerializer
{
    private static final Logger log = LoggerFactory.getLogger(SpecularFitSerializer.class);

    public static void saveWeightImages(int basisCount, int width, int height, SpecularBasisWeights basisWeights, File outputDirectory)
    {
        for (int b = 0; b < basisCount; b++)
        {
            BufferedImage weightImg = new BufferedImage(width, height, BufferedImage.TYPE_INT_ARGB);
            int[] weightDataPacked = new int[width * height];

            for (int p = 0; p < width * height; p++)
            {
                float weight = (float)basisWeights.getWeight(b, p);

                // Flip vertically
                int dataBufferIndex = p % width + width * (height - p / width - 1);
                weightDataPacked[dataBufferIndex] = new Color(weight, weight, weight).getRGB();
            }

            weightImg.setRGB(0, 0, weightImg.getWidth(), weightImg.getHeight(), weightDataPacked, 0, weightImg.getWidth());

            try
            {
                ImageIO.write(weightImg, "PNG", new File(outputDirectory, getWeightFileName(b)));
            }
            catch (IOException e)
            {
                log.error("An error occurred saving weight images:", e);
            }
        }
    }
    public static void saveWeightImages(Texture3D<?> basisWeights, File outputDirectory)
    {
        for (int b = 0; b < basisWeights.getDepth(); b++)
        {
            try
            {
                basisWeights.getColorTextureReader(b).saveToFile("PNG", new File(outputDirectory, getWeightFileName(b)));
            }
            catch (IOException e)
            {
                log.error("An error occurred saving weight images:", e);
            }
        }
    }

    public static String getCombinedWeightFilename(int imageIndex)
    {
<<<<<<< HEAD
        // Loop over the index of each final image to export
        for (int i = 0; i < (basisCount + 3) / 4; i++)
        {
            BufferedImage weightImg = new BufferedImage(width, height, BufferedImage.TYPE_INT_ARGB);
            int[] weightDataPacked = new int[width * height];

            // Loop over the channels that will be included in this image
            // i.e. 0,1,2,3 for image 0 and 4,5,6,7 for image 1
            for (int j = i * 4; j < (i + 1) * 4; j++)
            {
                int targetChannel = j % 4;

                for (int p = 0; p < width * height; p++)
                {
                    // Flip vertically
                    int dataBufferIndex = p % width + width * (height - p / width - 1);

                    int weight = (int)((float)basisWeights.getWeight(j, p) * 255.0f);
                    // Calculate bit shift for given target channel: (0,1,2,3) -> (16,8,0,24)
                    int shift = targetChannel == 3 ? 24 : ((targetChannel * -1) + 2) * 8;
                    // Get the lowest 8 bits of the int weight, shift to correct color channel and bitwise or with existing color
                    weightDataPacked[dataBufferIndex] = weightDataPacked[dataBufferIndex] | ((weight & 0xFF) << shift);
                }
            }

            weightImg.setRGB(0, 0, weightImg.getWidth(), weightImg.getHeight(), weightDataPacked, 0, weightImg.getWidth());

            try
            {
                ImageIO.write(weightImg, "PNG", new File(outputDirectory, getCombinedWeightFilename(i)));
            }
            catch (IOException e)
            {
                log.error("An error occurred saving weight images:", e);
            }
        }
=======
        return getWeightFileName(imageIndex, 4);
>>>>>>> 158028b1
    }

    public static String getWeightFileName(int weightMapIndex)
    {
        return getWeightFileName(weightMapIndex, 1);
    }

    public static String getWeightFileName(int weightMapIndex, int weightsPerChannel)
    {
        if (weightsPerChannel <= 1)
        {
            return String.format("weights%02d.png", weightMapIndex);
        }
        else
        {
            weightMapIndex *= weightsPerChannel;
            return String.format("weights%02d%02d.png", weightMapIndex, weightMapIndex + (weightsPerChannel - 1));
        }
    }

    public static void serializeBasisFunctions(int basisCount, int microfacetDistributionResolution, SpecularBasis basis, File outputDirectory)
    {
        // Text file format
        try (PrintStream out = new PrintStream(new File(outputDirectory, getBasisFunctionsFilename())))
        {
            for (int b = 0; b < basisCount; b++)
            {
                out.print("Red#" + b);
                for (int m = 0; m <= microfacetDistributionResolution; m++)
                {
                    out.print(", ");
                    out.print(basis.evaluateRed(b, m));
                }
                out.println();

                out.print("Green#" + b);
                for (int m = 0; m <= microfacetDistributionResolution; m++)
                {
                    out.print(", ");
                    out.print(basis.evaluateGreen(b, m));
                }
                out.println();

                out.print("Blue#" + b);
                for (int m = 0; m <= microfacetDistributionResolution; m++)
                {
                    out.print(", ");
                    out.print(basis.evaluateBlue(b, m));
                }
                out.println();
            }

            out.println();
        }
        catch (FileNotFoundException e)
        {
            log.error("An error occurred saving basis functions:", e);
        }
    }

    public static String getBasisFunctionsFilename()
    {
        return "basisFunctions.csv";
    }

    /**
     * Deserializes basis functions only.
     * Does not deserialize weights (which can be loaded as images) or diffuse basis colors (which should be re-fit, or a diffuse texture can be used instead).
     * @param priorSolutionDirectory
     * @return An object containing the red, green, and blue basis functions.
     */
    public static SpecularBasis deserializeBasisFunctions(File priorSolutionDirectory)
        throws FileNotFoundException
    {
        File basisFile = new File(priorSolutionDirectory, getBasisFunctionsFilename());

        // Test to figure out the resolution
        int numElements; // Technically this is "microfacetDistributionResolution + 1" the way it's defined elsewhere
        try (Scanner in = new Scanner(basisFile))
        {
            String testLine = in.nextLine();
            String[] elements = testLine.split("\\s*,+\\s*");
            if (elements[elements.length - 1].isBlank()) // detect trailing comma
            {
                // Don't count the blank element after the trailing comma, or the leading identifier on each line.
                numElements = elements.length - 2;
            }
            else
            {
                // Don't count the leading identifier on each line.
                numElements = elements.length - 1;
            }
        }

        // Now actually parse the file
        try (Scanner in = new Scanner(basisFile))
        {
            List<double[]> redBasis = new ArrayList<>(8);
            List<double[]> greenBasis = new ArrayList<>(8);
            List<double[]> blueBasis = new ArrayList<>(8);

            in.useDelimiter("\\s*[,\\n\\r]+\\s*"); // CSV

            int b = 0;
            while (in.hasNext())
            {
                // Beginning a new basis function for each RGB component.
                redBasis.add(new double[numElements]);
                greenBasis.add(new double[numElements]);
                blueBasis.add(new double[numElements]);

                in.next(); // "Red#{b}"
                for (int m = 0; m < numElements; m++)
                {
                    redBasis.get(b)[m] = in.nextDouble();
                }
                // newline

                in.next(); // "Green#{b}"
                for (int m = 0; m < numElements; m++)
                {
                    greenBasis.get(b)[m] = in.nextDouble();
                }
                // newline

                in.next(); // "Blue#{b}"
                for (int m = 0; m < numElements; m++)
                {
                    blueBasis.get(b)[m] = in.nextDouble();
                }
                // newline

                b++;
            }
            // newline

            return new SimpleSpecularBasis(
                redBasis.toArray(double[][]::new), greenBasis.toArray(double[][]::new), blueBasis.toArray(double[][]::new));
        }
    }
}<|MERGE_RESOLUTION|>--- conflicted
+++ resolved
@@ -75,46 +75,7 @@
 
     public static String getCombinedWeightFilename(int imageIndex)
     {
-<<<<<<< HEAD
-        // Loop over the index of each final image to export
-        for (int i = 0; i < (basisCount + 3) / 4; i++)
-        {
-            BufferedImage weightImg = new BufferedImage(width, height, BufferedImage.TYPE_INT_ARGB);
-            int[] weightDataPacked = new int[width * height];
-
-            // Loop over the channels that will be included in this image
-            // i.e. 0,1,2,3 for image 0 and 4,5,6,7 for image 1
-            for (int j = i * 4; j < (i + 1) * 4; j++)
-            {
-                int targetChannel = j % 4;
-
-                for (int p = 0; p < width * height; p++)
-                {
-                    // Flip vertically
-                    int dataBufferIndex = p % width + width * (height - p / width - 1);
-
-                    int weight = (int)((float)basisWeights.getWeight(j, p) * 255.0f);
-                    // Calculate bit shift for given target channel: (0,1,2,3) -> (16,8,0,24)
-                    int shift = targetChannel == 3 ? 24 : ((targetChannel * -1) + 2) * 8;
-                    // Get the lowest 8 bits of the int weight, shift to correct color channel and bitwise or with existing color
-                    weightDataPacked[dataBufferIndex] = weightDataPacked[dataBufferIndex] | ((weight & 0xFF) << shift);
-                }
-            }
-
-            weightImg.setRGB(0, 0, weightImg.getWidth(), weightImg.getHeight(), weightDataPacked, 0, weightImg.getWidth());
-
-            try
-            {
-                ImageIO.write(weightImg, "PNG", new File(outputDirectory, getCombinedWeightFilename(i)));
-            }
-            catch (IOException e)
-            {
-                log.error("An error occurred saving weight images:", e);
-            }
-        }
-=======
         return getWeightFileName(imageIndex, 4);
->>>>>>> 158028b1
     }
 
     public static String getWeightFileName(int weightMapIndex)
