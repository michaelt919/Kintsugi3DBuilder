/*
 *  Copyright (c) Michael Tetzlaff 2022
 *
 *  Licensed under GPLv3
 *  ( http://www.gnu.org/licenses/gpl-3.0.html )
 *
 *  This code is free software: you can redistribute it and/or modify it under the terms of the GNU General Public License as published by the Free Software Foundation, either version 3 of the License, or (at your option) any later version.
 *
 *  This code is distributed in the hope that it will be useful, but WITHOUT ANY WARRANTY; without even the implied warranty of MERCHANTABILITY or FITNESS FOR A PARTICULAR PURPOSE.  See the GNU General Public License for more details.
 */

package tetzlaff.ibrelight.app;//Created by alexk on 7/19/2017.

import java.io.File;
import java.io.IOException;
import java.lang.reflect.InvocationTargetException;
import java.lang.reflect.Method;
import java.lang.reflect.Modifier;
import java.util.Arrays;
import java.util.Collection;
import java.util.HashSet;
import java.util.Optional;
import java.util.stream.Collectors;
import javax.imageio.ImageIO;
import javax.xml.parsers.ParserConfigurationException;

import javafx.application.Platform;
import javafx.stage.Stage;
import org.slf4j.Logger;
import org.slf4j.LoggerFactory;
import org.xml.sax.SAXException;
import tetzlaff.gl.builders.framebuffer.DefaultFramebufferFactory;
import tetzlaff.gl.core.DoubleFramebufferObject;
import tetzlaff.gl.glfw.CanvasWindow;
import tetzlaff.gl.interactive.InteractiveGraphics;
import tetzlaff.gl.opengl.OpenGLContext;
import tetzlaff.gl.opengl.OpenGLContextFactory;
import tetzlaff.gl.vecmath.Matrix4;
import tetzlaff.gl.vecmath.Vector2;
import tetzlaff.gl.vecmath.Vector3;
import tetzlaff.gl.window.*;
import tetzlaff.ibrelight.core.*;
import tetzlaff.ibrelight.javafx.MainApplication;
import tetzlaff.ibrelight.javafx.MultithreadModels;
import tetzlaff.ibrelight.rendering.IBRInstanceManager;
import tetzlaff.ibrelight.tools.DragToolType;
import tetzlaff.ibrelight.tools.KeyPressToolType;
import tetzlaff.ibrelight.tools.ToolBindingModel;
import tetzlaff.ibrelight.tools.ToolBindingModelImpl;
import tetzlaff.ibrelight.tools.ToolBox.Builder;
import tetzlaff.interactive.EventPollable;
import tetzlaff.interactive.InitializationException;
import tetzlaff.interactive.InteractiveApplication;
import tetzlaff.interactive.Refreshable;
import tetzlaff.models.*;
import tetzlaff.util.CanvasInputController;
import tetzlaff.util.KeyPress;
import tetzlaff.util.MouseMode;

public final class Rendering
{
    private static final Logger log = LoggerFactory.getLogger(Rendering.class);
    private Rendering()
    {
    }

    private static IBRRequestManager<OpenGLContext> requestQueue = null;

    public static IBRRequestManager<OpenGLContext> getRequestQueue()
    {
        return requestQueue;
    }

    public static void runProgram(String... args) throws InitializationException
    {
        runProgram(null, args);
    }

    public static void runProgram(Stage stage, String... args) throws InitializationException
    {
        System.getenv();
        System.setProperty("org.lwjgl.util.DEBUG", "true");

        // Check for and print supported image formats (some are not as easy as you would think)
        printSupportedImageFormats();
        try
        {
            if (stage == null)
            {
                CanvasWindow<OpenGLContext> window = OpenGLContextFactory.getInstance().buildWindow("IBRelight", 800, 800)
                    .setResizable(true)
                    .setMultisamples(4)
                    .create();
                setup3DWindow(window);
                runProgram(stage, window.getCanvas(), args);
            }
            else
            {
                var framebufferCapture = new Object()
                {
                    DoubleFramebufferObject<OpenGLContext> fbo;
                };

                // Need to still specify a native window to create the context, even though we won't use it.
                CanvasWindow<OpenGLContext> nativeWindow = OpenGLContextFactory.getInstance().buildWindow("<ignore>", 1, 1)
                    .setDefaultFramebufferCreator(c -> framebufferCapture.fbo = DefaultFramebufferFactory.create(c, 800, 800))
                    .create();

                FramebufferCanvas<OpenGLContext> canvas = FramebufferCanvas.createUsingExistingFramebuffer(framebufferCapture.fbo);
                MultithreadModels.getInstance().getCanvasModel().setCanvas(canvas);
                runProgram(stage, canvas, args);
            }
        }
        finally
        {
            // The event loop has terminated so cleanup the windows and exit with a successful return code.
            CanvasWindow.closeAllWindows();
        }
    }

    private static void setup3DWindow(PollableWindow window)
    {
        SynchronizedWindow glfwSynchronization = new SynchronizedWindow()
        {
            @Override
            public boolean isFocused()
            {
                return window.isFocused();
            }

            @Override
            public void focus()
            {
                // TODO uncomment this if it becomes possible to upgrade to new version of LWJGL that supports window focus through updated GLFW.
                //new Thread(window::focus).start();
            }

            @Override
            public void quit()
            {
                window.requestWindowClose();
            }
        };

        WindowSynchronization.getInstance().addListener(glfwSynchronization);

        window.getCanvas().addWindowCloseListener(canvas ->
        {
            // Cancel the window closing and let the window synchronization system close the window later if the user confirms that they want to exit.
            window.cancelWindowClose();
            WindowSynchronization.getInstance().quit();
        });

//            window.addWindowFocusGainedListener(win -> WindowSynchronization.getInstance().focusGained(glfwSynchronization));
//            window.addWindowFocusLostListener(win -> WindowSynchronization.getInstance().focusLost(glfwSynchronization));

        window.show();
    }

    private static void runProgram(Stage stage, PollableCanvas3D<OpenGLContext> canvas, String... args) throws InitializationException
    {
        OpenGLContext context = canvas.getContext();

        // Start the request queue as soon as we have a graphics context.
        requestQueue = new IBRRequestManager<>(context);

        context.getState().enableDepthTest();

        ExtendedLightingModel lightingModel = MultithreadModels.getInstance().getLightingModel();
        EnvironmentModel environmentModel = MultithreadModels.getInstance().getEnvironmentModel();
        ExtendedCameraModel cameraModel = MultithreadModels.getInstance().getCameraModel();
        ExtendedObjectModel objectModel = MultithreadModels.getInstance().getObjectModel();
        SettingsModel settingsModel = MultithreadModels.getInstance().getSettingsModel();
        LoadingModel loadingModel = MultithreadModels.getInstance().getLoadingModel();

        // Bind tools
        ToolBindingModel toolBindingModel = new ToolBindingModelImpl();

        toolBindingModel.setDragTool(new MouseMode(0, ModifierKeys.NONE), DragToolType.ORBIT);
        toolBindingModel.setDragTool(new MouseMode(1, ModifierKeys.NONE), DragToolType.PAN);
        toolBindingModel.setDragTool(new MouseMode(2, ModifierKeys.NONE), DragToolType.PAN);
        toolBindingModel.setDragTool(new MouseMode(0, ModifierKeysBuilder.begin().alt().end()), DragToolType.TWIST);
        toolBindingModel.setDragTool(new MouseMode(1, ModifierKeysBuilder.begin().alt().end()), DragToolType.DOLLY);
        toolBindingModel.setDragTool(new MouseMode(2, ModifierKeysBuilder.begin().alt().end()), DragToolType.DOLLY);
        toolBindingModel.setDragTool(new MouseMode(0, ModifierKeysBuilder.begin().shift().end()), DragToolType.ROTATE_ENVIRONMENT);
        toolBindingModel.setDragTool(new MouseMode(1, ModifierKeysBuilder.begin().shift().end()), DragToolType.FOCAL_LENGTH);
        toolBindingModel.setDragTool(new MouseMode(2, ModifierKeysBuilder.begin().shift().end()), DragToolType.FOCAL_LENGTH);
        toolBindingModel.setDragTool(new MouseMode(1, ModifierKeysBuilder.begin().control().shift().end()), DragToolType.LOOK_AT_POINT);
        toolBindingModel.setDragTool(new MouseMode(2, ModifierKeysBuilder.begin().control().shift().end()), DragToolType.LOOK_AT_POINT);
        toolBindingModel.setDragTool(new MouseMode(0, ModifierKeysBuilder.begin().control().end()), DragToolType.OBJECT_ROTATION);
        toolBindingModel.setDragTool(new MouseMode(1, ModifierKeysBuilder.begin().control().end()), DragToolType.OBJECT_CENTER);
        toolBindingModel.setDragTool(new MouseMode(2, ModifierKeysBuilder.begin().control().end()), DragToolType.OBJECT_CENTER);
        toolBindingModel.setDragTool(new MouseMode(0, ModifierKeysBuilder.begin().control().alt().end()), DragToolType.OBJECT_TWIST);

        toolBindingModel.setKeyPressTool(new KeyPress(Key.UP, ModifierKeys.NONE), KeyPressToolType.ENVIRONMENT_BRIGHTNESS_UP_LARGE);
        toolBindingModel.setKeyPressTool(new KeyPress(Key.DOWN, ModifierKeys.NONE), KeyPressToolType.ENVIRONMENT_BRIGHTNESS_DOWN_LARGE);
        toolBindingModel.setKeyPressTool(new KeyPress(Key.RIGHT, ModifierKeys.NONE), KeyPressToolType.ENVIRONMENT_BRIGHTNESS_UP_SMALL);
        toolBindingModel.setKeyPressTool(new KeyPress(Key.LEFT, ModifierKeys.NONE), KeyPressToolType.ENVIRONMENT_BRIGHTNESS_DOWN_SMALL);
        toolBindingModel.setKeyPressTool(new KeyPress(Key.UP, ModifierKeysBuilder.begin().shift().end()), KeyPressToolType.BACKGROUND_BRIGHTNESS_UP_LARGE);
        toolBindingModel.setKeyPressTool(new KeyPress(Key.DOWN, ModifierKeysBuilder.begin().shift().end()), KeyPressToolType.BACKGROUND_BRIGHTNESS_DOWN_LARGE);
        toolBindingModel.setKeyPressTool(new KeyPress(Key.RIGHT, ModifierKeysBuilder.begin().shift().end()), KeyPressToolType.BACKGROUND_BRIGHTNESS_UP_SMALL);
        toolBindingModel.setKeyPressTool(new KeyPress(Key.LEFT, ModifierKeysBuilder.begin().shift().end()), KeyPressToolType.BACKGROUND_BRIGHTNESS_DOWN_SMALL);
        toolBindingModel.setKeyPressTool(new KeyPress(Key.L, ModifierKeys.NONE), KeyPressToolType.TOGGLE_LIGHTS);
        toolBindingModel.setKeyPressTool(new KeyPress(Key.L, ModifierKeysBuilder.begin().control().end()), KeyPressToolType.TOGGLE_LIGHT_WIDGETS);

        IBRInstanceManager<OpenGLContext> instanceManager = new IBRInstanceManager<>(context);

        SceneViewportModel sceneViewportModel = MultithreadModels.getInstance().getSceneViewportModel();

        sceneViewportModel.setSceneViewport(new SceneViewport()
        {
            @Override
            public Object getObjectAtCoordinates(double x, double y)
            {
                if (instanceManager.getLoadedInstance() != null)
                {
                    return instanceManager.getLoadedInstance().getSceneViewportModel().getObjectAtCoordinates(x, y);
                }
                else
                {
                    return null;
                }
            }

            @Override
            public Vector3 get3DPositionAtCoordinates(double x, double y)
            {
                if (instanceManager.getLoadedInstance() != null)
                {
                    return instanceManager.getLoadedInstance().getSceneViewportModel().get3DPositionAtCoordinates(x, y);
                }
                else
                {
                    return Vector3.ZERO;
                }
            }

            @Override
            public Vector3 getViewingDirection(double x, double y)
            {
                if (instanceManager.getLoadedInstance() != null)
                {
                    return instanceManager.getLoadedInstance().getSceneViewportModel().getViewingDirection(x, y);
                }
                else
                {
                    return Vector3.ZERO;
                }
            }

            @Override
            public Vector3 getViewportCenter()
            {
                if (instanceManager.getLoadedInstance() != null)
                {
<<<<<<< HEAD
                    return instanceManager.getLoadedInstance().getSceneViewportModel().getViewportCenter();
=======
                    log.info("Reloading program...");

                    try
                    {
                        // reload program
                        instanceManager.getLoadedInstance().reloadShaders();
                    }
                    catch (RuntimeException e)
                    {
                        log.error("Error occurred while reloading application:", e);
                    }
>>>>>>> 42f0e526
                }
                else
                {
                    return Vector3.ZERO;
                }
            }

            @Override
            public Vector2 projectPoint(Vector3 point)
            {
                if (instanceManager.getLoadedInstance() != null)
                {
                    return instanceManager.getLoadedInstance().getSceneViewportModel().projectPoint(point);
                }
                else
                {
                    return Vector2.ZERO;
                }
            }

            @Override
            public float getLightWidgetScale()
            {
                if (instanceManager.getLoadedInstance() != null)
                {
                    return instanceManager.getLoadedInstance().getSceneViewportModel().getLightWidgetScale();
                }
                else
                {
                    return 1.0f;
                }
            }
        });

        CanvasInputController canvasInputController = Builder.create()
            .setCameraModel(cameraModel)
            .setEnvironmentModel(environmentModel)
            .setLightingModel(lightingModel)
            .setObjectModel(objectModel)
            .setSettingsModel(settingsModel)
            .setToolBindingModel(toolBindingModel)
            .setSceneViewportModel(sceneViewportModel)
            .build();

        canvasInputController.addAsCanvasListener(canvas);

        loadingModel.setLoadingHandler(instanceManager);

        instanceManager.setObjectModel(() -> Matrix4.IDENTITY);
        instanceManager.setCameraModel(cameraModel);
        instanceManager.setLightingModel(lightingModel);
        instanceManager.setObjectModel(objectModel);
        instanceManager.setSettingsModel(settingsModel);

        canvas.addKeyPressListener((win, key, modifierKeys) ->
        {
            if (key == Key.F11)
            {
                System.out.println("reloading program...");

                try
                {
                    // reload program
                    instanceManager.getLoadedInstance().reloadShaders();
                }
                catch (RuntimeException e)
                {
                    e.printStackTrace();
                }
            }
        });

        // Create a new application to run our event loop and give it the WindowImpl for polling
        // of events and the OpenGL context.  The ULFRendererList provides the renderable.
        InteractiveApplication app = InteractiveGraphics.createApplication(canvas, context, instanceManager);
        app.setFPSCap(60.0); // TODO make this configurable

        requestQueue.setInstanceManager(instanceManager);
        requestQueue.setLoadingMonitor(new LoadingMonitor()
        {
            @Override
            public void startLoading()
            {
                loadingModel.getLoadingMonitor().startLoading();
            }

            @Override
            public void setMaximum(double maximum)
            {
                loadingModel.getLoadingMonitor().setMaximum(maximum);
            }

            @Override
            public void setProgress(double progress)
            {
                loadingModel.getLoadingMonitor().setProgress(progress);
            }

            @Override
            public void loadingComplete()
            {
                loadingModel.getLoadingMonitor().loadingComplete();
            }

            @Override
            public void loadingFailed(Exception e)
            {
                loadingModel.getLoadingMonitor().loadingFailed(e);
            }
        });

        app.addRefreshable(new Refreshable()
        {
            @Override
            public void initialize()
            {
            }

            @Override
            public void refresh()
            {
                requestQueue.executeQueue();
            }

            @Override
            public void terminate()
            {
            }
        });

        // Keep the graphics thread paused while the window is minimized.
        if (stage != null)
        {
            app.addPollable(new EventPollable()
            {
                @Override
                public void pollEvents()
                {
                    while (stage.isIconified() && requestQueue.isEmpty())
                    {
                        try
                        {
                            Thread.sleep(1000);
                        }
                        catch (InterruptedException e)
                        {
                        }
                    }
                }

                @Override
                public boolean shouldTerminate()
                {
                    return false;
                }
            });
        }

        // Wake the graphics thread up when the window is un-minimized.
        if (stage != null)
        {
            Thread graphicsThread = Thread.currentThread();

            stage.iconifiedProperty().addListener((observable, wasIconified, isIconified) ->
            {
                if (wasIconified && !isIconified && requestQueue.isEmpty())
                {
                    graphicsThread.interrupt();
                }
            });
        }

        // Process CLI args after the main window has loaded.
        MainApplication.addStartListener(st -> processArgs(args));

        try
        {
            app.run();
        }
        catch(RuntimeException|InitializationException e)
        {
            Optional.ofNullable(loadingModel.getLoadingMonitor()).ifPresent(loadingMonitor -> loadingMonitor.loadingFailed(e));
            throw e;
        }
    }

    private static void processArgs(String... args)
    {
        // Load project if requested
        if (args.length >= 1)
        {
            if (args[0].endsWith(".vset"))
            {
                File vsetFile = new File(args[0]);
                new Thread(() -> MultithreadModels.getInstance().getLoadingModel().loadFromVSETFile(vsetFile.getPath(), vsetFile)).start();
            }
            else
            {
                // Using Platform.runLater since full IBR projects include stuff that's managed by JavaFX (cameras, lights, etc.)
                Platform.runLater(() ->
                {
                    try
                    {
                        File vsetFile = MultithreadModels.getInstance().getProjectModel().openProjectFile(new File(args[0]));
                        new Thread(() -> MultithreadModels.getInstance().getLoadingModel().loadFromVSETFile(vsetFile.getPath(), vsetFile)).start();
                    }
                    catch (IOException | ParserConfigurationException | SAXException e)
                    {
                        log.error("Error occurred processing arguments:", e);
                    }
                });
            }
        }

        // Execute command if requested, using reflection
        if (args.length >= 2)
        {
            try
            {
                Class<?> requestClass = Class.forName(args[1]);
                Method createMethod = requestClass.getDeclaredMethod("create", IBRelightModels.class, String[].class);
                if (IBRRequest.class.isAssignableFrom(createMethod.getReturnType())
                    && ((createMethod.getModifiers() & (Modifier.PUBLIC | Modifier.STATIC)) == (Modifier.PUBLIC | Modifier.STATIC)))
                {
                    // Add request to the queue
                    //noinspection unchecked
                    Rendering.getRequestQueue().addIBRRequest(
                        (IBRRequest<OpenGLContext>) createMethod.invoke(null, MultithreadModels.getInstance(), args));

                    // Quit after the request finishes
                    // Use IBRRequest (rather than GraphicsRequest) so that it gets queued up after the actual request,
                    // once the project has finished loading
                    Rendering.getRequestQueue().addIBRRequest(
                        (renderable, callback) -> WindowSynchronization.getInstance().quitWithoutConfirmation());
                }
            }
            catch (ClassNotFoundException | NoSuchMethodException | IllegalAccessException | InvocationTargetException e)
            {
                log.error("Reflection error occurred processing arguments:", e);
            }
        }
    }

    private static void printSupportedImageFormats()
    {
        // Get list of all informal format names understood by the current set of registered readers
        String[] formatNames = ImageIO.getReaderFormatNames();

        Collection<String> set = Arrays.stream(formatNames)
            .map(String::toLowerCase)
            .collect(Collectors.toCollection(() -> new HashSet<>(formatNames.length)));

        log.info("Supported image formats: " + set);
    }
}<|MERGE_RESOLUTION|>--- conflicted
+++ resolved
@@ -253,9 +253,65 @@
             {
                 if (instanceManager.getLoadedInstance() != null)
                 {
-<<<<<<< HEAD
                     return instanceManager.getLoadedInstance().getSceneViewportModel().getViewportCenter();
-=======
+                }
+                else
+                {
+                    return Vector3.ZERO;
+                }
+            }
+
+            @Override
+            public Vector2 projectPoint(Vector3 point)
+            {
+                if (instanceManager.getLoadedInstance() != null)
+                {
+                    return instanceManager.getLoadedInstance().getSceneViewportModel().projectPoint(point);
+                }
+                else
+                {
+                    return Vector2.ZERO;
+                }
+            }
+
+            @Override
+            public float getLightWidgetScale()
+            {
+                if (instanceManager.getLoadedInstance() != null)
+                {
+                    return instanceManager.getLoadedInstance().getSceneViewportModel().getLightWidgetScale();
+                }
+                else
+                {
+                    return 1.0f;
+                }
+            }
+        });
+
+        CanvasInputController canvasInputController = Builder.create()
+            .setCameraModel(cameraModel)
+            .setEnvironmentModel(environmentModel)
+            .setLightingModel(lightingModel)
+            .setObjectModel(objectModel)
+            .setSettingsModel(settingsModel)
+            .setToolBindingModel(toolBindingModel)
+            .setSceneViewportModel(sceneViewportModel)
+            .build();
+
+        canvasInputController.addAsCanvasListener(canvas);
+
+        loadingModel.setLoadingHandler(instanceManager);
+
+        instanceManager.setObjectModel(() -> Matrix4.IDENTITY);
+        instanceManager.setCameraModel(cameraModel);
+        instanceManager.setLightingModel(lightingModel);
+        instanceManager.setObjectModel(objectModel);
+        instanceManager.setSettingsModel(settingsModel);
+
+            canvas.addKeyPressListener((win, key, modifierKeys) ->
+            {
+                if (key == Key.F11)
+                {
                     log.info("Reloading program...");
 
                     try
@@ -267,78 +323,8 @@
                     {
                         log.error("Error occurred while reloading application:", e);
                     }
->>>>>>> 42f0e526
-                }
-                else
-                {
-                    return Vector3.ZERO;
-                }
-            }
-
-            @Override
-            public Vector2 projectPoint(Vector3 point)
-            {
-                if (instanceManager.getLoadedInstance() != null)
-                {
-                    return instanceManager.getLoadedInstance().getSceneViewportModel().projectPoint(point);
-                }
-                else
-                {
-                    return Vector2.ZERO;
-                }
-            }
-
-            @Override
-            public float getLightWidgetScale()
-            {
-                if (instanceManager.getLoadedInstance() != null)
-                {
-                    return instanceManager.getLoadedInstance().getSceneViewportModel().getLightWidgetScale();
-                }
-                else
-                {
-                    return 1.0f;
-                }
-            }
-        });
-
-        CanvasInputController canvasInputController = Builder.create()
-            .setCameraModel(cameraModel)
-            .setEnvironmentModel(environmentModel)
-            .setLightingModel(lightingModel)
-            .setObjectModel(objectModel)
-            .setSettingsModel(settingsModel)
-            .setToolBindingModel(toolBindingModel)
-            .setSceneViewportModel(sceneViewportModel)
-            .build();
-
-        canvasInputController.addAsCanvasListener(canvas);
-
-        loadingModel.setLoadingHandler(instanceManager);
-
-        instanceManager.setObjectModel(() -> Matrix4.IDENTITY);
-        instanceManager.setCameraModel(cameraModel);
-        instanceManager.setLightingModel(lightingModel);
-        instanceManager.setObjectModel(objectModel);
-        instanceManager.setSettingsModel(settingsModel);
-
-        canvas.addKeyPressListener((win, key, modifierKeys) ->
-        {
-            if (key == Key.F11)
-            {
-                System.out.println("reloading program...");
-
-                try
-                {
-                    // reload program
-                    instanceManager.getLoadedInstance().reloadShaders();
-                }
-                catch (RuntimeException e)
-                {
-                    e.printStackTrace();
-                }
-            }
-        });
+                }
+            });
 
         // Create a new application to run our event loop and give it the WindowImpl for polling
         // of events and the OpenGL context.  The ULFRendererList provides the renderable.
