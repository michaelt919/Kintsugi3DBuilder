package tetzlaff.ibrelight.rendering;

import java.awt.image.BufferedImage;
import java.io.File;
import java.io.FileNotFoundException;
import java.io.IOException;
import java.time.Duration;
import java.time.Instant;
import java.util.*;
import java.util.Map.Entry;
import javax.imageio.ImageIO;

import tetzlaff.gl.builders.ProgramBuilder;
import tetzlaff.gl.builders.framebuffer.ColorAttachmentSpec;
import tetzlaff.gl.builders.framebuffer.DepthAttachmentSpec;
import tetzlaff.gl.core.*;
import tetzlaff.gl.core.AlphaBlendingFunction.Weight;
import tetzlaff.gl.core.ColorFormat.DataType;
import tetzlaff.gl.nativebuffer.NativeDataType;
import tetzlaff.gl.nativebuffer.NativeVectorBuffer;
import tetzlaff.gl.nativebuffer.NativeVectorBufferFactory;
import tetzlaff.gl.util.VertexGeometry;
import tetzlaff.gl.vecmath.*;
import tetzlaff.ibrelight.core.IBRRenderable;
import tetzlaff.ibrelight.core.LoadingMonitor;
import tetzlaff.ibrelight.core.RenderingMode;
import tetzlaff.ibrelight.core.ViewSet;
import tetzlaff.ibrelight.rendering.IBRResources.Builder;
import tetzlaff.ibrelight.util.KNNViewWeightGenerator;
import tetzlaff.interactive.InitializationException;
import tetzlaff.models.*;
import tetzlaff.models.impl.DefaultSettingsModel;
import tetzlaff.models.impl.SafeSettingsModelWrapperFactory;
import tetzlaff.util.AbstractImage;
import tetzlaff.util.ArrayBackedImage;
import tetzlaff.util.EnvironmentMap;
import tetzlaff.util.ShadingParameterMode;

public class IBRImplementation<ContextType extends Context<ContextType>> implements IBRRenderable<ContextType>
{
    private final ContextType context;
    private Program<ContextType> program;
    private Program<ContextType> shadowProgram;
    private volatile LoadingMonitor loadingMonitor;
    private boolean suppressErrors = false;
    private SafeReadonlySettingsModel settingsModel;
    private RenderingMode lastCompiledRenderingMode = RenderingMode.IMAGE_BASED;

    private final Builder<ContextType> resourceBuilder;
    private IBRResources<ContextType> resources;

    private Texture3D<ContextType> shadowMaps;
    private FramebufferObject<ContextType> shadowFramebuffer;
    private Drawable<ContextType> shadowDrawable;

    private Program<ContextType> lightProgram;
    private VertexBuffer<ContextType> rectangleVertices;
    private Texture2D<ContextType> lightTexture;
    private Texture2D<ContextType> lightCenterTexture;
    private Drawable<ContextType> lightDrawable;

    private Program<ContextType> solidProgram;
    private VertexBuffer<ContextType> widgetVertices;
    private Drawable<ContextType> widgetDrawable;
    private VertexBuffer<ContextType> gridVertices;
    private Drawable<ContextType> gridDrawable;
    
    private final String id;
    private Drawable<ContextType> mainDrawable;

    private ReadonlyObjectModel objectModel;
    private ReadonlyCameraModel cameraModel;
    private ReadonlyLightingModel lightingModel;

    private Vector3 clearColor;
    private Program<ContextType> simpleTexProgram;
    private Drawable<ContextType> simpleTexDrawable;
    private Program<ContextType> tintedTexProgram;
    private Drawable<ContextType> tintedTexDrawable;

    private boolean newEnvironmentDataAvailable;
    private EnvironmentMap newEnvironmentData;
    private boolean environmentMapUnloadRequested = false;
    private Cubemap<ContextType> environmentMap;
    private File currentEnvironmentFile;
    private long environmentLastModified;
    private final Object loadEnvironmentLock = new Object();

    @SuppressWarnings("FieldCanBeLocal")
    private volatile File desiredEnvironmentFile;

    private boolean newBackplateDataAvailable;
    private BufferedImage newBackplateData;
    private boolean backplateUnloadRequested = false;
    private Texture2D<ContextType> backplateTexture;
    private File currentBackplateFile;
    private long backplateLastModified;
    private final Object loadBackplateLock = new Object();

    private boolean newLuminanceEncodingDataAvailable;
    private double[] newLinearLuminanceValues;
    private byte[] newEncodedLuminanceValues;

    private boolean newLightCalibrationAvailable;
    private Vector3 newLightCalibration;

    @SuppressWarnings("FieldCanBeLocal")
    private volatile File desiredBackplateFile;

    private Program<ContextType> environmentBackgroundProgram;
    private Drawable<ContextType> environmentBackgroundDrawable;
    
    private UniformBuffer<ContextType> weightBuffer;
    
    private List<Matrix4> multiTransformationModel;
    private Vector3 centroid;
    private float boundingRadius;

    private Program<ContextType> referenceSceneProgram;
    private VertexGeometry referenceScene;
    private boolean referenceSceneChanged = false;
    private VertexBuffer<ContextType> refScenePositions;
    private VertexBuffer<ContextType> refSceneTexCoords;
    private VertexBuffer<ContextType> refSceneNormals;
    private Texture2D<ContextType> refSceneTexture;
    
    private final String[] sceneObjectNameList;
    private final Map<String, Integer> sceneObjectIDLookup;
    private int[] pixelObjectIDs;
    private short[] pixelDepths;
    private FramebufferSize fboSize;

    private Program<ContextType> circleProgram;
    private Drawable<ContextType> circleDrawable;

    private Program<ContextType> reprojectProgram;
    private Drawable<ContextType> reprojectDrawable;

    private static final int SHADING_FRAMEBUFFER_COUNT = 2;
    private final Collection<FramebufferObject<ContextType>> shadingFramebuffers = new ArrayList<>(SHADING_FRAMEBUFFER_COUNT);

    private Deque<ShadedFrame<ContextType>> shadedFrames;

    ShadedFrame<ContextType> frameInProgress;

    private int shadingX = 0;
    private int shadingY = 0;
    private double shadingWidth = 256;
    private double shadingHeight = 256;
    private Instant lastFrameStart;
    private Instant lastShadingFrameStart;

    private static final int MIN_SHADING_DIMENSION = 256;
    private static final int MAX_SHADING_DIMENSION = 4096;
    private static final int TARGET_FPS = 5;

    private static class ShadedFrame<ContextType extends Context<ContextType>>
    {
        final FramebufferObject<ContextType> framebuffer;
        final Matrix4 modelView;
        final Matrix4 projection;

        ShadedFrame(FramebufferObject<ContextType> framebuffer, Matrix4 modelView, Matrix4 projection)
        {
            this.framebuffer = framebuffer;
            this.modelView = modelView;
            this.projection = projection;
        }
    }

    IBRImplementation(String id, ContextType context, Program<ContextType> program, Builder<ContextType> resourceBuilder)
    {
        this.id = id;
        this.context = context;
        this.program = program;
        this.resourceBuilder = resourceBuilder;

        this.clearColor = new Vector3(0.0f);
        this.multiTransformationModel = new ArrayList<>(1);
        this.multiTransformationModel.add(Matrix4.IDENTITY);
        this.settingsModel = new DefaultSettingsModel();

        this.sceneObjectNameList = new String[256];
        this.sceneObjectIDLookup = new HashMap<>(256);

        this.sceneObjectNameList[0] = null;

        this.sceneObjectNameList[1] = "IBRObject";
        this.sceneObjectIDLookup.put("IBRObject", 1);

        this.sceneObjectNameList[2] = "EnvironmentMap";
        this.sceneObjectIDLookup.put("EnvironmentMap", 2);

        this.sceneObjectNameList[3] = "SceneObject";
        this.sceneObjectIDLookup.put("SceneObject", 3);

        int k = 4;

        for (int i = 0; i < 4; i++)
        {
            this.sceneObjectNameList[k] = "Light." + i;
            this.sceneObjectIDLookup.put("Light." + i, k);
            k++;

            this.sceneObjectNameList[k] = "Light." + i + ".Center";
            this.sceneObjectIDLookup.put("Light." + i + ".Center", k);
            k++;

            this.sceneObjectNameList[k] = "Light." + i + ".Azimuth";
            this.sceneObjectIDLookup.put("Light." + i + ".Azimuth", k);
            k++;

            this.sceneObjectNameList[k] = "Light." + i + ".Inclination";
            this.sceneObjectIDLookup.put("Light." + i + ".Inclination", k);
            k++;

            this.sceneObjectNameList[k] = "Light." + i + ".Distance";
            this.sceneObjectIDLookup.put("Light." + i + ".Distance", k);
            k++;
        }
    }

    @Override
    public IBRResources<ContextType> getResources()
    {
        return this.resources;
    }

    @Override
    public void initialize() throws InitializationException
    {
        try
        {
<<<<<<< HEAD
            this.reprojectProgram = context.getShaderProgramBuilder()
                    .addShader(ShaderType.VERTEX, new File(new File(new File("shaders"), "common"), "imgspace.vert"))
                    .addShader(ShaderType.FRAGMENT, new File(new File(new File("shaders"), "relight"), "reproject.frag"))
                    .createProgram();
=======
            if (this.program == null)
            {
                this.program = loadMainProgram();
            }
>>>>>>> 5165d710

            this.simpleTexProgram = context.getShaderProgramBuilder()
                    .addShader(ShaderType.VERTEX, new File(new File(new File("shaders"), "common"), "texture.vert"))
                    .addShader(ShaderType.FRAGMENT, new File(new File(new File("shaders"), "common"), "texture.frag"))
                    .createProgram();

            this.tintedTexProgram = context.getShaderProgramBuilder()
<<<<<<< HEAD
=======
                    .addShader(ShaderType.VERTEX, new File(new File(new File("shaders"), "common"), "texture.vert"))
                    .addShader(ShaderType.FRAGMENT, new File(new File(new File("shaders"), "common"), "texture_tint.frag"))
                    .createProgram();

            this.environmentBackgroundProgram = context.getShaderProgramBuilder()
>>>>>>> 5165d710
                    .addShader(ShaderType.VERTEX, new File(new File(new File("shaders"), "common"), "texture.vert"))
                    .addShader(ShaderType.FRAGMENT, new File(new File(new File("shaders"), "common"), "texture_tint.frag"))
                    .createProgram();

<<<<<<< HEAD
            this.environmentBackgroundProgram = context.getShaderProgramBuilder()
                        .addShader(ShaderType.VERTEX, new File(new File(new File("shaders"), "common"), "texture.vert"))
                        .addShader(ShaderType.FRAGMENT, new File(new File(new File("shaders"), "common"), "envbackgroundtexture.frag"))
                        .createProgram();

=======
>>>>>>> 5165d710
            this.rectangleVertices = context.createRectangle();

            this.resources = resourceBuilder.create();

            if (this.program == null)
            {
                this.program = loadMainProgram();
            }

            this.mainDrawable = context.createDrawable(program);
            this.mainDrawable.addVertexBuffer("position", this.resources.positionBuffer);

            this.reprojectDrawable = context.createDrawable(reprojectProgram);
            this.reprojectDrawable.addVertexBuffer("position", this.resources.positionBuffer);

            if (this.resources.normalBuffer != null)
            {
                this.mainDrawable.addVertexBuffer("normal", this.resources.normalBuffer);
                this.reprojectDrawable.addVertexBuffer("normal", this.resources.normalBuffer);
            }

            if (this.resources.texCoordBuffer != null)
            {
                this.mainDrawable.addVertexBuffer("texCoord", this.resources.texCoordBuffer);
                this.reprojectDrawable.addVertexBuffer("texCoord", this.resources.texCoordBuffer);
            }

            if (this.resources.tangentBuffer != null)
            {
                this.mainDrawable.addVertexBuffer("tangent", this.resources.tangentBuffer);
                this.reprojectDrawable.addVertexBuffer("tangent", this.resources.tangentBuffer);
            }


            this.simpleTexDrawable = context.createDrawable(simpleTexProgram);
            this.simpleTexDrawable.addVertexBuffer("position", this.rectangleVertices);

            this.tintedTexDrawable = context.createDrawable(tintedTexProgram);
            this.tintedTexDrawable.addVertexBuffer("position", this.rectangleVertices);

            this.environmentBackgroundDrawable = context.createDrawable(environmentBackgroundProgram);
            this.environmentBackgroundDrawable.addVertexBuffer("position", this.rectangleVertices);

            context.flush();

            if (this.loadingMonitor != null)
            {
                this.loadingMonitor.setMaximum(0.0); // make indeterminate
            }

            shadowProgram = context.getShaderProgramBuilder()
                    .addShader(ShaderType.VERTEX, new File(new File(new File("shaders"), "common"), "depth.vert"))
                    .addShader(ShaderType.FRAGMENT, new File(new File(new File("shaders"), "common"), "depth.frag"))
                    .createProgram();

            shadowDrawable = context.createDrawable(shadowProgram);

            this.solidProgram = context.getShaderProgramBuilder()
                    .addShader(ShaderType.VERTEX, new File(new File(new File("shaders"), "common"), "imgspace.vert"))
                    .addShader(ShaderType.FRAGMENT, new File(new File(new File("shaders"), "common"), "solid.frag"))
                    .createProgram();
            this.widgetVertices = context.createVertexBuffer()
                    .setData(NativeVectorBufferFactory.getInstance()
                        .createFromFloatArray(3, 3, -1, -1, 0, 1, -1, 0, 0, 1, 0));

            this.widgetDrawable = context.createDrawable(this.solidProgram);
            this.widgetDrawable.addVertexBuffer("position", widgetVertices);

            float[] grid = new float[252];
            for (int i = 0; i < 21; i++)
            {
                grid[i * 12] = i * 0.1f - 1.0f;
                grid[i * 12 + 1] = 0;
                grid[i * 12 + 2] = 1;

                grid[i * 12 + 3] = i * 0.1f - 1.0f;
                grid[i * 12 + 4] = 0;
                grid[i * 12 + 5] = -1;

                grid[i * 12 + 6] = 1;
                grid[i * 12 + 7] = 0;
                grid[i * 12 + 8] = i * 0.1f - 1.0f;

                grid[i * 12 + 9] = -1;
                grid[i * 12 + 10] = 0;
                grid[i * 12 + 11] = i * 0.1f - 1.0f;
            }

            this.gridVertices = context.createVertexBuffer()
                .setData(NativeVectorBufferFactory.getInstance()
                    .createFromFloatArray(3, 84, grid));

            this.gridDrawable = context.createDrawable(this.solidProgram);
            this.gridDrawable.addVertexBuffer("position", gridVertices);

            this.lightProgram = context.getShaderProgramBuilder()
                    .addShader(ShaderType.VERTEX, new File(new File(new File("shaders"), "common"), "imgspace.vert"))
                    .addShader(ShaderType.FRAGMENT, new File(new File(new File("shaders"), "relight"), "light.frag"))
                    .createProgram();
            this.lightDrawable = context.createDrawable(this.lightProgram);
            this.lightDrawable.addVertexBuffer("position", rectangleVertices);

            this.circleProgram = context.getShaderProgramBuilder()
                    .addShader(ShaderType.VERTEX, new File(new File(new File("shaders"), "common"), "imgspace.vert"))
                    .addShader(ShaderType.FRAGMENT, new File(new File(new File("shaders"), "relight"), "circle.frag"))
                    .createProgram();
            this.circleDrawable = context.createDrawable(this.circleProgram);
            this.circleDrawable.addVertexBuffer("position", rectangleVertices);
<<<<<<< HEAD

            NativeVectorBuffer lightTextureData = NativeVectorBufferFactory.getInstance().createEmpty(NativeDataType.FLOAT, 1, 4096);

=======

            NativeVectorBuffer lightTextureData = NativeVectorBufferFactory.getInstance().createEmpty(NativeDataType.FLOAT, 1, 4096);

>>>>>>> 5165d710
            NativeVectorBuffer lightCenterTextureData = NativeVectorBufferFactory.getInstance().createEmpty(NativeDataType.FLOAT, 1, 4096);

            int k = 0;
            for (int i = 0; i < 64; i++)
            {
                double x = i * 2.0 / 63.0 - 1.0;

                for (int j = 0; j < 64; j++)
                {
                    double y = j * 2.0 / 63.0 - 1.0;
<<<<<<< HEAD

                    double rSq = x*x + y*y;
                    lightTextureData.set(k, 0, (float)(Math.cos(Math.min(Math.sqrt(rSq), 1.0) * Math.PI) + 1.0) * 0.5f);

                    if (rSq <= 1.0)
                    {
                        lightCenterTextureData.set(k, 0, 1.0f);
                    }

=======

                    double rSq = x*x + y*y;
                    lightTextureData.set(k, 0, (float)(Math.cos(Math.min(Math.sqrt(rSq), 1.0) * Math.PI) + 1.0) * 0.5f);

                    if (rSq <= 1.0)
                    {
                        lightCenterTextureData.set(k, 0, 1.0f);
                    }

>>>>>>> 5165d710
                    k++;
                }
            }

            this.lightTexture = context.getTextureFactory().build2DColorTextureFromBuffer(64, 64, lightTextureData)
                    .setInternalFormat(ColorFormat.R8)
                    .setLinearFilteringEnabled(true)
                    .setMipmapsEnabled(true)
                    .createTexture();

            this.lightCenterTexture = context.getTextureFactory().build2DColorTextureFromBuffer(64, 64, lightCenterTextureData)
                    .setInternalFormat(ColorFormat.R8)
                    .setLinearFilteringEnabled(true)
                    .setMipmapsEnabled(true)
                    .createTexture();

            shadowDrawable.addVertexBuffer("position", resources.positionBuffer);

            shadowMaps = context.getTextureFactory().build2DDepthTextureArray(2048, 2048, lightingModel.getLightCount()).createTexture();
            shadowFramebuffer = context.buildFramebufferObject(2048, 2048)
                .addDepthAttachment()
                .createFramebufferObject();

            this.updateCentroidAndRadius();
<<<<<<< HEAD

            this.shadedFrames = new LinkedList<>();

            FramebufferSize windowSize = context.getFramebufferSize();
            FramebufferObject<ContextType> firstShadingFBO =
                context.buildFramebufferObject(windowSize.width, windowSize.height)
                    .addColorAttachment(
                        ColorAttachmentSpec.createWithInternalFormat(ColorFormat.RGB8)
                            .setLinearFilteringEnabled(true))
                    .addDepthAttachment()
                    .createFramebufferObject();

            shadingFramebuffers.add(firstShadingFBO);

            // Shade the entire first frame.
            Matrix4 modelView = this.getModelViewMatrix(this.getPartialViewMatrix(), 0);
            Matrix4 projection = this.getProjectionMatrix(windowSize);
            // TODO break this into blocks just in case there's a GPU timeout?
            this.setupForDraw(modelView);
            this.drawModel(firstShadingFBO, 0, 0, windowSize.width, windowSize.height, modelView, projection);
            this.shadedFrames.add(new ShadedFrame<>(firstShadingFBO, modelView, projection));

    //        // Make sure that everything is loaded onto the graphics card before announcing that loading is complete.
    //        this.draw(context.getDefaultFramebuffer());
=======

            // Make sure that everything is loaded onto the graphics card before announcing that loading is complete.
            this.draw(context.getDefaultFramebuffer());
>>>>>>> 5165d710

            if (this.loadingMonitor != null)
            {
                this.loadingMonitor.loadingComplete();
            }
        }
<<<<<<< HEAD
        catch (IOException e)
=======
        catch (RuntimeException|IOException e)
>>>>>>> 5165d710
        {
            e.printStackTrace();
            this.close();
            if (this.loadingMonitor != null)
            {
                this.loadingMonitor.loadingFailed(e);
            }
            throw new InitializationException(e);
        }
    }

    @Override
    public void update()
    {
        updateCompiledSettings();

        this.updateCentroidAndRadius();

        if (this.environmentMapUnloadRequested && this.environmentMap != null)
        {
            this.environmentMap.close();
            this.environmentMap = null;
            this.environmentMapUnloadRequested = false;
        }

        if (this.backplateUnloadRequested && this.backplateTexture != null)
        {
            this.backplateTexture.close();
            this.backplateTexture = null;
            this.backplateUnloadRequested = false;
        }

        if (this.newEnvironmentDataAvailable)
        {
            try
            {
                Cubemap<ContextType> newEnvironmentTexture = null;

                synchronized(loadEnvironmentLock)
                {
                    if (this.newEnvironmentData != null)
                    {
                        EnvironmentMap environmentData = this.newEnvironmentData;
                        this.newEnvironmentData = null;

                        float[][] sides = environmentData.getData();

                        newEnvironmentTexture = context.getTextureFactory().buildColorCubemap(environmentData.getSide())
                            .loadFace(CubemapFace.POSITIVE_X, NativeVectorBufferFactory.getInstance().createFromFloatArray(3,
                                sides[EnvironmentMap.PX].length / 3, sides[EnvironmentMap.PX]))
                            .loadFace(CubemapFace.NEGATIVE_X, NativeVectorBufferFactory.getInstance().createFromFloatArray(3,
                                sides[EnvironmentMap.NX].length / 3, sides[EnvironmentMap.NX]))
                            .loadFace(CubemapFace.POSITIVE_Y, NativeVectorBufferFactory.getInstance().createFromFloatArray(3,
                                sides[EnvironmentMap.PY].length / 3, sides[EnvironmentMap.PY]))
                            .loadFace(CubemapFace.NEGATIVE_Y, NativeVectorBufferFactory.getInstance().createFromFloatArray(3,
                                sides[EnvironmentMap.NY].length / 3, sides[EnvironmentMap.NY]))
                            .loadFace(CubemapFace.POSITIVE_Z, NativeVectorBufferFactory.getInstance().createFromFloatArray(3,
                                sides[EnvironmentMap.PZ].length / 3, sides[EnvironmentMap.PZ]))
                            .loadFace(CubemapFace.NEGATIVE_Z, NativeVectorBufferFactory.getInstance().createFromFloatArray(3,
                                sides[EnvironmentMap.NZ].length / 3, sides[EnvironmentMap.NZ]))
                            .setInternalFormat(ColorFormat.RGB32F)
                            .setMipmapsEnabled(true)
                            .setLinearFilteringEnabled(true)
                            .createTexture();

                        newEnvironmentTexture.setTextureWrap(TextureWrapMode.Repeat, TextureWrapMode.None);
                    }
                }

                if (newEnvironmentTexture != null)
                {
                    if (this.environmentMap != null)
                    {
                        this.environmentMap.close();
                    }

                    this.environmentMap = newEnvironmentTexture;
                }
            }
            catch (RuntimeException e)
            {
                e.printStackTrace();
            }
            finally
            {
                this.newEnvironmentDataAvailable = false;
                this.loadingMonitor.loadingComplete();
            }
        }

        if (this.newBackplateDataAvailable)
        {
            try
            {
                Texture2D<ContextType> newBackplateTexture = null;

                synchronized(loadBackplateLock)
                {
                    if (this.newBackplateData != null)
                    {
                        BufferedImage backplateData = this.newBackplateData;
                        this.newBackplateData = null;

                        newBackplateTexture = context.getTextureFactory().build2DColorTextureFromImage(backplateData, true)
                            .setInternalFormat(CompressionFormat.RGB_PUNCHTHROUGH_ALPHA1_4BPP)
                            .setLinearFilteringEnabled(true)
                            .setMipmapsEnabled(true)
                            .createTexture();
                    }
                }

                if (newBackplateTexture != null)
                {
                    if (this.backplateTexture != null)
                    {
                        this.backplateTexture.close();
                    }

                    this.backplateTexture = newBackplateTexture;
                }
            }
            catch (RuntimeException e)
            {
                e.printStackTrace();
            }
            finally
            {
                this.newBackplateDataAvailable = false;
            }
        }

        if (this.newLuminanceEncodingDataAvailable)
        {
            this.getActiveViewSet().setTonemapping(
                this.getActiveViewSet().getGamma(),
                this.newLinearLuminanceValues,
                this.newEncodedLuminanceValues);

            this.resources.updateLuminanceMap();

            this.newLightCalibrationAvailable = false;
        }

        if (this.newLightCalibrationAvailable)
        {
            for (int i = 0; i < resources.viewSet.getLightCount(); i++)
            {
                this.getActiveViewSet().setLightPosition(i, newLightCalibration);
            }

            this.resources.updateLightData();
            this.newLightCalibrationAvailable = false;
        }

        if (this.referenceSceneChanged && this.referenceScene != null)
        {
            this.referenceSceneChanged = false;

            try
            {
                System.out.println("Using new reference scene.");

                if (this.refScenePositions != null)
                {
                    this.refScenePositions.close();
                    this.refScenePositions = null;
                }

                if (this.refSceneTexCoords != null)
                {
                    this.refSceneTexCoords.close();
                    this.refSceneTexCoords = null;
                }

                if (this.refSceneNormals != null)
                {
                    this.refSceneNormals.close();
                    this.refSceneNormals = null;
                }

                if (this.refSceneTexture != null)
                {
                    this.refSceneTexture.close();
                    this.refSceneTexture = null;
                }

                this.refScenePositions = context.createVertexBuffer().setData(referenceScene.getVertices());
                this.refSceneTexCoords = context.createVertexBuffer().setData(referenceScene.getTexCoords());
                this.refSceneNormals = context.createVertexBuffer().setData(referenceScene.getNormals());
                this.refSceneTexture = context.getTextureFactory().build2DColorTextureFromFile(
                        new File(referenceScene.getFilename().getParentFile(), referenceScene.getMaterial().getDiffuseMap().getMapName()), true)
                    .setMipmapsEnabled(true)
                    .setLinearFilteringEnabled(true)
                    .createTexture();
            }
            catch (IOException|RuntimeException e)
            {
                e.printStackTrace();
            }
        }
    }

    private void setupForDraw(Matrix4 view)
    {
        this.setupForDraw(this.program, view);
    }

    private void setupForDraw(Program<ContextType> program, Matrix4 view)
    {
        this.resources.setupShaderProgram(program);

        if (!this.settingsModel.getBoolean("relightingEnabled") && !settingsModel.getBoolean("lightCalibrationMode")
            && this.settingsModel.get("weightMode", ShadingParameterMode.class) == ShadingParameterMode.UNIFORM)
        {
            if (weightBuffer != null)
            {
                weightBuffer.close();
                weightBuffer = null;
            }
            weightBuffer = context.createUniformBuffer().setData(this.generateViewWeights(view));
            program.setUniformBuffer("ViewWeights", weightBuffer);
        }
        else
        {
            program.setUniform("weightExponent", this.settingsModel.getFloat("weightExponent"));
            program.setUniform("isotropyFactor", this.settingsModel.getFloat("isotropyFactor"));
            program.setUniform("occlusionBias", this.settingsModel.getFloat("occlusionBias"));
        }

        float gamma = this.settingsModel.getFloat("gamma");
        program.setUniform("renderGamma", gamma);

        program.setTexture("shadowMaps", shadowMaps);

        if (this.environmentMap == null || !lightingModel.isEnvironmentMappingEnabled())
        {
            program.setTexture("environmentMap", context.getTextureFactory().getNullTexture(SamplerType.FLOAT_CUBE_MAP));
        }
        else
        {
            program.setUniform("useEnvironmentMap", true);
            program.setTexture("environmentMap", this.environmentMap);
            program.setUniform("environmentMipMapLevel",
                Math.max(0, Math.min(this.environmentMap.getMipmapLevelCount() - 1,
                    this.lightingModel.getEnvironmentMapFilteringBias()
                        + (int)Math.ceil(0.5 *
                            Math.log(6 * (double)this.environmentMap.getFaceSize() * (double)this.environmentMap.getFaceSize()
                                / (double)resources.viewSet.getCameraPoseCount() )
                            / Math.log(2.0)))));
            program.setUniform("diffuseEnvironmentMipMapLevel", this.environmentMap.getMipmapLevelCount() - 1);
        }

        program.setUniform("ambientColor", lightingModel.getAmbientLightColor());

        this.clearColor = new Vector3(
                (float)Math.pow(lightingModel.getBackgroundColor().x, 1.0 / gamma),
                (float)Math.pow(lightingModel.getBackgroundColor().y, 1.0 / gamma),
                (float)Math.pow(lightingModel.getBackgroundColor().z, 1.0 / gamma));
    }

    private void updateCentroidAndRadius()
    {
        Vector4 sumPositions = new Vector4(0.0f);
        this.boundingRadius = resources.geometry.getBoundingRadius();
        this.centroid = resources.geometry.getCentroid();

        if (multiTransformationModel != null)
        {
            for (Matrix4 m : multiTransformationModel)
            {
                Vector4 position = m.times(resources.geometry.getCentroid().asPosition());
                sumPositions = sumPositions.plus(position);
            }

            this.centroid = sumPositions.getXYZ().dividedBy(sumPositions.w);

            for(Matrix4 m : multiTransformationModel)
            {
                float distance = m.times(resources.geometry.getCentroid().asPosition()).getXYZ().distance(this.centroid);
                this.boundingRadius = Math.max(this.boundingRadius, distance + resources.geometry.getBoundingRadius());
            }
        }
    }

    private Matrix4 getDefaultCameraPose()
    {
        return resources.viewSet.getCameraPose(resources.viewSet.getPrimaryViewIndex());
    }


    private float getScale()
    {
        return this.boundingRadius * 2;
//         return getDefaultCameraPose()
//                 .times(resources.geometry.getCentroid().asPosition())
//             .getXYZ().length()
//             * this.boundingRadius / this.resources.geometry.getBoundingRadius();
    }

    private Matrix4 getLightMatrix(int lightIndex)
    {
        float scale = getScale();
        return Matrix4.scale(scale)
            .times(lightingModel.getLightMatrix(lightIndex))
            .times(objectModel.getTransformationMatrix())
            .times(Matrix4.scale(1.0f / scale))
            .times(getDefaultCameraPose().getUpperLeft3x3().asMatrix4())
            .times(Matrix4.translate(this.centroid.negated()));
    }

    private Matrix4 getEnvironmentMapMatrix()
    {
        float scale = getScale();
        return Matrix4.scale(scale)
            .times(lightingModel.getEnvironmentMapMatrix())
            .times(objectModel.getTransformationMatrix())
            .times(Matrix4.scale(1.0f / scale))
            .times(getDefaultCameraPose().getUpperLeft3x3().asMatrix4())
            .times(Matrix4.translate(this.centroid.negated()));
    }

    private Matrix4 getLightProjection(int lightIndex)
    {
        Matrix4 lightMatrix = getLightMatrix(lightIndex);

        Vector4 lightDisplacement = lightMatrix.times(this.centroid.asPosition());
        float lightDist = lightDisplacement.getXYZ().length();
        float lookAtDist = lightDisplacement.getXY().length();

        float radius = (float)
            (getDefaultCameraPose().getUpperLeft3x3()
                .times(new Vector3(this.boundingRadius))
                .length() / Math.sqrt(3));

        float fov = 2.0f * (float)Math.asin(Math.min(0.99, (radius + lookAtDist) / lightDist));

        float farPlane = lightDist + radius;
        float nearPlane = Math.max(farPlane / 1024.0f, lightDist - radius);

        return Matrix4.perspective(fov, 1.0f, nearPlane, farPlane);
    }

    private void generateShadowMaps(int lightIndex)
    {
        Matrix4 lightProj = getLightProjection(lightIndex);

        shadowProgram.setUniform("projection", lightProj);

        FramebufferAttachment<ContextType> attachment = shadowMaps.getLayerAsFramebufferAttachment(lightIndex);

        shadowFramebuffer.setDepthAttachment(attachment);
        shadowFramebuffer.clearDepthBuffer();

        for (Matrix4 m : this.multiTransformationModel)
        {
            shadowProgram.setUniform("model_view", getLightMatrix(lightIndex).times(m));
            shadowDrawable.draw(PrimitiveMode.TRIANGLES, shadowFramebuffer);
        }
    }

    private void setupLight(int lightIndex, int modelInstance)
    {
        setupLight(this.program, lightIndex, modelInstance);
    }

    private void setupLight(Program<ContextType> program, int lightIndex, int modelInstance)
    {
        Matrix4 lightMatrix = this.multiTransformationModel.get(modelInstance).quickInverse(0.01f).times(getLightMatrix(lightIndex));

        // lightMatrix can be hardcoded here (comment out previous line)

            // Contemporary gallery and stonewall
            //Matrix4.rotateY(16 * Math.PI / 16).times(Matrix4.rotateX(0 * Math.PI / 16))

            // Color studio 2:
            //Matrix4.rotateY(6 * Math.PI / 16).times(Matrix4.rotateX(0 * Math.PI / 16))

            // For the synthetic falcon example?
            //Matrix4.rotateY(5 * Math.PI / 4).times(Matrix4.rotateX(-Math.PI / 4))

            // Always end with this when hardcoding:
            //    .times(new Matrix4(new Matrix3(getDefaultCameraPose())));

        Matrix4 lightMatrixInverse = lightMatrix.quickInverse(0.001f);

        Vector3 lightPos = lightMatrixInverse.times(Vector4.ORIGIN).getXYZ();

        program.setUniform("lightPosVirtual[" + lightIndex + ']', lightPos);

        Vector3 controllerLightIntensity = lightingModel.getLightPrototype(lightIndex).getColor();
        float lightDistance = getLightMatrix(lightIndex).times(this.centroid.asPosition()).getXYZ().length();

        float lightScale = resources.viewSet.areLightSourcesInfinite() ? 1.0f :
                getDefaultCameraPose()
                        .times(resources.geometry.getCentroid().asPosition())
                    .getXYZ().length();

        program.setUniform("lightIntensityVirtual[" + lightIndex + ']',
                controllerLightIntensity.times(lightDistance * lightDistance * resources.viewSet.getLightIntensity(0).y / (lightScale * lightScale)));
        program.setUniform("lightMatrixVirtual[" + lightIndex + ']', getLightProjection(lightIndex).times(lightMatrix));
        program.setUniform("lightOrientationVirtual[" + lightIndex + ']',
            lightMatrixInverse.times(new Vector4(0.0f, 0.0f, -1.0f, 0.0f)).getXYZ());
        program.setUniform("lightSpotSizeVirtual[" + lightIndex + ']',
            (float)Math.sin(lightingModel.getLightPrototype(lightIndex).getSpotSize()));
        program.setUniform("lightSpotTaperVirtual[" + lightIndex + ']', lightingModel.getLightPrototype(lightIndex).getSpotTaper());
    }

    private Matrix4 getPartialViewMatrix()
    {
        float scale = getScale();

        return Matrix4.scale(scale)
                .times(cameraModel.getLookMatrix())
                .times(Matrix4.scale(1.0f / scale));
    }

    private Matrix4 getPartialViewMatrix(Matrix4 absoluteViewMatrix)
    {
        return absoluteViewMatrix
                .times(Matrix4.translate(this.centroid))
                .times(getDefaultCameraPose().getUpperLeft3x3().transpose().asMatrix4());
    }

    private Matrix4 getAbsoluteViewMatrix()
    {
        return getPartialViewMatrix()
                .times(getDefaultCameraPose().getUpperLeft3x3().asMatrix4())
                .times(Matrix4.translate(this.centroid.negated()));
    }

    @Override
    public Matrix4 getAbsoluteViewMatrix(Matrix4 relativeViewMatrix)
    {
        float scale = getScale();

        return Matrix4.scale(scale)
            .times(relativeViewMatrix)
            .times(Matrix4.scale(1.0f / scale))
            .times(getDefaultCameraPose().getUpperLeft3x3().asMatrix4())
            .times(Matrix4.translate(this.centroid.negated()));
    }

    public Matrix4 getFullViewMatrix(Matrix4 partialViewMatrix)
    {
        return partialViewMatrix
            .times(getDefaultCameraPose().getUpperLeft3x3().asMatrix4())
            .times(Matrix4.translate(this.centroid.negated()));
    }

    private Matrix4 getModelViewMatrix(Matrix4 partialViewMatrix, int modelInstance)
    {
        float scale = getScale();

        return partialViewMatrix
                .times(Matrix4.scale(scale))
                .times(this.objectModel.getTransformationMatrix())
                .times(Matrix4.scale(1.0f / scale))
                .times(getDefaultCameraPose().getUpperLeft3x3().asMatrix4())
                .times(Matrix4.translate(this.centroid.negated()))
                .times(multiTransformationModel.get(modelInstance));
    }

    private float getVerticalFieldOfView(FramebufferSize size)
    {
//        return resources.viewSet.getCameraProjection(
//                resources.viewSet.getCameraProjectionIndex(resources.viewSet.getPrimaryViewIndex()))
//            .getVerticalFieldOfView();
        return 2 * (float)Math.atan(Math.tan(cameraModel.getHorizontalFOV() / 2) * size.height / size.width);
    }

    private Matrix4 getProjectionMatrix(FramebufferSize size)
    {
        float scale = getScale();

        return Matrix4.perspective(getVerticalFieldOfView(size),
                (float)size.width / (float)size.height,
                0.01f * scale, 100.0f * scale);
    }

    private NativeVectorBuffer generateViewWeights(Matrix4 targetView)
    {
        float[] viewWeights = //new PowerViewWeightGenerator(settings.getWeightExponent())
            new KNNViewWeightGenerator(4)
                .generateWeights(resources,
                    new AbstractList<Integer>()
                    {
                        @Override
                        public Integer get(int index)
                        {
                            return index;
                        }

                        @Override
                        public int size()
                        {
                            return resources.viewSet.getCameraPoseCount();
                        }
                    },
                    targetView);

        return NativeVectorBufferFactory.getInstance().createFromFloatArray(1, viewWeights.length, viewWeights);
    }

    private float computeLightWidgetScale(Matrix4 partialViewMatrix, FramebufferSize size)
    {
        float cameraDistance = partialViewMatrix
            .times(this.cameraModel.getTarget().times(this.getScale()).asPosition())
            .getXYZ().length();
        return cameraDistance * Math.min(cameraModel.getHorizontalFOV(), getVerticalFieldOfView(size)) / 4;
    }


    private Matrix4 drawModel(Framebuffer<ContextType> framebuffer, int x, int y, int width, int height, Matrix4 view, Matrix4 projection)
    {
        return drawModel(this.mainDrawable, framebuffer, x, y, width, height, view, projection, false);
    }

    private Matrix4 drawModel(Drawable<ContextType> drawable, Framebuffer<ContextType> framebuffer, int x, int y, int width, int height,
        Matrix4 view, Matrix4 projection, boolean interpretViewAsModelView)
    {
        Matrix4 envMapMatrix = this.getEnvironmentMapMatrix();
        drawable.program().setUniform("envMapMatrix", envMapMatrix);

        Matrix4 partialViewMatrix = getPartialViewMatrix(view);
        Matrix4 primaryModelView = null;

        for (int modelInstance = 0; modelInstance < (interpretViewAsModelView ? 1 : multiTransformationModel.size()); modelInstance++)
        {
            for (int lightIndex = 0; lightIndex < lightingModel.getLightCount(); lightIndex++)
            {
                setupLight(drawable.program(), lightIndex, modelInstance);
            }

            // Draw instance
            Matrix4 modelView = interpretViewAsModelView ? view : getModelViewMatrix(partialViewMatrix, modelInstance);

            if (modelInstance == 0)
            {
                primaryModelView = modelView;
            }

            drawable.program().setUniform("model_view", modelView);
            drawable.program().setUniform("viewPos", modelView.quickInverse(0.01f).getColumn(3).getXYZ());

            FramebufferSize fullFBOSize = framebuffer.getSize();
            float scaleX = (float)fullFBOSize.width / (float)width;
            float scaleY = (float)fullFBOSize.height / (float)height;
            float centerX = (2 * x + width - fullFBOSize.width) / (float)fullFBOSize.width;
            float centerY = (2 * y + height - fullFBOSize.height) / (float)fullFBOSize.height;

            drawable.program().setUniform("projection",
                Matrix4.scale(scaleX, scaleY, 1.0f)
                    .times(Matrix4.translate(-centerX, -centerY, 0))
                    .times(projection));

            // Render to off-screen buffer
            drawable.draw(PrimitiveMode.TRIANGLES, framebuffer, x, y, width, height);

            // Flush to prevent timeout
            context.flush();
        }

        return primaryModelView;
    }

    private void drawReferenceScene(Framebuffer<ContextType> framebuffer, Matrix4 view, Matrix4 projection)
    {
        if (referenceSceneProgram != null && referenceScene != null && refScenePositions != null && refSceneNormals != null)
        {
            setupForDraw(referenceSceneProgram, view);
            referenceSceneProgram.setUniform("projection", projection);
            referenceSceneProgram.setUniform("objectID", this.sceneObjectIDLookup.get("SceneObject"));

            Drawable<ContextType> drawable = context.createDrawable(referenceSceneProgram);
            drawable.addVertexBuffer("position", refScenePositions);
            drawable.addVertexBuffer("normal", refSceneNormals);

            if (refSceneTexture != null && refSceneTexCoords != null)
            {
                drawable.addVertexBuffer("texCoord", refSceneTexCoords);
                referenceSceneProgram.setTexture("diffuseMap", refSceneTexture);
            }

            referenceSceneProgram.setUniform("model_view", view);
            referenceSceneProgram.setUniform("viewPos", view.quickInverse(0.01f).getColumn(3).getXYZ());

            // Do first pass at half resolution to off-screen buffer
            drawable.draw(PrimitiveMode.TRIANGLES, framebuffer);
        }
    }

    @Override
    public void draw(Framebuffer<ContextType> framebuffer)
    {
        FramebufferSize framebufferSize = framebuffer.getSize();
        draw(framebuffer, null, null, framebufferSize.width, framebufferSize.height,
            true, true);
    }

    @Override
    public void draw(Framebuffer<ContextType> framebuffer, Matrix4 viewOverride, Matrix4 projectionOverride)
    {
        FramebufferSize framebufferSize = framebuffer.getSize();
        this.draw(framebuffer, viewOverride, projectionOverride, framebufferSize.width, framebufferSize.height);
    }

    @Override
    public void setTonemapping(double[] linearLuminanceValues, byte[] encodedLuminanceValues)
    {
        this.newLinearLuminanceValues = linearLuminanceValues;
        this.newEncodedLuminanceValues = encodedLuminanceValues;
        this.newLuminanceEncodingDataAvailable = true;
    }

    @Override
    public void applyLightCalibration()
    {
        this.newLightCalibration = resources.viewSet.getLightPosition(resources.viewSet.getLightIndex(resources.viewSet.getPrimaryViewIndex()))
            .plus(settingsModel.get("currentLightCalibration", Vector2.class).asVector3());
        this.newLightCalibrationAvailable = true;
    }


    @Override
    public void draw(Framebuffer<ContextType> framebuffer, Matrix4 viewOverride, Matrix4 projectionOverride, int subdivWidth, int subdivHeight)
    {
        this.draw(framebuffer, viewOverride, projectionOverride, subdivWidth, subdivHeight,
            false, false);
    }

    private void draw(Framebuffer<ContextType> framebuffer, Matrix4 viewOverride, Matrix4 projectionOverride,
        int subdivWidth, int subdivHeight, boolean useShadingFramebuffers, boolean progressShadingFramebuffers)
    {
        Instant frameStart = Instant.now();

        boolean overriddenViewMatrix = viewOverride != null;

        Matrix4 view = this.getAbsoluteViewMatrix();

        try
        {
            if(this.settingsModel.getBoolean("multisamplingEnabled"))
            {
                context.getState().enableMultisampling();
            }
            else
            {
                context.getState().disableMultisampling();
            }

            context.getState().enableBackFaceCulling();

            boolean lightCalibrationMode = false;
            int snapViewIndex = -1;

            if (overriddenViewMatrix)
            {
                view = viewOverride;
            }
            else if (settingsModel.getBoolean("lightCalibrationMode"))
            {
                lightCalibrationMode = true;
                overriddenViewMatrix = true;

                int primaryLightIndex = this.resources.viewSet.getLightIndex(this.resources.viewSet.getPrimaryViewIndex());

                Vector3 lightPosition = settingsModel.get("currentLightCalibration", Vector2.class).asVector3()
                                            .plus(resources.viewSet.getLightPosition(primaryLightIndex));
                Matrix4 lightTransform = Matrix4.translate(lightPosition.negated());

                Matrix4 partialViewInverse = getPartialViewMatrix().quickInverse(0.01f);
                float maxSimilarity = -1.0f;

                for(int i = 0; i < this.resources.viewSet.getCameraPoseCount(); i++)
                {
                    Matrix4 candidateView = this.resources.viewSet.getCameraPose(i);

                    float similarity = partialViewInverse.times(Vector4.ORIGIN).getXYZ()
                        .dot(getPartialViewMatrix(candidateView).quickInverse(0.01f).times(Vector4.ORIGIN).getXYZ());

                    if (similarity > maxSimilarity)
                    {
                        maxSimilarity = similarity;
                        view = lightTransform.times(candidateView);
                        snapViewIndex = i;
                    }
                }
            }

            Matrix4 partialViewMatrix;

            if (overriddenViewMatrix)
            {
                partialViewMatrix = getPartialViewMatrix(view);

                if (lightingModel instanceof CameraBasedLightingModel)
                {
                    float scale = getDefaultCameraPose()
                        .times(resources.geometry.getCentroid().asPosition())
                        .getXYZ().length();

                    ((CameraBasedLightingModel) lightingModel).overrideCameraPose(
                        Matrix4.scale(1.0f / scale)
                            .times(view)
                            .times(Matrix4.translate(resources.geometry.getCentroid()))
                            .times(getDefaultCameraPose().transpose().getUpperLeft3x3().asMatrix4())
                            .times(Matrix4.scale(scale)));
                }
            }
            else
            {
                partialViewMatrix = getPartialViewMatrix();
            }

            FramebufferSize size = framebuffer.getSize();

            Matrix4 projection = projectionOverride;

            if (projection == null)
            {
                projection = this.getProjectionMatrix(size);
            }

            int fboWidth = size.width;
            int fboHeight = size.height;

            if (settingsModel.getBoolean("halfResolutionEnabled"))
            {
                fboWidth /= 2;
                fboHeight /= 2;
            }

            try
            (
                FramebufferObject<ContextType> offscreenFBO = context.buildFramebufferObject(fboWidth, fboHeight)
                        .addColorAttachment(ColorAttachmentSpec.createWithInternalFormat(ColorFormat.RGB8)
                            .setLinearFilteringEnabled(true))
                        .addColorAttachment(ColorAttachmentSpec.createWithInternalFormat(ColorFormat.R8UI))
                        .addDepthAttachment(DepthAttachmentSpec.createFixedPointWithPrecision(24))
                        .createFramebufferObject();

                UniformBuffer<ContextType> viewIndexBuffer = context.createUniformBuffer()
            )
            {
                offscreenFBO.clearIntegerColorBuffer(1, 0, 0, 0, 0);
                offscreenFBO.clearDepthBuffer();

                if (backplateTexture != null && lightingModel.getBackgroundMode() == BackgroundMode.IMAGE)
                {
                    tintedTexDrawable.program().setTexture("tex", backplateTexture);
                    tintedTexDrawable.program().setUniform("color", clearColor);

                    context.getState().disableDepthTest();
                    tintedTexDrawable.draw(PrimitiveMode.TRIANGLE_FAN, offscreenFBO);
                    context.getState().enableDepthTest();

                    // Clear ID buffer again.
                    offscreenFBO.clearIntegerColorBuffer(1, 0, 0, 0, 0);
                }
                else if (environmentMap != null && lightingModel.getBackgroundMode() == BackgroundMode.ENVIRONMENT_MAP)
                {
                    float scale = getScale();
                    Matrix4 envMapMatrix = Matrix4.scale(scale)
                        .times(lightingModel.getEnvironmentMapMatrix())
                        .times(Matrix4.scale(1.0f / scale))
                        .times(getDefaultCameraPose().getUpperLeft3x3().asMatrix4())
                        .times(Matrix4.translate(this.centroid.negated()));

                    environmentBackgroundProgram.setUniform("objectID", this.sceneObjectIDLookup.get("EnvironmentMap"));
                    environmentBackgroundProgram.setUniform("useEnvironmentTexture", true);
                    environmentBackgroundProgram.setTexture("env", environmentMap);
                    environmentBackgroundProgram.setUniform("model_view", view);
                    environmentBackgroundProgram.setUniform("projection", projection);
                    environmentBackgroundProgram.setUniform("envMapMatrix", envMapMatrix);
                    environmentBackgroundProgram.setUniform("envMapIntensity", this.clearColor);

                    environmentBackgroundProgram.setUniform("gamma",
                        environmentMap.isInternalFormatCompressed() ||
                            environmentMap.getInternalUncompressedColorFormat().dataType != DataType.FLOATING_POINT
                            ? 1.0f : 2.2f);

                    context.getState().disableDepthTest();
                    environmentBackgroundDrawable.draw(PrimitiveMode.TRIANGLE_FAN, offscreenFBO);
                    context.getState().enableDepthTest();
                }
                else
                {
                    offscreenFBO.clearColorBuffer(0, clearColor.x, clearColor.y, clearColor.z, 1.0f);
                }

                if (shadowMaps.getDepth() < lightingModel.getLightCount())
                {
                    shadowMaps.close();
                    shadowMaps = null;
                    shadowMaps = context.getTextureFactory().build2DDepthTextureArray(2048, 2048, lightingModel.getLightCount()).createTexture();
                }

                for (int lightIndex = 0; lightIndex < lightingModel.getLightCount(); lightIndex++)
                {
                    generateShadowMaps(lightIndex);
                }

                // Draw grid
                if (settingsModel.getBoolean("is3DGridEnabled"))
                {
                    this.solidProgram.setUniform("projection", this.getProjectionMatrix(size));
                    this.solidProgram.setUniform("model_view", partialViewMatrix.times(Matrix4.scale(this.getScale())));
                    this.solidProgram.setUniform("color", new Vector4(0.5f, 0.5f, 0.5f, 1.0f));
                    this.solidProgram.setUniform("objectID", 0);
                    this.gridDrawable.draw(PrimitiveMode.LINES, offscreenFBO);
                }

                context.getState().disableBackFaceCulling();

                drawReferenceScene(offscreenFBO, view, projection);

                if (false && useShadingFramebuffers && multiTransformationModel.size() == 1)
                {
                    if (progressShadingFramebuffers)
                    {
                        if (frameInProgress == null)
                        {
                            FramebufferObject<ContextType> fboToUse = null;

                            if (shadedFrames.size() == SHADING_FRAMEBUFFER_COUNT)
                            {
                                ShadedFrame<ContextType> frameToDiscard = shadedFrames.poll();
                                fboToUse = frameToDiscard.framebuffer;

                                if (!Objects.equals(fboToUse.getSize(), size))
                                {
                                    shadingFramebuffers.remove(fboToUse);
                                    fboToUse.close();
                                    fboToUse = null;
                                }
                            }

                            if (fboToUse == null)
                            {
                                fboToUse =
                                    context.buildFramebufferObject(size.width, size.height)
                                        .addColorAttachment(
                                            ColorAttachmentSpec.createWithInternalFormat(ColorFormat.RGB8)
                                                .setLinearFilteringEnabled(true))
                                        .addDepthAttachment()
                                        .createFramebufferObject();

                                shadingFramebuffers.add(fboToUse);
                            }

                            Matrix4 modelView = getModelViewMatrix(partialViewMatrix, 0);

                            float distance = modelView.times(resources.geometry.getCentroid().asPosition()).getXYZ().length();

                            float radius = modelView.times(new Vector3(1).normalized()
                                .times(resources.geometry.getBoundingRadius()).asDirection())
                                .getXYZ().length();

                            Matrix4 shadingProjection = Matrix4.perspective(getVerticalFieldOfView(size),
                                (float) size.width / (float) size.height,
                                distance - radius, distance + radius);

                            frameInProgress = new ShadedFrame<>(fboToUse, modelView, shadingProjection); // TODO predict future view matrix

                            fboToUse.clearColorBuffer(0, 0, 0, 0, 0);
                            fboToUse.clearDepthBuffer();

                            shadingX = 0;
                            shadingY = 0;

                            Instant currentTime = Instant.now();

                            int currentSubdivCount = (int)(Math.ceil((float)size.width / Math.round(shadingWidth))
                                                            * Math.ceil((float)size.height / Math.round(shadingHeight)));

                            if (lastShadingFrameStart != null &&
                                Duration.between(lastShadingFrameStart, currentTime)
                                    .compareTo(Duration.ofMillis(1000L * currentSubdivCount / (4 * TARGET_FPS))) < 0)
                            {
                                // Bump up the block size
                                shadingWidth *= 2;
                                shadingHeight *= 2;

                                if (shadingWidth > MAX_SHADING_DIMENSION)
                                {
                                    shadingWidth = MAX_SHADING_DIMENSION;
                                }

                                if (shadingHeight > MAX_SHADING_DIMENSION)
                                {
                                    shadingHeight = MAX_SHADING_DIMENSION;
                                }
                            }

                            System.out.println(shadingWidth + "x" + shadingHeight);

                            lastShadingFrameStart = currentTime;
                        }
                        else if (lastFrameStart != null &&
                            Duration.between(lastFrameStart, frameStart).compareTo(Duration.ofMillis(1000 / TARGET_FPS)) > 0)
                        {
                            // Emergency block size reduction
                            shadingWidth /= 2;
                            shadingHeight /= 2;

                            if (shadingWidth < MIN_SHADING_DIMENSION)
                            {
                                shadingWidth = MIN_SHADING_DIMENSION;
                            }

                            if (shadingHeight < MIN_SHADING_DIMENSION)
                            {
                                shadingHeight = MIN_SHADING_DIMENSION;
                            }

                            //System.out.println(shadingWidth + "x" + shadingHeight);
                        }

                        setupForDraw(this.program, frameInProgress.modelView);
                        drawModel(mainDrawable, frameInProgress.framebuffer, shadingX, shadingY, (int) Math.round(shadingWidth),
                            (int) Math.round(shadingHeight), frameInProgress.modelView, frameInProgress.projection, true);

                        FramebufferSize sizeInProgress = frameInProgress.framebuffer.getSize();
                        shadingX += Math.round(shadingWidth);
                        if (shadingX >= sizeInProgress.width)
                        {
                            shadingX = 0;
                            shadingY += Math.round(shadingHeight);
                        }

                        if (shadingY >= sizeInProgress.height)
                        {
                            shadedFrames.add(frameInProgress);
                            frameInProgress = null;
                        }
                    }

                    ShadedFrame<ContextType> primaryFrame = shadedFrames.peekLast();

                    this.reprojectProgram.setUniform("objectID", this.sceneObjectIDLookup.get("IBRObject"));
                    this.reprojectProgram.setUniform("depthTestingEnabled", true);
                    this.reprojectProgram.setUniform("depthTestBias", 0.0025f);
                    this.reprojectProgram.setUniform("prerenderedSecondaryWeight", 0.0f); // For now, TODO use secondary image?
                    this.reprojectProgram.setUniform("prerenderedModelViewPrimary", primaryFrame.modelView);
                    this.reprojectProgram.setUniform("prerenderedProjectionPrimary", primaryFrame.projection);
                    this.reprojectProgram.setTexture("prerenderedImagePrimary", primaryFrame.framebuffer.getColorAttachmentTexture(0));
                    this.reprojectProgram.setTexture("prerenderedDepthImagePrimary", primaryFrame.framebuffer.getDepthAttachmentTexture());

                    setupForDraw(this.reprojectProgram, view);
                    drawModel(this.reprojectDrawable, offscreenFBO, 0, 0, fboWidth, fboHeight, view, projection, false);
                }
                else
                {
                    setupForDraw(this.program, view);

                    this.program.setUniform("objectID", this.sceneObjectIDLookup.get("IBRObject"));

                    if (lightCalibrationMode)
                    {
                        this.program.setUniform("holeFillColor", new Vector3(0.5f));
                        viewIndexBuffer.setData(NativeVectorBufferFactory.getInstance().createFromIntArray(false, 1, 1, snapViewIndex));
                        this.program.setUniformBuffer("ViewIndices", viewIndexBuffer);
                    }
                    else
                    {
                        this.program.setUniform("holeFillColor", new Vector3(0.0f));
                    }

                    for (int modelInstance = 0; modelInstance < (lightCalibrationMode ? 1 : multiTransformationModel.size()); modelInstance++)
                    {
                        FramebufferSize fullFBOSize = offscreenFBO.getSize();

                        // Optionally render in subdivisions to prevent GPU timeout
                        for (int x = 0; x < fullFBOSize.width; x += subdivWidth)
                        {
                            for (int y = 0; y < fullFBOSize.height; y += subdivHeight)
                            {
                                int effectiveWidth = Math.min(subdivWidth, fullFBOSize.width - x);
                                int effectiveHeight = Math.min(subdivHeight, fullFBOSize.height - y);

                                drawModel(this.mainDrawable, offscreenFBO, x, y, effectiveWidth, effectiveHeight, view, projection, lightCalibrationMode);
                            }
                        }
                    }
                }

                context.getState().enableBackFaceCulling();

                if (!lightingModel.areLightWidgetsEthereal())
                {
                    context.flush();

                    // Read buffers here if light widgets are ethereal (i.e. they cannot be clicked and should not be in the ID buffer)
                    pixelObjectIDs = offscreenFBO.readIntegerColorBufferRGBA(1);
                    pixelDepths = offscreenFBO.readDepthBuffer();
                    fboSize = offscreenFBO.getSize();
                }

                drawLights(offscreenFBO, view, partialViewMatrix);

                // Finish drawing
                context.flush();

                // Second pass at full resolution to default framebuffer
                simpleTexDrawable.program().setTexture("tex", offscreenFBO.getColorAttachmentTexture(0));

                framebuffer.clearDepthBuffer();
                simpleTexDrawable.draw(PrimitiveMode.TRIANGLE_FAN, framebuffer);

                context.flush();

                if (!lightingModel.areLightWidgetsEthereal())
                {
                    // Read buffers here if light widgets are not ethereal (i.e. they can be clicked and should be in the ID buffer)
                    pixelObjectIDs = offscreenFBO.readIntegerColorBufferRGBA(1);
                    pixelDepths = offscreenFBO.readDepthBuffer();
                    fboSize = offscreenFBO.getSize();
                }
            }
        }
        catch(RuntimeException e)
        {
            if (!suppressErrors)
            {
                e.printStackTrace();
                suppressErrors = true; // Prevent excessive errors
            }
        }
        finally
        {
            if (overriddenViewMatrix && lightingModel instanceof CameraBasedLightingModel)
            {
                ((CameraBasedLightingModel)lightingModel).removeCameraPoseOverride();
            }

            lastFrameStart = frameStart;
        }
    }

    private void drawLights(Framebuffer<ContextType> framebuffer, Matrix4 viewMatrix, Matrix4 partialViewMatrix)
    {
        FramebufferSize size = framebuffer.getSize();

        if (this.settingsModel.getBoolean("relightingEnabled") && this.settingsModel.getBoolean("visibleLightsEnabled")
            && !settingsModel.getBoolean("lightCalibrationMode"))
        {
            this.context.getState().disableDepthWrite();

            // Draw lights
            for (int i = 0; i < lightingModel.getLightCount(); i++)
            {
                this.context.getState().setAlphaBlendingFunction(new AlphaBlendingFunction(Weight.ONE, Weight.ONE));
                this.context.getState().enableDepthTest();

                if (settingsModel.getBoolean("lightWidgetsEnabled") && lightingModel.isLightWidgetEnabled(i)
                    && lightingModel.getLightWidgetModel(i).isCenterWidgetVisible())
                {
                    this.lightProgram.setUniform("objectID", this.sceneObjectIDLookup.get("Light." + i + ".Center"));

                    Vector3 lightCenter = partialViewMatrix.times(this.lightingModel.getLightCenter(i).times(this.getScale()).asPosition()).getXYZ();

                    this.lightProgram.setUniform("model_view",
                        Matrix4.translate(lightCenter)
                            .times(Matrix4.scale(
                                -lightCenter.z * getVerticalFieldOfView(size) / 64.0f,
                                -lightCenter.z * getVerticalFieldOfView(size) / 64.0f,
                                1.0f)));
                    this.lightProgram.setUniform("projection", this.getProjectionMatrix(size));

                    this.lightProgram.setTexture("lightTexture", this.lightCenterTexture);

                    this.context.getState().disableDepthTest();
                    this.lightProgram.setUniform("color",
                        new Vector3(this.lightingModel.getLightWidgetModel(i).isCenterWidgetSelected() ? 1.0f : 0.5f));
                    this.lightDrawable.draw(PrimitiveMode.TRIANGLE_FAN, framebuffer);
                }

                float scale = getScale();
                Matrix4 widgetTransformation = viewMatrix
                    .times(Matrix4.translate(this.centroid))
                    .times(getDefaultCameraPose().getUpperLeft3x3().transpose().asMatrix4())
                    .times(Matrix4.scale(scale))
                    .times(lightingModel.getLightMatrix(i).quickInverse(0.01f))
                    .times(Matrix4.scale(1.0f / scale));

                if (lightingModel.isLightVisualizationEnabled(i))
                {
                    this.context.getState().setAlphaBlendingFunction(new AlphaBlendingFunction(Weight.ONE, Weight.ONE));
                    this.lightProgram.setUniform("objectID", this.sceneObjectIDLookup.get("Light." + i));
                    this.lightProgram.setUniform("color", lightingModel.getLightPrototype(i).getColor().times((float)Math.PI));

                    Vector3 lightPosition = widgetTransformation.getColumn(3).getXYZ();

                    this.lightProgram.setUniform("model_view",
                        Matrix4.translate(lightPosition)
                            .times(Matrix4.scale(-lightPosition.z / 32.0f, -lightPosition.z / 32.0f, 1.0f)));
                    this.lightProgram.setUniform("projection", this.getProjectionMatrix(size));
                    this.lightProgram.setTexture("lightTexture", this.lightTexture);
                    this.lightDrawable.draw(PrimitiveMode.TRIANGLE_FAN, framebuffer);
                }

                if (settingsModel.getBoolean("lightWidgetsEnabled") && lightingModel.isLightWidgetEnabled(i))
                {
                    this.solidProgram.setUniform("projection", this.getProjectionMatrix(size));

                    float lightWidgetScale = computeLightWidgetScale(partialViewMatrix, size);
                    Vector3 lightCenter = partialViewMatrix.times(this.lightingModel.getLightCenter(i).times(this.getScale()).asPosition()).getXYZ();
                    Vector3 widgetPosition = widgetTransformation.getColumn(3).getXYZ()
                        .minus(lightCenter)
                        .normalized()
                        .times(lightWidgetScale)
                        .plus(lightCenter);
                    Vector3 widgetDisplacement = widgetPosition.minus(lightCenter);
                    float widgetDistance = widgetDisplacement.length();

                    Vector3 distanceWidgetPosition = widgetTransformation.getColumn(3).getXYZ()
                        .minus(lightCenter)
                        .times(Math.min(1, computeLightWidgetScale(partialViewMatrix, size) /
                            widgetTransformation.getColumn(3).getXYZ().distance(lightCenter)))
                        .plus(lightCenter);

                    float perspectiveWidgetScale = -widgetPosition.z * getVerticalFieldOfView(size) / 128;

                    this.context.getState().disableDepthTest();
                    this.context.getState().setAlphaBlendingFunction(new AlphaBlendingFunction(Weight.ONE, Weight.ONE));

                    if (lightingModel.getLightWidgetModel(i).isDistanceWidgetVisible() || lightingModel.getLightWidgetModel(i).isCenterWidgetVisible())
                    {
                        Vector3 lineEndpoint = widgetPosition.minus(lightCenter)
                            .times(0.5f / widgetPosition.getXY().distance(lightCenter.getXY()))
                            .minus(lightCenter);

                        try
                            (
                                VertexBuffer<ContextType> line =
                                    context.createVertexBuffer()
                                        .setData(NativeVectorBufferFactory.getInstance()
                                            .createFromFloatArray(3, 2, lineEndpoint.x, lineEndpoint.y, lineEndpoint.z, lightCenter.x, lightCenter.y, lightCenter.z))
                            )
                        {
                            Drawable<ContextType> lineRenderable = context.createDrawable(this.solidProgram);
                            lineRenderable.addVertexBuffer("position", line);
                            this.solidProgram.setUniform("model_view", Matrix4.IDENTITY);
                            this.solidProgram.setUniform("color",
                                new Vector3(lightingModel.getLightWidgetModel(i).isDistanceWidgetSelected()
                                    || lightingModel.getLightWidgetModel(i).isCenterWidgetSelected() ? 1.0f : 0.5f)
                                    .asVector4(1));
                            this.solidProgram.setUniform("objectID", this.sceneObjectIDLookup.get("Light." + i + ".Distance"));
                            lineRenderable.draw(PrimitiveMode.LINES, framebuffer);
                        }
                    }

                    if (lightingModel.getLightWidgetModel(i).isInclinationWidgetVisible()
                        && lightingModel.getLightWidgetModel(i).isInclinationWidgetSelected())
                    {
                        Vector3 lineEndpoint1 = lightCenter
                            .plus(partialViewMatrix.times(new Vector4(0,widgetDistance,0,0)).getXYZ());
                        Vector3 lineEndpoint2 = lightCenter
                            .plus(partialViewMatrix.times(new Vector4(0,-widgetDistance,0,0)).getXYZ());

                        try
                            (
                                VertexBuffer<ContextType> line =
                                    context.createVertexBuffer()
                                        .setData(NativeVectorBufferFactory.getInstance()
                                            .createFromFloatArray(3, 2, lineEndpoint1.x, lineEndpoint1.y, lineEndpoint1.z, lineEndpoint2.x, lineEndpoint2.y, lineEndpoint2.z))
                            )
                        {
                            Drawable<ContextType> lineRenderable = context.createDrawable(this.solidProgram);
                            lineRenderable.addVertexBuffer("position", line);
                            this.solidProgram.setUniform("model_view", Matrix4.IDENTITY);
                            this.solidProgram.setUniform("color",
                                new Vector3(lightingModel.getLightWidgetModel(i).isDistanceWidgetSelected()
                                    || lightingModel.getLightWidgetModel(i).isCenterWidgetSelected() ? 1.0f : 0.5f)
                                    .asVector4(1));
                            this.solidProgram.setUniform("objectID", 0);
                            lineRenderable.draw(PrimitiveMode.LINES, framebuffer);
                        }
                    }

                    Vector3 azimuthRotationAxis = partialViewMatrix.times(new Vector4(0,1,0,0)).getXYZ();

                    this.circleProgram.setUniform("color", new Vector3(1));
                    this.circleProgram.setUniform("projection", this.getProjectionMatrix(size));
                    this.circleProgram.setUniform("width", 1 / 128.0f);
                    this.circleProgram.setUniform("maxAngle", (float)Math.PI / 4);
                    this.circleProgram.setUniform("threshold", 0.005f);

                    Vector3 lightDisplacementAtInclination = widgetDisplacement
                        .minus(azimuthRotationAxis.times(widgetDisplacement.dot(azimuthRotationAxis)));
                    float lightDistanceAtInclination = lightDisplacementAtInclination.length();

                    context.getState().disableBackFaceCulling();

                    Vector3 lightDisplacementWorld = partialViewMatrix.quickInverse(0.01f)
                        .times(widgetDisplacement.asDirection()).getXYZ();

                    double azimuth = Math.atan2(lightDisplacementWorld.x, lightDisplacementWorld.z);
                    double inclination = Math.asin(lightDisplacementWorld.normalized().y);

                    float cosineLightToPole = widgetDisplacement.normalized().dot(azimuthRotationAxis);
                    double azimuthArrowRotation = Math.min(Math.PI / 4,
                        16 * perspectiveWidgetScale / (widgetDistance * Math.sqrt(1 - cosineLightToPole * cosineLightToPole)));

                    double inclinationArrowRotation = Math.min(Math.PI / 4, 16 * perspectiveWidgetScale / widgetDistance);

                    if (lightingModel.getLightWidgetModel(i).isAzimuthWidgetVisible() &&
                        (Math.abs(lightDisplacementWorld.x) > 0.001f || Math.abs(lightDisplacementWorld.z) > 0.001f))
                    {
                        // Azimuth circle
                        this.circleProgram.setUniform("maxAngle",
                            (float) (lightingModel.getLightWidgetModel(i).isAzimuthWidgetSelected() ?
                                Math.PI : azimuthArrowRotation));
                        this.circleProgram.setUniform("objectID", this.sceneObjectIDLookup.get("Light." + i + ".Azimuth"));
                        this.circleProgram.setUniform("color",
                            new Vector3(lightingModel.getLightWidgetModel(i).isAzimuthWidgetSelected() ? 1.0f :0.5f));
                        this.circleProgram.setUniform("model_view",
                            Matrix4.translate(lightCenter.plus(azimuthRotationAxis.times(widgetDisplacement.dot(azimuthRotationAxis))))
                                .times(partialViewMatrix.getUpperLeft3x3().asMatrix4())
                                .times(Matrix4.scale(2 * lightDistanceAtInclination))
                                .times(Matrix4.rotateX(-Math.PI / 2))
                                .times(Matrix4.rotateZ(azimuth - Math.PI / 2)));
                        this.circleDrawable.draw(PrimitiveMode.TRIANGLE_FAN, framebuffer);
                    }

                    if (lightingModel.getLightWidgetModel(i).isInclinationWidgetVisible())
                    {
                        // Inclination circle
                        this.circleProgram.setUniform("maxAngle",
                            (float) (lightingModel.getLightWidgetModel(i).isInclinationWidgetSelected() ?
                                Math.PI / 2 : inclinationArrowRotation));
                        this.circleProgram.setUniform("objectID", this.sceneObjectIDLookup.get("Light." + i + ".Inclination"));
                        this.circleProgram.setUniform("color",
                            new Vector3(lightingModel.getLightWidgetModel(i).isInclinationWidgetSelected() ? 1.0f : 0.5f));
                        this.circleProgram.setUniform("model_view",
                            Matrix4.translate(lightCenter)
                                .times(Matrix4.scale(2 * widgetDistance))
                                .times(widgetTransformation.getUpperLeft3x3()
                                    .times(Matrix3.rotateY(-Math.PI / 2))
                                    .times(lightingModel.getLightWidgetModel(i).isInclinationWidgetSelected() ?
                                        Matrix3.rotateZ(-inclination) : Matrix3.IDENTITY)
                                    .asMatrix4()));
                        this.circleDrawable.draw(PrimitiveMode.TRIANGLE_FAN, framebuffer);
                    }

                    context.getState().enableBackFaceCulling();

                    Vector3 arrow1PositionR = Matrix3.rotateAxis(azimuthRotationAxis, azimuthArrowRotation)
                        .times(widgetPosition.minus(lightCenter))
                        .plus(lightCenter);

                    Vector3 arrow1PositionL = Matrix3.rotateAxis(azimuthRotationAxis, -azimuthArrowRotation)
                        .times(widgetPosition.minus(lightCenter))
                        .plus(lightCenter);

                    Vector3 arrow2PositionR = widgetTransformation.getUpperLeft3x3()
                        .times(Matrix3.rotateX(-inclinationArrowRotation))
                        .times(widgetTransformation.quickInverse(0.01f).getUpperLeft3x3())
                        .times(widgetPosition.minus(lightCenter))
                        .plus(lightCenter);

                    Vector3 arrow2PositionL = widgetTransformation.getUpperLeft3x3()
                        .times(Matrix3.rotateX(inclinationArrowRotation))
                        .times(widgetTransformation.quickInverse(0.01f).getUpperLeft3x3())
                        .times(widgetPosition.minus(lightCenter))
                        .plus(lightCenter);

                    Vector4 arrow1RDirectionY =  Matrix3.rotateAxis(azimuthRotationAxis, azimuthArrowRotation)
                        .times(widgetTransformation.getUpperLeft3x3())
                        .times(new Vector3(1,0,0))
                        .getXY().normalized().asDirection();

                    Vector4 arrow1LDirectionY =  Matrix3.rotateAxis(azimuthRotationAxis, -azimuthArrowRotation)
                        .times(widgetTransformation.getUpperLeft3x3())
                        .times(new Vector3(1,0,0))
                        .getXY().normalized().asDirection();

                    Vector4 arrow2RDirectionY = widgetTransformation.getUpperLeft3x3()
                        .times(Matrix3.rotateX(-inclinationArrowRotation))
                        .times(new Vector3(0,1,0))
                        .getXY().normalized().asDirection();

                    Vector4 arrow2LDirectionY = widgetTransformation.getUpperLeft3x3()
                        .times(Matrix3.rotateX(inclinationArrowRotation))
                        .times(new Vector3(0,1,0))
                        .getXY().normalized().asDirection();

                    // TODO account for perspective distortion in arrow orientation
                    Vector4 arrow1RDirectionX = new Vector4(arrow1RDirectionY.y, -arrow1RDirectionY.x, 0, 0).normalized();
                    Vector4 arrow1LDirectionX = new Vector4(arrow1LDirectionY.y, -arrow1LDirectionY.x, 0, 0).normalized();
                    Vector4 arrow2RDirectionX = new Vector4(arrow2RDirectionY.y, -arrow2RDirectionY.x, 0, 0).normalized();
                    Vector4 arrow2LDirectionX = new Vector4(arrow2LDirectionY.y, -arrow2LDirectionY.x, 0, 0).normalized();


                    Vector4 arrow3DirectionY = lightCenter.minus(widgetPosition).getXY().normalized().asDirection();
                    Vector4 arrow3DirectionX = new Vector4(arrow3DirectionY.y, -arrow3DirectionY.x, 0, 0).normalized();

                    Vector3 arrow3PositionR = distanceWidgetPosition.minus(widgetDisplacement.times(0.5f));
                    Vector3 arrow3PositionL = distanceWidgetPosition.plus(widgetDisplacement.times(0.5f));

//                            Vector3 arrow1PositionR = widgetTransformation.times(new Vector4(1,0,0,1)).getXYZ();
//                            Vector3 arrow1PositionL = widgetTransformation.times(new Vector4(-1,0,0,1)).getXYZ();
//                            Vector3 arrow2PositionR = widgetTransformation.times(new Vector4(0,1,0,1)).getXYZ();
//                            Vector3 arrow2PositionL = widgetTransformation.times(new Vector4(0,-1,0,1)).getXYZ();
//                            Vector3 arrow3PositionR = widgetTransformation.times(new Vector4(0,0,1,1)).getXYZ();
//                            Vector3 arrow3PositionL = widgetTransformation.times(new Vector4(0,0,-1,1)).getXYZ();

                    this.context.getState().disableDepthTest();
                    this.context.getState().disableAlphaBlending();
                    this.solidProgram.setUniform("color", new Vector4(1));

                    if (lightingModel.getLightWidgetModel(i).isAzimuthWidgetVisible() &&
                        (Math.abs(lightDisplacementWorld.x) > 0.001f || Math.abs(lightDisplacementWorld.z) > 0.001f))
                    {
                        this.solidProgram.setUniform("objectID", this.sceneObjectIDLookup.get("Light." + i + ".Azimuth"));

                        this.solidProgram.setUniform("model_view",
                            Matrix4.translate(arrow1PositionR)
                                .times(Matrix4.scale(perspectiveWidgetScale, perspectiveWidgetScale, 1.0f))
                                .times(Matrix4.fromColumns(
                                    arrow1RDirectionX,
                                    arrow1RDirectionY,
                                    new Vector4(0, 0, 1, 0),
                                    new Vector4(0, 0, 0, 1))));

                        this.widgetDrawable.draw(PrimitiveMode.TRIANGLE_FAN, framebuffer);

                        this.solidProgram.setUniform("model_view",
                            Matrix4.translate(arrow1PositionL)
                                .times(Matrix4.scale(perspectiveWidgetScale, perspectiveWidgetScale, 1.0f))
                                .times(Matrix4.fromColumns(
                                    arrow1LDirectionX.negated(),
                                    arrow1LDirectionY.negated(),
                                    new Vector4(0, 0, 1, 0),
                                    new Vector4(0, 0, 0, 1))));

                        this.widgetDrawable.draw(PrimitiveMode.TRIANGLE_FAN, framebuffer);
                    }

                    if (lightingModel.getLightWidgetModel(i).isInclinationWidgetVisible())
                    {
                        this.solidProgram.setUniform("objectID", this.sceneObjectIDLookup.get("Light." + i + ".Inclination"));

                        if (Math.PI / 2 - inclination > 0.01f)
                        {
                            this.solidProgram.setUniform("model_view",
                                Matrix4.translate(arrow2PositionR)
                                    .times(Matrix4.scale(perspectiveWidgetScale, perspectiveWidgetScale, 1.0f))
                                    .times(Matrix4.fromColumns(
                                        arrow2RDirectionX,
                                        arrow2RDirectionY,
                                        new Vector4(0, 0, 1, 0),
                                        new Vector4(0, 0, 0, 1))));
                            this.widgetDrawable.draw(PrimitiveMode.TRIANGLE_FAN, framebuffer);
                        }

                        if (Math.PI / 2 + inclination > 0.01f)
                        {
                            this.solidProgram.setUniform("model_view",
                                Matrix4.translate(arrow2PositionL)
                                    .times(Matrix4.scale(perspectiveWidgetScale, perspectiveWidgetScale, 1.0f))
                                    .times(Matrix4.fromColumns(
                                        arrow2LDirectionX.negated(),
                                        arrow2LDirectionY.negated(),
                                        new Vector4(0, 0, 1, 0),
                                        new Vector4(0, 0, 0, 1))));
                            this.widgetDrawable.draw(PrimitiveMode.TRIANGLE_FAN, framebuffer);
                        }
                    }

                    if (lightingModel.getLightWidgetModel(i).isDistanceWidgetVisible())
                    {
                        this.solidProgram.setUniform("objectID", this.sceneObjectIDLookup.get("Light." + i + ".Distance"));

                        this.solidProgram.setUniform("model_view",
                            Matrix4.translate(arrow3PositionL)
                                .times(Matrix4.scale(perspectiveWidgetScale, perspectiveWidgetScale, 1.0f))
                                .times(Matrix4.fromColumns(
                                    arrow3DirectionX.negated(),
                                    arrow3DirectionY.negated(),
                                    new Vector4(0, 0, 1, 0),
                                    new Vector4(0, 0, 0, 1))));

                        this.widgetDrawable.draw(PrimitiveMode.TRIANGLE_FAN, framebuffer);

                        if (widgetTransformation.getColumn(3).getXYZ().distance(lightCenter) > 0.01f)
                        {
                            this.solidProgram.setUniform("model_view",
                                Matrix4.translate(arrow3PositionR)
                                    .times(Matrix4.scale(perspectiveWidgetScale, perspectiveWidgetScale, 1.0f))
                                    .times(Matrix4.fromColumns(
                                        arrow3DirectionX,
                                        arrow3DirectionY,
                                        new Vector4(0, 0, 1, 0),
                                        new Vector4(0, 0, 0, 1))));
                            this.widgetDrawable.draw(PrimitiveMode.TRIANGLE_FAN, framebuffer);
                        }
                    }
                }
            }

            context.getState().disableAlphaBlending();
            context.getState().enableDepthWrite();
            this.context.getState().enableDepthTest();
        }
    }

    @Override
    public void close()
    {
        if (this.refScenePositions != null)
        {
            this.refScenePositions.close();
            this.refScenePositions = null;
        }

        if (this.refSceneTexCoords != null)
        {
            this.refSceneTexCoords.close();
            this.refSceneTexCoords = null;
        }

        if (this.refSceneNormals != null)
        {
            this.refSceneNormals.close();
            this.refSceneNormals = null;
        }

        if (this.refSceneTexture != null)
        {
            this.refSceneTexture.close();
            this.refSceneTexture = null;
        }

        if (this.environmentBackgroundProgram != null)
        {
            this.environmentBackgroundProgram.close();
            this.environmentBackgroundProgram = null;
        }

        if (this.environmentMap != null)
        {
            this.environmentMap.close();
            this.environmentMap = null;
        }

        if (this.backplateTexture != null)
        {
            this.backplateTexture.close();
            this.backplateTexture = null;
        }

        if (resources != null)
        {
            resources.close();
            resources = null;
        }

        if (shadowMaps != null)
        {
            shadowMaps.close();
            shadowMaps = null;
        }

        if (shadowFramebuffer != null)
        {
            shadowFramebuffer.close();
            shadowFramebuffer = null;
        }

        if (shadowProgram != null)
        {
            shadowProgram.close();
            shadowProgram = null;
        }

        if (lightProgram != null)
        {
            lightProgram.close();
            lightProgram = null;
        }

        if (rectangleVertices != null)
        {
            rectangleVertices.close();
            rectangleVertices = null;
        }

        if (lightTexture != null)
        {
            lightTexture.close();
            lightTexture = null;
        }

        if (lightCenterTexture != null)
        {
            lightCenterTexture.close();
            lightCenterTexture = null;
        }

        if (solidProgram != null)
        {
            solidProgram.close();
            solidProgram = null;
        }

        if (widgetVertices != null)
        {
            widgetVertices.close();
            widgetVertices = null;
        }

        if (circleProgram != null)
        {
            circleProgram.close();
            circleProgram = null;
        }

        if (weightBuffer != null)
        {
            weightBuffer.close();
            weightBuffer = null;
        }

        if (simpleTexProgram != null)
        {
            simpleTexProgram.close();
            simpleTexProgram = null;
        }

        if (gridVertices != null)
        {
            gridVertices.close();
            gridVertices = null;
        }

        if (tintedTexProgram != null)
        {
            tintedTexProgram.close();
            tintedTexProgram = null;
        }

        if (reprojectProgram != null)
        {
            reprojectProgram.close();
            reprojectProgram = null;
        }

        for (FramebufferObject<ContextType> fbo : shadingFramebuffers)
        {
            fbo.close();
        }

        shadingFramebuffers.clear();
    }

    @Override
    public void setLoadingMonitor(LoadingMonitor loadingMonitor)
    {
        this.loadingMonitor = loadingMonitor;
    }

    @Override
    public VertexGeometry getActiveGeometry()
    {
        return this.resources.geometry;
    }

    @Override
    public ViewSet getActiveViewSet()
    {
        return this.resources.viewSet;
    }

    @Override
    public SafeReadonlySettingsModel getSettingsModel()
    {
        return this.settingsModel;
    }

    @Override
    public void setSettingsModel(ReadonlySettingsModel settingsModel)
    {
        this.settingsModel = SafeSettingsModelWrapperFactory.getInstance().wrapUnsafeModel(settingsModel);
    }

    private AbstractImage currentEnvironmentMap;

    @Override
    public Optional<AbstractImage> loadEnvironmentMap(File environmentFile) throws FileNotFoundException
    {
        if (environmentFile == null)
        {
            //noinspection VariableNotUsedInsideIf
            if (this.environmentMap != null)
            {
                this.environmentMapUnloadRequested = true;
            }

            currentEnvironmentMap = null;
            return Optional.empty();
        }
        else if (environmentFile.exists())
        {
            System.out.println("Loading new environment texture.");

            this.desiredEnvironmentFile = environmentFile;
            long lastModified = environmentFile.lastModified();
            boolean readCompleted = false;

            int width = 0;
            int height = 0;
            float[] pixels = null;

            synchronized(loadEnvironmentLock)
            {
                if (Objects.equals(environmentFile, desiredEnvironmentFile) &&
                    (!Objects.equals(environmentFile, currentEnvironmentFile) || lastModified != environmentLastModified))
                {
                    this.loadingMonitor.startLoading();
                    this.loadingMonitor.setMaximum(0.0);

                    try
                    {
                        // Use Michael Ludwig's code to convert to a cube map (supports either cross or panorama input)
                        this.newEnvironmentData = EnvironmentMap.createFromHDRFile(environmentFile);
                        this.currentEnvironmentFile = environmentFile;
                        width = newEnvironmentData.getSide() * 4;
                        height = newEnvironmentData.getSide() * 2;
                        pixels = EnvironmentMap.toPanorama(newEnvironmentData.getData(), newEnvironmentData.getSide(), width, height);
                        readCompleted = true;
                    }
                    catch (FileNotFoundException e)
                    {
                        throw e;
                    }
                    catch (IOException e)
                    {
                        e.printStackTrace();
                    }
                }
            }

            this.newEnvironmentDataAvailable = this.newEnvironmentDataAvailable || readCompleted;

            if (readCompleted)
            {
                environmentLastModified = lastModified;
                currentEnvironmentMap = new ArrayBackedImage(width, height, pixels);
            }

            return Optional.ofNullable(currentEnvironmentMap);
        }
        else
        {
            throw new FileNotFoundException(environmentFile.getPath());
        }
    }

    @Override
    public void loadBackplate(File backplateFile) throws FileNotFoundException
    {
        if (backplateFile == null && this.backplateTexture != null)
        {
            this.backplateUnloadRequested = true;
        }
        else if (backplateFile != null && backplateFile.exists())
        {
            System.out.println("Loading new backplate texture.");

            this.desiredBackplateFile = backplateFile;
            long lastModified = backplateFile.lastModified();
            boolean readCompleted = false;

            synchronized(loadBackplateLock)
            {
                if (Objects.equals(backplateFile, desiredBackplateFile) &&
                    (!Objects.equals(backplateFile, currentBackplateFile) || lastModified != backplateLastModified))
                {
                    try
                    {
                        this.newBackplateData = ImageIO.read(backplateFile);
                        this.currentBackplateFile = backplateFile;
                        readCompleted = true;
                    }
                    catch (FileNotFoundException e)
                    {
                        throw e;
                    }
                    catch (IOException e)
                    {
                        e.printStackTrace();
                    }
                }
            }

            this.newBackplateDataAvailable = this.newBackplateDataAvailable || readCompleted;

            if (readCompleted)
            {
                backplateLastModified = lastModified;
            }
        }
        else if (backplateFile != null)
        {
            throw new FileNotFoundException(backplateFile.getPath());
        }
    }

    @Override
    public String toString()
    {
        return this.id.length() > 32
                ? "..." + this.id.substring(this.id.length()-31, this.id.length())
                : this.id;
    }

    @Override
    public void reloadShaders()
    {
        try
        {
            reloadMainProgram();

            Program<ContextType> newReferenceSceneProgram =
                loadMainProgram(getReferenceScenePreprocessorDefines(),
                    refSceneTexture != null && refSceneTexCoords != null ? RenderingMode.LAMBERTIAN_DIFFUSE_TEXTURED : RenderingMode.SPECULAR_SHADED);

            if (this.referenceSceneProgram != null)
            {
                this.referenceSceneProgram.close();
                this.referenceSceneProgram = null;
            }

            this.referenceSceneProgram = newReferenceSceneProgram;

            Program<ContextType> newReprojectProgram = resources.getIBRShaderProgramBuilder()
                .addShader(ShaderType.VERTEX, new File(new File(new File("shaders"), "common"), "imgspace.vert"))
                .addShader(ShaderType.FRAGMENT, new File(new File(new File("shaders"), "relight"), "reproject.frag"))
                .createProgram();

            if (this.reprojectProgram != null)
            {
                this.reprojectProgram.close();
                this.reprojectProgram = null;
            }

            this.reprojectProgram = newReprojectProgram;
            this.reprojectDrawable = context.createDrawable(reprojectProgram);
            this.reprojectDrawable.addVertexBuffer("position", this.resources.positionBuffer);

            if (this.resources.normalBuffer != null)
            {
                this.reprojectDrawable.addVertexBuffer("normal", this.resources.normalBuffer);
            }

            if (this.resources.texCoordBuffer != null)
            {
                this.reprojectDrawable.addVertexBuffer("texCoord", this.resources.texCoordBuffer);
            }

            if (this.resources.tangentBuffer != null)
            {
                this.reprojectDrawable.addVertexBuffer("tangent", this.resources.tangentBuffer);
            }

            Program<ContextType> newEnvironmentBackgroundProgram = resources.getIBRShaderProgramBuilder()
                    .addShader(ShaderType.VERTEX, new File(new File(new File("shaders"), "common"), "texture.vert"))
                    .addShader(ShaderType.FRAGMENT, new File(new File(new File("shaders"), "common"), "envbackgroundtexture.frag"))
                    .createProgram();

            if (this.environmentBackgroundProgram != null)
            {
                this.environmentBackgroundProgram.close();
                this.environmentBackgroundProgram = null;
            }

            this.environmentBackgroundProgram = newEnvironmentBackgroundProgram;
            this.environmentBackgroundDrawable = context.createDrawable(environmentBackgroundProgram);
            this.environmentBackgroundDrawable.addVertexBuffer("position", rectangleVertices);


            Program<ContextType> newLightProgram = resources.getIBRShaderProgramBuilder()
                    .addShader(ShaderType.VERTEX, new File(new File(new File("shaders"), "common"), "imgspace.vert"))
                    .addShader(ShaderType.FRAGMENT, new File(new File(new File("shaders"), "relight"), "light.frag"))
                    .createProgram();

            if (this.lightProgram != null)
            {
                this.lightProgram.close();
                this.lightProgram = null;
            }

            this.lightProgram = newLightProgram;
            this.lightDrawable = context.createDrawable(this.lightProgram);
            this.lightDrawable.addVertexBuffer("position", rectangleVertices);

            Program<ContextType> newWidgetProgram = resources.getIBRShaderProgramBuilder()
                    .addShader(ShaderType.VERTEX, new File(new File(new File("shaders"), "common"), "imgspace.vert"))
                    .addShader(ShaderType.FRAGMENT, new File(new File(new File("shaders"), "common"), "solid.frag"))
                    .createProgram();

            if (this.solidProgram != null)
            {
                this.solidProgram.close();
                this.solidProgram = null;
            }

            this.solidProgram = newWidgetProgram;

            this.widgetDrawable = context.createDrawable(this.solidProgram);
            this.widgetDrawable.addVertexBuffer("position", widgetVertices);

            this.gridDrawable = context.createDrawable(this.solidProgram);
            this.gridDrawable.addVertexBuffer("position", gridVertices);

            Program<ContextType> newCircleProgram = resources.getIBRShaderProgramBuilder()
                .addShader(ShaderType.VERTEX, new File(new File(new File("shaders"), "common"), "imgspace.vert"))
                .addShader(ShaderType.FRAGMENT, new File(new File(new File("shaders"), "relight"), "circle.frag"))
                .createProgram();

            if (this.circleProgram != null)
            {
                this.circleProgram.close();
                this.circleProgram = null;
            }

            this.circleProgram = newCircleProgram;

            this.circleDrawable = context.createDrawable(this.circleProgram);
            this.circleDrawable.addVertexBuffer("position", rectangleVertices);
        }
        catch (FileNotFoundException|RuntimeException e)
        {
            e.printStackTrace();
        }
    }

    private void reloadMainProgram(Map<String, Optional<Object>> defineMap, RenderingMode renderingMode) throws FileNotFoundException
    {
        Program<ContextType> newProgram = loadMainProgram(defineMap, renderingMode);

        if (this.program != null)
        {
            this.program.close();
        }

        this.program = newProgram;
        this.lastCompiledRenderingMode = renderingMode;

        this.mainDrawable = context.createDrawable(program);
        this.mainDrawable.addVertexBuffer("position", this.resources.positionBuffer);

        if (this.resources.normalBuffer != null)
        {
            this.mainDrawable.addVertexBuffer("normal", this.resources.normalBuffer);
        }

        if (this.resources.texCoordBuffer != null)
        {
            this.mainDrawable.addVertexBuffer("texCoord", this.resources.texCoordBuffer);
        }

        if (this.resources.tangentBuffer != null)
        {
            this.mainDrawable.addVertexBuffer("tangent", this.resources.tangentBuffer);
        }

        suppressErrors = false;
    }

    private void reloadMainProgram() throws FileNotFoundException
    {
        reloadMainProgram(getPreprocessorDefines(), this.settingsModel == null ?
            RenderingMode.IMAGE_BASED : this.settingsModel.get("renderingMode", RenderingMode.class));
    }

    private Map<String, Optional<Object>> getPreprocessorDefines()
    {
        Map<String, Optional<Object>> defineMap = new HashMap<>(256);

        // Initialize to defaults
        defineMap.put("PHYSICALLY_BASED_MASKING_SHADOWING", Optional.empty());
        defineMap.put("FRESNEL_EFFECT_ENABLED", Optional.empty());
        defineMap.put("SHADOWS_ENABLED", Optional.empty());
        defineMap.put("BUEHLER_ALGORITHM", Optional.empty());
        defineMap.put("SORTING_SAMPLE_COUNT", Optional.empty());
        defineMap.put("RELIGHTING_ENABLED", Optional.empty());
        defineMap.put("VISIBILITY_TEST_ENABLED", Optional.empty());
        defineMap.put("SHADOW_TEST_ENABLED", Optional.empty());
        defineMap.put("PRECOMPUTED_VIEW_WEIGHTS_ENABLED", Optional.empty());
        defineMap.put("USE_VIEW_INDICES", Optional.empty());

        defineMap.put("VIEW_COUNT", Optional.empty());
        defineMap.put("VIRTUAL_LIGHT_COUNT", Optional.empty());
        defineMap.put("ENVIRONMENT_ILLUMINATION_ENABLED", Optional.empty());

        defineMap.put("LUMINANCE_MAP_ENABLED", Optional.of(this.resources.viewSet.hasCustomLuminanceEncoding()));
        defineMap.put("INVERSE_LUMINANCE_MAP_ENABLED", Optional.of(false/*this.resources.viewSet.hasCustomLuminanceEncoding()*/));

        if (this.settingsModel != null)
        {
            defineMap.put("PHYSICALLY_BASED_MASKING_SHADOWING",
                Optional.of(this.settingsModel.getBoolean("pbrGeometricAttenuationEnabled")));
            defineMap.put("FRESNEL_EFFECT_ENABLED", Optional.of(this.settingsModel.getBoolean("fresnelEnabled")));
            defineMap.put("SHADOWS_ENABLED", Optional.of(this.settingsModel.getBoolean("shadowsEnabled")));

            defineMap.put("BUEHLER_ALGORITHM", Optional.of(this.settingsModel.getBoolean("buehlerAlgorithm")));
            defineMap.put("SORTING_SAMPLE_COUNT", Optional.of(this.settingsModel.getInt("buehlerViewCount")));
            defineMap.put("RELIGHTING_ENABLED", Optional.of(this.settingsModel.getBoolean("relightingEnabled")
                && !settingsModel.getBoolean("lightCalibrationMode") && this.lightingModel != null));

            boolean occlusionEnabled = this.settingsModel.getBoolean("occlusionEnabled")
                && (this.settingsModel.getBoolean("relightingEnabled")
                    || settingsModel.getBoolean("lightCalibrationMode")
                    || this.settingsModel.get("weightMode", ShadingParameterMode.class) != ShadingParameterMode.UNIFORM);

            defineMap.put("VISIBILITY_TEST_ENABLED", Optional.of(occlusionEnabled && this.resources.depthTextures != null));
            defineMap.put("SHADOW_TEST_ENABLED", Optional.of(occlusionEnabled && this.resources.shadowTextures != null
                && !settingsModel.getBoolean("lightCalibrationMode")));

            defineMap.put("PRECOMPUTED_VIEW_WEIGHTS_ENABLED",
                Optional.of(!this.settingsModel.getBoolean("relightingEnabled") && !settingsModel.getBoolean("lightCalibrationMode")
                    && this.settingsModel.get("weightMode", ShadingParameterMode.class) == ShadingParameterMode.UNIFORM));

            if (settingsModel.getBoolean("lightCalibrationMode"))
            {
                defineMap.put("USE_VIEW_INDICES", Optional.of(true));
                defineMap.put("VIEW_COUNT", Optional.of(1));
            }

            if (this.lightingModel != null && this.settingsModel.getBoolean("relightingEnabled"))
            {
                defineMap.put("VIRTUAL_LIGHT_COUNT", Optional.of(lightingModel.getLightCount()));
                defineMap.put("ENVIRONMENT_ILLUMINATION_ENABLED", Optional.of(!Objects.equals(lightingModel.getAmbientLightColor(), Vector3.ZERO)));
                defineMap.put("ENVIRONMENT_TEXTURE_ENABLED", Optional.of(this.environmentMap != null && lightingModel.isEnvironmentMappingEnabled()));
            }
        }

        return defineMap;
    }

    private Map<String, Optional<Object>> getReferenceScenePreprocessorDefines()
    {
<<<<<<< HEAD
        return getPreprocessorDefines();
    }

    private Program<ContextType> loadMainProgram(Map<String, Optional<Object>> defineMap, RenderingMode renderingMode) throws FileNotFoundException
    {
        ProgramBuilder<ContextType> programBuilder = resources.getIBRShaderProgramBuilder(renderingMode);

        for (Entry<String, Optional<Object>> defineEntry : defineMap.entrySet())
        {
            if (defineEntry.getValue().isPresent())
            {
                programBuilder.define(defineEntry.getKey(), defineEntry.getValue().get());
            }
        }

        return programBuilder
                .define("SPOTLIGHTS_ENABLED", true)
=======
        return context.getShaderProgramBuilder()
                .define("BUEHLER_ALGORITHM", this.settingsModel.getBoolean("buehlerAlgorithm") ? 1 : 0)
                .define("BUEHLER_VIEW_COUNT", this.settingsModel.getInt("buehlerViewCount"))
>>>>>>> 5165d710
                .addShader(ShaderType.VERTEX, new File("shaders/common/imgspace.vert"))
                .addShader(ShaderType.FRAGMENT, new File("shaders/relight/relight.frag"))
                .createProgram();
    }

    private Program<ContextType> loadMainProgram() throws FileNotFoundException
    {
        return loadMainProgram(getPreprocessorDefines(), this.settingsModel.get("renderingMode", RenderingMode.class));
    }

    private void updateCompiledSettings()
    {
<<<<<<< HEAD
        Map<String, Optional<Object>> defineMap = getPreprocessorDefines();

        RenderingMode renderingMode =
            this.settingsModel == null ? RenderingMode.IMAGE_BASED : this.settingsModel.get("renderingMode", RenderingMode.class);

        if (renderingMode != lastCompiledRenderingMode ||
            defineMap.entrySet().stream().anyMatch(
                defineEntry -> !Objects.equals(this.program.getDefine(defineEntry.getKey()), defineEntry.getValue())))
=======
        //noinspection ConstantConditions
        if (!Objects.equals((Integer)this.program.getDefine("BUEHLER_ALGORITHM").get() != 0, settingsModel.getBoolean("buehlerAlgorithm"))
            || !Objects.equals(this.program.getDefine("BUEHLER_VIEW_COUNT").get(), settingsModel.getInt("buehlerViewCount")))
>>>>>>> 5165d710
        {
            try
            {
                System.out.println("Updating compiled render settings.");
                this.reloadMainProgram(defineMap, renderingMode);
            }
            catch (RuntimeException|FileNotFoundException e)
            {
                e.printStackTrace();
            }
        }

        //noinspection VariableNotUsedInsideIf
        if (this.referenceScene != null)
        {
            Map<String, Optional<Object>> refSceneDefineMap = getReferenceScenePreprocessorDefines();

            if (this.referenceSceneProgram == null
                || !Objects.equals(this.program.getDefine("DIFFUSE_TEXTURE_ENABLED").orElse(false),
                    refSceneTexture != null && refSceneTexCoords != null)
                || refSceneDefineMap.entrySet().stream().anyMatch(
                    defineEntry -> !Objects.equals(this.program.getDefine(defineEntry.getKey()), defineEntry.getValue())))
            {
                try
                {
                    System.out.println("Updating compiled render settings for reference scene.");

                    Program<ContextType> newReferenceSceneProgram =
                        loadMainProgram(refSceneDefineMap, refSceneTexture != null && refSceneTexCoords != null ?
                            RenderingMode.LAMBERTIAN_DIFFUSE_TEXTURED : RenderingMode.SPECULAR_SHADED);

                    if (this.referenceSceneProgram != null)
                    {
                        this.referenceSceneProgram.close();
                        this.referenceSceneProgram = null;
                    }

                    this.referenceSceneProgram = newReferenceSceneProgram;
                }
                catch (RuntimeException|FileNotFoundException e)
                {
                    e.printStackTrace();
                }
            }
        }
    }

    @Override
    public void setMultiTransformationModel(List<Matrix4> multiTransformationModel)
    {
        if (multiTransformationModel != null)
        {
            this.multiTransformationModel = multiTransformationModel;
        }
    }

    @Override
    public void setReferenceScene(VertexGeometry scene)
    {
        this.referenceScene = scene;
        this.referenceSceneChanged = true;
    }

    @Override
    public SceneViewport getSceneViewportModel()
    {
        return new SceneViewport()
        {
            @Override
            public Object getObjectAtCoordinates(double x, double y)
            {
                double xRemapped = Math.min(Math.max(x, 0), 1);
                double yRemapped = 1.0 - Math.min(Math.max(y, 0), 1);

                int index = 4 * (int)(Math.round((fboSize.height-1) * yRemapped) * fboSize.width + Math.round((fboSize.width-1) * xRemapped));
                return sceneObjectNameList[pixelObjectIDs[index]];
            }


            private Matrix4 getProjectionInverse()
            {
                Matrix4 projection = getProjectionMatrix(fboSize);
                return  Matrix4.fromRows(
                    new Vector4(1.0f / projection.get(0, 0), 0, 0, 0),
                    new Vector4(0, 1.0f / projection.get(1, 1), 0, 0),
                    new Vector4(0, 0, 0, -1),
                    new Vector4(0, 0, 1.0f, projection.get(2, 2))
                        .dividedBy(projection.get(2, 3)));
            }

            @Override
            public Vector3 get3DPositionAtCoordinates(double x, double y)
            {
                double xRemapped = Math.min(Math.max(x, 0), 1);
                double yRemapped = 1.0 - Math.min(Math.max(y, 0), 1);

                int index = (int)(Math.round((fboSize.height-1) * yRemapped) * fboSize.width + Math.round((fboSize.width-1) * xRemapped));

                Matrix4 projectionInverse = getProjectionInverse();

                // Transform from screen space into camera space
                Vector4 unscaledPosition = projectionInverse
                    .times(new Vector4((float)(2 * x - 1), (float)(1 - 2 * y), 2 * (float)(0x0000FFFF & pixelDepths[index]) / (float)0xFFFF - 1, 1.0f));

                // Transform from camera space into world space.
                return getPartialViewMatrix().quickInverse(0.01f)
                        .times(unscaledPosition.getXYZ().dividedBy(unscaledPosition.w).asPosition())
                        .getXYZ().dividedBy(getScale());
            }

            @Override
            public Vector3 getViewingDirection(double x, double y)
            {
                Matrix4 projectionInverse = getProjectionInverse();

                // Take the position the pixel would have at the far clipping plane.
                // Transform from screen space into world space.
                Vector4 unscaledPosition = projectionInverse
                    .times(new Vector4((float)(2 * x - 1), (float)(1 - 2 * y), 1.0f, 1.0f));

                // Transform from camera space into world space.
                // Interpret the vector as the direction from the origin (0,0,0) for this pixel.
                return getPartialViewMatrix().quickInverse(0.01f)
                    .times(unscaledPosition.getXYZ().dividedBy(unscaledPosition.w).asDirection())
                    .getXYZ().normalized();
            }

            @Override
            public Vector3 getViewportCenter()
            {
                return getPartialViewMatrix().quickInverse(0.01f)
                    .getColumn(3)
                    .getXYZ().dividedBy(getScale());
            }

            @Override
            public Vector2 projectPoint(Vector3 point)
            {
                Vector4 projectedPoint = getProjectionMatrix(fboSize)
                    .times(getPartialViewMatrix())
                    .times(point.times(getScale()).asPosition());

                return new Vector2(0.5f + projectedPoint.x / (2 * projectedPoint.w), 0.5f - projectedPoint.y / (2 * projectedPoint.w));
            }

            @Override
            public float getLightWidgetScale()
            {
                return computeLightWidgetScale(getPartialViewMatrix(), fboSize) / getScale();
            }
        };
    }

    @Override
    public ReadonlyObjectModel getObjectModel()
    {
        return objectModel;
    }

    @Override
    public ReadonlyCameraModel getCameraModel()
    {
        return cameraModel;
    }

    @Override
    public ReadonlyLightingModel getLightingModel()
    {
        return lightingModel;
    }

    @Override
    public void setObjectModel(ReadonlyObjectModel objectModel)
    {
        this.objectModel = objectModel;
    }

    @Override
    public void setCameraModel(ReadonlyCameraModel cameraModel)
    {
        this.cameraModel = cameraModel;
    }

    @Override
    public void setLightingModel(ReadonlyLightingModel lightingModel)
    {
        this.lightingModel = lightingModel;
    }
}
<|MERGE_RESOLUTION|>--- conflicted
+++ resolved
@@ -1,2666 +1,2608 @@
-package tetzlaff.ibrelight.rendering;
-
-import java.awt.image.BufferedImage;
-import java.io.File;
-import java.io.FileNotFoundException;
-import java.io.IOException;
-import java.time.Duration;
-import java.time.Instant;
-import java.util.*;
-import java.util.Map.Entry;
-import javax.imageio.ImageIO;
-
-import tetzlaff.gl.builders.ProgramBuilder;
-import tetzlaff.gl.builders.framebuffer.ColorAttachmentSpec;
-import tetzlaff.gl.builders.framebuffer.DepthAttachmentSpec;
-import tetzlaff.gl.core.*;
-import tetzlaff.gl.core.AlphaBlendingFunction.Weight;
-import tetzlaff.gl.core.ColorFormat.DataType;
-import tetzlaff.gl.nativebuffer.NativeDataType;
-import tetzlaff.gl.nativebuffer.NativeVectorBuffer;
-import tetzlaff.gl.nativebuffer.NativeVectorBufferFactory;
-import tetzlaff.gl.util.VertexGeometry;
-import tetzlaff.gl.vecmath.*;
-import tetzlaff.ibrelight.core.IBRRenderable;
-import tetzlaff.ibrelight.core.LoadingMonitor;
-import tetzlaff.ibrelight.core.RenderingMode;
-import tetzlaff.ibrelight.core.ViewSet;
-import tetzlaff.ibrelight.rendering.IBRResources.Builder;
-import tetzlaff.ibrelight.util.KNNViewWeightGenerator;
-import tetzlaff.interactive.InitializationException;
-import tetzlaff.models.*;
-import tetzlaff.models.impl.DefaultSettingsModel;
-import tetzlaff.models.impl.SafeSettingsModelWrapperFactory;
-import tetzlaff.util.AbstractImage;
-import tetzlaff.util.ArrayBackedImage;
-import tetzlaff.util.EnvironmentMap;
-import tetzlaff.util.ShadingParameterMode;
-
-public class IBRImplementation<ContextType extends Context<ContextType>> implements IBRRenderable<ContextType>
-{
-    private final ContextType context;
-    private Program<ContextType> program;
-    private Program<ContextType> shadowProgram;
-    private volatile LoadingMonitor loadingMonitor;
-    private boolean suppressErrors = false;
-    private SafeReadonlySettingsModel settingsModel;
-    private RenderingMode lastCompiledRenderingMode = RenderingMode.IMAGE_BASED;
-
-    private final Builder<ContextType> resourceBuilder;
-    private IBRResources<ContextType> resources;
-
-    private Texture3D<ContextType> shadowMaps;
-    private FramebufferObject<ContextType> shadowFramebuffer;
-    private Drawable<ContextType> shadowDrawable;
-
-    private Program<ContextType> lightProgram;
-    private VertexBuffer<ContextType> rectangleVertices;
-    private Texture2D<ContextType> lightTexture;
-    private Texture2D<ContextType> lightCenterTexture;
-    private Drawable<ContextType> lightDrawable;
-
-    private Program<ContextType> solidProgram;
-    private VertexBuffer<ContextType> widgetVertices;
-    private Drawable<ContextType> widgetDrawable;
-    private VertexBuffer<ContextType> gridVertices;
-    private Drawable<ContextType> gridDrawable;
-    
-    private final String id;
-    private Drawable<ContextType> mainDrawable;
-
-    private ReadonlyObjectModel objectModel;
-    private ReadonlyCameraModel cameraModel;
-    private ReadonlyLightingModel lightingModel;
-
-    private Vector3 clearColor;
-    private Program<ContextType> simpleTexProgram;
-    private Drawable<ContextType> simpleTexDrawable;
-    private Program<ContextType> tintedTexProgram;
-    private Drawable<ContextType> tintedTexDrawable;
-
-    private boolean newEnvironmentDataAvailable;
-    private EnvironmentMap newEnvironmentData;
-    private boolean environmentMapUnloadRequested = false;
-    private Cubemap<ContextType> environmentMap;
-    private File currentEnvironmentFile;
-    private long environmentLastModified;
-    private final Object loadEnvironmentLock = new Object();
-
-    @SuppressWarnings("FieldCanBeLocal")
-    private volatile File desiredEnvironmentFile;
-
-    private boolean newBackplateDataAvailable;
-    private BufferedImage newBackplateData;
-    private boolean backplateUnloadRequested = false;
-    private Texture2D<ContextType> backplateTexture;
-    private File currentBackplateFile;
-    private long backplateLastModified;
-    private final Object loadBackplateLock = new Object();
-
-    private boolean newLuminanceEncodingDataAvailable;
-    private double[] newLinearLuminanceValues;
-    private byte[] newEncodedLuminanceValues;
-
-    private boolean newLightCalibrationAvailable;
-    private Vector3 newLightCalibration;
-
-    @SuppressWarnings("FieldCanBeLocal")
-    private volatile File desiredBackplateFile;
-
-    private Program<ContextType> environmentBackgroundProgram;
-    private Drawable<ContextType> environmentBackgroundDrawable;
-    
-    private UniformBuffer<ContextType> weightBuffer;
-    
-    private List<Matrix4> multiTransformationModel;
-    private Vector3 centroid;
-    private float boundingRadius;
-
-    private Program<ContextType> referenceSceneProgram;
-    private VertexGeometry referenceScene;
-    private boolean referenceSceneChanged = false;
-    private VertexBuffer<ContextType> refScenePositions;
-    private VertexBuffer<ContextType> refSceneTexCoords;
-    private VertexBuffer<ContextType> refSceneNormals;
-    private Texture2D<ContextType> refSceneTexture;
-    
-    private final String[] sceneObjectNameList;
-    private final Map<String, Integer> sceneObjectIDLookup;
-    private int[] pixelObjectIDs;
-    private short[] pixelDepths;
-    private FramebufferSize fboSize;
-
-    private Program<ContextType> circleProgram;
-    private Drawable<ContextType> circleDrawable;
-
-    private Program<ContextType> reprojectProgram;
-    private Drawable<ContextType> reprojectDrawable;
-
-    private static final int SHADING_FRAMEBUFFER_COUNT = 2;
-    private final Collection<FramebufferObject<ContextType>> shadingFramebuffers = new ArrayList<>(SHADING_FRAMEBUFFER_COUNT);
-
-    private Deque<ShadedFrame<ContextType>> shadedFrames;
-
-    ShadedFrame<ContextType> frameInProgress;
-
-    private int shadingX = 0;
-    private int shadingY = 0;
-    private double shadingWidth = 256;
-    private double shadingHeight = 256;
-    private Instant lastFrameStart;
-    private Instant lastShadingFrameStart;
-
-    private static final int MIN_SHADING_DIMENSION = 256;
-    private static final int MAX_SHADING_DIMENSION = 4096;
-    private static final int TARGET_FPS = 5;
-
-    private static class ShadedFrame<ContextType extends Context<ContextType>>
-    {
-        final FramebufferObject<ContextType> framebuffer;
-        final Matrix4 modelView;
-        final Matrix4 projection;
-
-        ShadedFrame(FramebufferObject<ContextType> framebuffer, Matrix4 modelView, Matrix4 projection)
-        {
-            this.framebuffer = framebuffer;
-            this.modelView = modelView;
-            this.projection = projection;
-        }
-    }
-
-    IBRImplementation(String id, ContextType context, Program<ContextType> program, Builder<ContextType> resourceBuilder)
-    {
-        this.id = id;
-        this.context = context;
-        this.program = program;
-        this.resourceBuilder = resourceBuilder;
-
-        this.clearColor = new Vector3(0.0f);
-        this.multiTransformationModel = new ArrayList<>(1);
-        this.multiTransformationModel.add(Matrix4.IDENTITY);
-        this.settingsModel = new DefaultSettingsModel();
-
-        this.sceneObjectNameList = new String[256];
-        this.sceneObjectIDLookup = new HashMap<>(256);
-
-        this.sceneObjectNameList[0] = null;
-
-        this.sceneObjectNameList[1] = "IBRObject";
-        this.sceneObjectIDLookup.put("IBRObject", 1);
-
-        this.sceneObjectNameList[2] = "EnvironmentMap";
-        this.sceneObjectIDLookup.put("EnvironmentMap", 2);
-
-        this.sceneObjectNameList[3] = "SceneObject";
-        this.sceneObjectIDLookup.put("SceneObject", 3);
-
-        int k = 4;
-
-        for (int i = 0; i < 4; i++)
-        {
-            this.sceneObjectNameList[k] = "Light." + i;
-            this.sceneObjectIDLookup.put("Light." + i, k);
-            k++;
-
-            this.sceneObjectNameList[k] = "Light." + i + ".Center";
-            this.sceneObjectIDLookup.put("Light." + i + ".Center", k);
-            k++;
-
-            this.sceneObjectNameList[k] = "Light." + i + ".Azimuth";
-            this.sceneObjectIDLookup.put("Light." + i + ".Azimuth", k);
-            k++;
-
-            this.sceneObjectNameList[k] = "Light." + i + ".Inclination";
-            this.sceneObjectIDLookup.put("Light." + i + ".Inclination", k);
-            k++;
-
-            this.sceneObjectNameList[k] = "Light." + i + ".Distance";
-            this.sceneObjectIDLookup.put("Light." + i + ".Distance", k);
-            k++;
-        }
-    }
-
-    @Override
-    public IBRResources<ContextType> getResources()
-    {
-        return this.resources;
-    }
-
-    @Override
-    public void initialize() throws InitializationException
-    {
-        try
-        {
-<<<<<<< HEAD
-            this.reprojectProgram = context.getShaderProgramBuilder()
-                    .addShader(ShaderType.VERTEX, new File(new File(new File("shaders"), "common"), "imgspace.vert"))
-                    .addShader(ShaderType.FRAGMENT, new File(new File(new File("shaders"), "relight"), "reproject.frag"))
-                    .createProgram();
-=======
-            if (this.program == null)
-            {
-                this.program = loadMainProgram();
-            }
->>>>>>> 5165d710
-
-            this.simpleTexProgram = context.getShaderProgramBuilder()
-                    .addShader(ShaderType.VERTEX, new File(new File(new File("shaders"), "common"), "texture.vert"))
-                    .addShader(ShaderType.FRAGMENT, new File(new File(new File("shaders"), "common"), "texture.frag"))
-                    .createProgram();
-
-            this.tintedTexProgram = context.getShaderProgramBuilder()
-<<<<<<< HEAD
-=======
-                    .addShader(ShaderType.VERTEX, new File(new File(new File("shaders"), "common"), "texture.vert"))
-                    .addShader(ShaderType.FRAGMENT, new File(new File(new File("shaders"), "common"), "texture_tint.frag"))
-                    .createProgram();
-
-            this.environmentBackgroundProgram = context.getShaderProgramBuilder()
->>>>>>> 5165d710
-                    .addShader(ShaderType.VERTEX, new File(new File(new File("shaders"), "common"), "texture.vert"))
-                    .addShader(ShaderType.FRAGMENT, new File(new File(new File("shaders"), "common"), "texture_tint.frag"))
-                    .createProgram();
-
-<<<<<<< HEAD
-            this.environmentBackgroundProgram = context.getShaderProgramBuilder()
-                        .addShader(ShaderType.VERTEX, new File(new File(new File("shaders"), "common"), "texture.vert"))
-                        .addShader(ShaderType.FRAGMENT, new File(new File(new File("shaders"), "common"), "envbackgroundtexture.frag"))
-                        .createProgram();
-
-=======
->>>>>>> 5165d710
-            this.rectangleVertices = context.createRectangle();
-
-            this.resources = resourceBuilder.create();
-
-            if (this.program == null)
-            {
-                this.program = loadMainProgram();
-            }
-
-            this.mainDrawable = context.createDrawable(program);
-            this.mainDrawable.addVertexBuffer("position", this.resources.positionBuffer);
-
-            this.reprojectDrawable = context.createDrawable(reprojectProgram);
-            this.reprojectDrawable.addVertexBuffer("position", this.resources.positionBuffer);
-
-            if (this.resources.normalBuffer != null)
-            {
-                this.mainDrawable.addVertexBuffer("normal", this.resources.normalBuffer);
-                this.reprojectDrawable.addVertexBuffer("normal", this.resources.normalBuffer);
-            }
-
-            if (this.resources.texCoordBuffer != null)
-            {
-                this.mainDrawable.addVertexBuffer("texCoord", this.resources.texCoordBuffer);
-                this.reprojectDrawable.addVertexBuffer("texCoord", this.resources.texCoordBuffer);
-            }
-
-            if (this.resources.tangentBuffer != null)
-            {
-                this.mainDrawable.addVertexBuffer("tangent", this.resources.tangentBuffer);
-                this.reprojectDrawable.addVertexBuffer("tangent", this.resources.tangentBuffer);
-            }
-
-
-            this.simpleTexDrawable = context.createDrawable(simpleTexProgram);
-            this.simpleTexDrawable.addVertexBuffer("position", this.rectangleVertices);
-
-            this.tintedTexDrawable = context.createDrawable(tintedTexProgram);
-            this.tintedTexDrawable.addVertexBuffer("position", this.rectangleVertices);
-
-            this.environmentBackgroundDrawable = context.createDrawable(environmentBackgroundProgram);
-            this.environmentBackgroundDrawable.addVertexBuffer("position", this.rectangleVertices);
-
-            context.flush();
-
-            if (this.loadingMonitor != null)
-            {
-                this.loadingMonitor.setMaximum(0.0); // make indeterminate
-            }
-
-            shadowProgram = context.getShaderProgramBuilder()
-                    .addShader(ShaderType.VERTEX, new File(new File(new File("shaders"), "common"), "depth.vert"))
-                    .addShader(ShaderType.FRAGMENT, new File(new File(new File("shaders"), "common"), "depth.frag"))
-                    .createProgram();
-
-            shadowDrawable = context.createDrawable(shadowProgram);
-
-            this.solidProgram = context.getShaderProgramBuilder()
-                    .addShader(ShaderType.VERTEX, new File(new File(new File("shaders"), "common"), "imgspace.vert"))
-                    .addShader(ShaderType.FRAGMENT, new File(new File(new File("shaders"), "common"), "solid.frag"))
-                    .createProgram();
-            this.widgetVertices = context.createVertexBuffer()
-                    .setData(NativeVectorBufferFactory.getInstance()
-                        .createFromFloatArray(3, 3, -1, -1, 0, 1, -1, 0, 0, 1, 0));
-
-            this.widgetDrawable = context.createDrawable(this.solidProgram);
-            this.widgetDrawable.addVertexBuffer("position", widgetVertices);
-
-            float[] grid = new float[252];
-            for (int i = 0; i < 21; i++)
-            {
-                grid[i * 12] = i * 0.1f - 1.0f;
-                grid[i * 12 + 1] = 0;
-                grid[i * 12 + 2] = 1;
-
-                grid[i * 12 + 3] = i * 0.1f - 1.0f;
-                grid[i * 12 + 4] = 0;
-                grid[i * 12 + 5] = -1;
-
-                grid[i * 12 + 6] = 1;
-                grid[i * 12 + 7] = 0;
-                grid[i * 12 + 8] = i * 0.1f - 1.0f;
-
-                grid[i * 12 + 9] = -1;
-                grid[i * 12 + 10] = 0;
-                grid[i * 12 + 11] = i * 0.1f - 1.0f;
-            }
-
-            this.gridVertices = context.createVertexBuffer()
-                .setData(NativeVectorBufferFactory.getInstance()
-                    .createFromFloatArray(3, 84, grid));
-
-            this.gridDrawable = context.createDrawable(this.solidProgram);
-            this.gridDrawable.addVertexBuffer("position", gridVertices);
-
-            this.lightProgram = context.getShaderProgramBuilder()
-                    .addShader(ShaderType.VERTEX, new File(new File(new File("shaders"), "common"), "imgspace.vert"))
-                    .addShader(ShaderType.FRAGMENT, new File(new File(new File("shaders"), "relight"), "light.frag"))
-                    .createProgram();
-            this.lightDrawable = context.createDrawable(this.lightProgram);
-            this.lightDrawable.addVertexBuffer("position", rectangleVertices);
-
-            this.circleProgram = context.getShaderProgramBuilder()
-                    .addShader(ShaderType.VERTEX, new File(new File(new File("shaders"), "common"), "imgspace.vert"))
-                    .addShader(ShaderType.FRAGMENT, new File(new File(new File("shaders"), "relight"), "circle.frag"))
-                    .createProgram();
-            this.circleDrawable = context.createDrawable(this.circleProgram);
-            this.circleDrawable.addVertexBuffer("position", rectangleVertices);
-<<<<<<< HEAD
-
-            NativeVectorBuffer lightTextureData = NativeVectorBufferFactory.getInstance().createEmpty(NativeDataType.FLOAT, 1, 4096);
-
-=======
-
-            NativeVectorBuffer lightTextureData = NativeVectorBufferFactory.getInstance().createEmpty(NativeDataType.FLOAT, 1, 4096);
-
->>>>>>> 5165d710
-            NativeVectorBuffer lightCenterTextureData = NativeVectorBufferFactory.getInstance().createEmpty(NativeDataType.FLOAT, 1, 4096);
-
-            int k = 0;
-            for (int i = 0; i < 64; i++)
-            {
-                double x = i * 2.0 / 63.0 - 1.0;
-
-                for (int j = 0; j < 64; j++)
-                {
-                    double y = j * 2.0 / 63.0 - 1.0;
-<<<<<<< HEAD
-
-                    double rSq = x*x + y*y;
-                    lightTextureData.set(k, 0, (float)(Math.cos(Math.min(Math.sqrt(rSq), 1.0) * Math.PI) + 1.0) * 0.5f);
-
-                    if (rSq <= 1.0)
-                    {
-                        lightCenterTextureData.set(k, 0, 1.0f);
-                    }
-
-=======
-
-                    double rSq = x*x + y*y;
-                    lightTextureData.set(k, 0, (float)(Math.cos(Math.min(Math.sqrt(rSq), 1.0) * Math.PI) + 1.0) * 0.5f);
-
-                    if (rSq <= 1.0)
-                    {
-                        lightCenterTextureData.set(k, 0, 1.0f);
-                    }
-
->>>>>>> 5165d710
-                    k++;
-                }
-            }
-
-            this.lightTexture = context.getTextureFactory().build2DColorTextureFromBuffer(64, 64, lightTextureData)
-                    .setInternalFormat(ColorFormat.R8)
-                    .setLinearFilteringEnabled(true)
-                    .setMipmapsEnabled(true)
-                    .createTexture();
-
-            this.lightCenterTexture = context.getTextureFactory().build2DColorTextureFromBuffer(64, 64, lightCenterTextureData)
-                    .setInternalFormat(ColorFormat.R8)
-                    .setLinearFilteringEnabled(true)
-                    .setMipmapsEnabled(true)
-                    .createTexture();
-
-            shadowDrawable.addVertexBuffer("position", resources.positionBuffer);
-
-            shadowMaps = context.getTextureFactory().build2DDepthTextureArray(2048, 2048, lightingModel.getLightCount()).createTexture();
-            shadowFramebuffer = context.buildFramebufferObject(2048, 2048)
-                .addDepthAttachment()
-                .createFramebufferObject();
-
-            this.updateCentroidAndRadius();
-<<<<<<< HEAD
-
-            this.shadedFrames = new LinkedList<>();
-
-            FramebufferSize windowSize = context.getFramebufferSize();
-            FramebufferObject<ContextType> firstShadingFBO =
-                context.buildFramebufferObject(windowSize.width, windowSize.height)
-                    .addColorAttachment(
-                        ColorAttachmentSpec.createWithInternalFormat(ColorFormat.RGB8)
-                            .setLinearFilteringEnabled(true))
-                    .addDepthAttachment()
-                    .createFramebufferObject();
-
-            shadingFramebuffers.add(firstShadingFBO);
-
-            // Shade the entire first frame.
-            Matrix4 modelView = this.getModelViewMatrix(this.getPartialViewMatrix(), 0);
-            Matrix4 projection = this.getProjectionMatrix(windowSize);
-            // TODO break this into blocks just in case there's a GPU timeout?
-            this.setupForDraw(modelView);
-            this.drawModel(firstShadingFBO, 0, 0, windowSize.width, windowSize.height, modelView, projection);
-            this.shadedFrames.add(new ShadedFrame<>(firstShadingFBO, modelView, projection));
-
-    //        // Make sure that everything is loaded onto the graphics card before announcing that loading is complete.
-    //        this.draw(context.getDefaultFramebuffer());
-=======
-
-            // Make sure that everything is loaded onto the graphics card before announcing that loading is complete.
-            this.draw(context.getDefaultFramebuffer());
->>>>>>> 5165d710
-
-            if (this.loadingMonitor != null)
-            {
-                this.loadingMonitor.loadingComplete();
-            }
-        }
-<<<<<<< HEAD
-        catch (IOException e)
-=======
-        catch (RuntimeException|IOException e)
->>>>>>> 5165d710
-        {
-            e.printStackTrace();
-            this.close();
-            if (this.loadingMonitor != null)
-            {
-                this.loadingMonitor.loadingFailed(e);
-            }
-            throw new InitializationException(e);
-        }
-    }
-
-    @Override
-    public void update()
-    {
-        updateCompiledSettings();
-
-        this.updateCentroidAndRadius();
-
-        if (this.environmentMapUnloadRequested && this.environmentMap != null)
-        {
-            this.environmentMap.close();
-            this.environmentMap = null;
-            this.environmentMapUnloadRequested = false;
-        }
-
-        if (this.backplateUnloadRequested && this.backplateTexture != null)
-        {
-            this.backplateTexture.close();
-            this.backplateTexture = null;
-            this.backplateUnloadRequested = false;
-        }
-
-        if (this.newEnvironmentDataAvailable)
-        {
-            try
-            {
-                Cubemap<ContextType> newEnvironmentTexture = null;
-
-                synchronized(loadEnvironmentLock)
-                {
-                    if (this.newEnvironmentData != null)
-                    {
-                        EnvironmentMap environmentData = this.newEnvironmentData;
-                        this.newEnvironmentData = null;
-
-                        float[][] sides = environmentData.getData();
-
-                        newEnvironmentTexture = context.getTextureFactory().buildColorCubemap(environmentData.getSide())
-                            .loadFace(CubemapFace.POSITIVE_X, NativeVectorBufferFactory.getInstance().createFromFloatArray(3,
-                                sides[EnvironmentMap.PX].length / 3, sides[EnvironmentMap.PX]))
-                            .loadFace(CubemapFace.NEGATIVE_X, NativeVectorBufferFactory.getInstance().createFromFloatArray(3,
-                                sides[EnvironmentMap.NX].length / 3, sides[EnvironmentMap.NX]))
-                            .loadFace(CubemapFace.POSITIVE_Y, NativeVectorBufferFactory.getInstance().createFromFloatArray(3,
-                                sides[EnvironmentMap.PY].length / 3, sides[EnvironmentMap.PY]))
-                            .loadFace(CubemapFace.NEGATIVE_Y, NativeVectorBufferFactory.getInstance().createFromFloatArray(3,
-                                sides[EnvironmentMap.NY].length / 3, sides[EnvironmentMap.NY]))
-                            .loadFace(CubemapFace.POSITIVE_Z, NativeVectorBufferFactory.getInstance().createFromFloatArray(3,
-                                sides[EnvironmentMap.PZ].length / 3, sides[EnvironmentMap.PZ]))
-                            .loadFace(CubemapFace.NEGATIVE_Z, NativeVectorBufferFactory.getInstance().createFromFloatArray(3,
-                                sides[EnvironmentMap.NZ].length / 3, sides[EnvironmentMap.NZ]))
-                            .setInternalFormat(ColorFormat.RGB32F)
-                            .setMipmapsEnabled(true)
-                            .setLinearFilteringEnabled(true)
-                            .createTexture();
-
-                        newEnvironmentTexture.setTextureWrap(TextureWrapMode.Repeat, TextureWrapMode.None);
-                    }
-                }
-
-                if (newEnvironmentTexture != null)
-                {
-                    if (this.environmentMap != null)
-                    {
-                        this.environmentMap.close();
-                    }
-
-                    this.environmentMap = newEnvironmentTexture;
-                }
-            }
-            catch (RuntimeException e)
-            {
-                e.printStackTrace();
-            }
-            finally
-            {
-                this.newEnvironmentDataAvailable = false;
-                this.loadingMonitor.loadingComplete();
-            }
-        }
-
-        if (this.newBackplateDataAvailable)
-        {
-            try
-            {
-                Texture2D<ContextType> newBackplateTexture = null;
-
-                synchronized(loadBackplateLock)
-                {
-                    if (this.newBackplateData != null)
-                    {
-                        BufferedImage backplateData = this.newBackplateData;
-                        this.newBackplateData = null;
-
-                        newBackplateTexture = context.getTextureFactory().build2DColorTextureFromImage(backplateData, true)
-                            .setInternalFormat(CompressionFormat.RGB_PUNCHTHROUGH_ALPHA1_4BPP)
-                            .setLinearFilteringEnabled(true)
-                            .setMipmapsEnabled(true)
-                            .createTexture();
-                    }
-                }
-
-                if (newBackplateTexture != null)
-                {
-                    if (this.backplateTexture != null)
-                    {
-                        this.backplateTexture.close();
-                    }
-
-                    this.backplateTexture = newBackplateTexture;
-                }
-            }
-            catch (RuntimeException e)
-            {
-                e.printStackTrace();
-            }
-            finally
-            {
-                this.newBackplateDataAvailable = false;
-            }
-        }
-
-        if (this.newLuminanceEncodingDataAvailable)
-        {
-            this.getActiveViewSet().setTonemapping(
-                this.getActiveViewSet().getGamma(),
-                this.newLinearLuminanceValues,
-                this.newEncodedLuminanceValues);
-
-            this.resources.updateLuminanceMap();
-
-            this.newLightCalibrationAvailable = false;
-        }
-
-        if (this.newLightCalibrationAvailable)
-        {
-            for (int i = 0; i < resources.viewSet.getLightCount(); i++)
-            {
-                this.getActiveViewSet().setLightPosition(i, newLightCalibration);
-            }
-
-            this.resources.updateLightData();
-            this.newLightCalibrationAvailable = false;
-        }
-
-        if (this.referenceSceneChanged && this.referenceScene != null)
-        {
-            this.referenceSceneChanged = false;
-
-            try
-            {
-                System.out.println("Using new reference scene.");
-
-                if (this.refScenePositions != null)
-                {
-                    this.refScenePositions.close();
-                    this.refScenePositions = null;
-                }
-
-                if (this.refSceneTexCoords != null)
-                {
-                    this.refSceneTexCoords.close();
-                    this.refSceneTexCoords = null;
-                }
-
-                if (this.refSceneNormals != null)
-                {
-                    this.refSceneNormals.close();
-                    this.refSceneNormals = null;
-                }
-
-                if (this.refSceneTexture != null)
-                {
-                    this.refSceneTexture.close();
-                    this.refSceneTexture = null;
-                }
-
-                this.refScenePositions = context.createVertexBuffer().setData(referenceScene.getVertices());
-                this.refSceneTexCoords = context.createVertexBuffer().setData(referenceScene.getTexCoords());
-                this.refSceneNormals = context.createVertexBuffer().setData(referenceScene.getNormals());
-                this.refSceneTexture = context.getTextureFactory().build2DColorTextureFromFile(
-                        new File(referenceScene.getFilename().getParentFile(), referenceScene.getMaterial().getDiffuseMap().getMapName()), true)
-                    .setMipmapsEnabled(true)
-                    .setLinearFilteringEnabled(true)
-                    .createTexture();
-            }
-            catch (IOException|RuntimeException e)
-            {
-                e.printStackTrace();
-            }
-        }
-    }
-
-    private void setupForDraw(Matrix4 view)
-    {
-        this.setupForDraw(this.program, view);
-    }
-
-    private void setupForDraw(Program<ContextType> program, Matrix4 view)
-    {
-        this.resources.setupShaderProgram(program);
-
-        if (!this.settingsModel.getBoolean("relightingEnabled") && !settingsModel.getBoolean("lightCalibrationMode")
-            && this.settingsModel.get("weightMode", ShadingParameterMode.class) == ShadingParameterMode.UNIFORM)
-        {
-            if (weightBuffer != null)
-            {
-                weightBuffer.close();
-                weightBuffer = null;
-            }
-            weightBuffer = context.createUniformBuffer().setData(this.generateViewWeights(view));
-            program.setUniformBuffer("ViewWeights", weightBuffer);
-        }
-        else
-        {
-            program.setUniform("weightExponent", this.settingsModel.getFloat("weightExponent"));
-            program.setUniform("isotropyFactor", this.settingsModel.getFloat("isotropyFactor"));
-            program.setUniform("occlusionBias", this.settingsModel.getFloat("occlusionBias"));
-        }
-
-        float gamma = this.settingsModel.getFloat("gamma");
-        program.setUniform("renderGamma", gamma);
-
-        program.setTexture("shadowMaps", shadowMaps);
-
-        if (this.environmentMap == null || !lightingModel.isEnvironmentMappingEnabled())
-        {
-            program.setTexture("environmentMap", context.getTextureFactory().getNullTexture(SamplerType.FLOAT_CUBE_MAP));
-        }
-        else
-        {
-            program.setUniform("useEnvironmentMap", true);
-            program.setTexture("environmentMap", this.environmentMap);
-            program.setUniform("environmentMipMapLevel",
-                Math.max(0, Math.min(this.environmentMap.getMipmapLevelCount() - 1,
-                    this.lightingModel.getEnvironmentMapFilteringBias()
-                        + (int)Math.ceil(0.5 *
-                            Math.log(6 * (double)this.environmentMap.getFaceSize() * (double)this.environmentMap.getFaceSize()
-                                / (double)resources.viewSet.getCameraPoseCount() )
-                            / Math.log(2.0)))));
-            program.setUniform("diffuseEnvironmentMipMapLevel", this.environmentMap.getMipmapLevelCount() - 1);
-        }
-
-        program.setUniform("ambientColor", lightingModel.getAmbientLightColor());
-
-        this.clearColor = new Vector3(
-                (float)Math.pow(lightingModel.getBackgroundColor().x, 1.0 / gamma),
-                (float)Math.pow(lightingModel.getBackgroundColor().y, 1.0 / gamma),
-                (float)Math.pow(lightingModel.getBackgroundColor().z, 1.0 / gamma));
-    }
-
-    private void updateCentroidAndRadius()
-    {
-        Vector4 sumPositions = new Vector4(0.0f);
-        this.boundingRadius = resources.geometry.getBoundingRadius();
-        this.centroid = resources.geometry.getCentroid();
-
-        if (multiTransformationModel != null)
-        {
-            for (Matrix4 m : multiTransformationModel)
-            {
-                Vector4 position = m.times(resources.geometry.getCentroid().asPosition());
-                sumPositions = sumPositions.plus(position);
-            }
-
-            this.centroid = sumPositions.getXYZ().dividedBy(sumPositions.w);
-
-            for(Matrix4 m : multiTransformationModel)
-            {
-                float distance = m.times(resources.geometry.getCentroid().asPosition()).getXYZ().distance(this.centroid);
-                this.boundingRadius = Math.max(this.boundingRadius, distance + resources.geometry.getBoundingRadius());
-            }
-        }
-    }
-
-    private Matrix4 getDefaultCameraPose()
-    {
-        return resources.viewSet.getCameraPose(resources.viewSet.getPrimaryViewIndex());
-    }
-
-
-    private float getScale()
-    {
-        return this.boundingRadius * 2;
-//         return getDefaultCameraPose()
-//                 .times(resources.geometry.getCentroid().asPosition())
-//             .getXYZ().length()
-//             * this.boundingRadius / this.resources.geometry.getBoundingRadius();
-    }
-
-    private Matrix4 getLightMatrix(int lightIndex)
-    {
-        float scale = getScale();
-        return Matrix4.scale(scale)
-            .times(lightingModel.getLightMatrix(lightIndex))
-            .times(objectModel.getTransformationMatrix())
-            .times(Matrix4.scale(1.0f / scale))
-            .times(getDefaultCameraPose().getUpperLeft3x3().asMatrix4())
-            .times(Matrix4.translate(this.centroid.negated()));
-    }
-
-    private Matrix4 getEnvironmentMapMatrix()
-    {
-        float scale = getScale();
-        return Matrix4.scale(scale)
-            .times(lightingModel.getEnvironmentMapMatrix())
-            .times(objectModel.getTransformationMatrix())
-            .times(Matrix4.scale(1.0f / scale))
-            .times(getDefaultCameraPose().getUpperLeft3x3().asMatrix4())
-            .times(Matrix4.translate(this.centroid.negated()));
-    }
-
-    private Matrix4 getLightProjection(int lightIndex)
-    {
-        Matrix4 lightMatrix = getLightMatrix(lightIndex);
-
-        Vector4 lightDisplacement = lightMatrix.times(this.centroid.asPosition());
-        float lightDist = lightDisplacement.getXYZ().length();
-        float lookAtDist = lightDisplacement.getXY().length();
-
-        float radius = (float)
-            (getDefaultCameraPose().getUpperLeft3x3()
-                .times(new Vector3(this.boundingRadius))
-                .length() / Math.sqrt(3));
-
-        float fov = 2.0f * (float)Math.asin(Math.min(0.99, (radius + lookAtDist) / lightDist));
-
-        float farPlane = lightDist + radius;
-        float nearPlane = Math.max(farPlane / 1024.0f, lightDist - radius);
-
-        return Matrix4.perspective(fov, 1.0f, nearPlane, farPlane);
-    }
-
-    private void generateShadowMaps(int lightIndex)
-    {
-        Matrix4 lightProj = getLightProjection(lightIndex);
-
-        shadowProgram.setUniform("projection", lightProj);
-
-        FramebufferAttachment<ContextType> attachment = shadowMaps.getLayerAsFramebufferAttachment(lightIndex);
-
-        shadowFramebuffer.setDepthAttachment(attachment);
-        shadowFramebuffer.clearDepthBuffer();
-
-        for (Matrix4 m : this.multiTransformationModel)
-        {
-            shadowProgram.setUniform("model_view", getLightMatrix(lightIndex).times(m));
-            shadowDrawable.draw(PrimitiveMode.TRIANGLES, shadowFramebuffer);
-        }
-    }
-
-    private void setupLight(int lightIndex, int modelInstance)
-    {
-        setupLight(this.program, lightIndex, modelInstance);
-    }
-
-    private void setupLight(Program<ContextType> program, int lightIndex, int modelInstance)
-    {
-        Matrix4 lightMatrix = this.multiTransformationModel.get(modelInstance).quickInverse(0.01f).times(getLightMatrix(lightIndex));
-
-        // lightMatrix can be hardcoded here (comment out previous line)
-
-            // Contemporary gallery and stonewall
-            //Matrix4.rotateY(16 * Math.PI / 16).times(Matrix4.rotateX(0 * Math.PI / 16))
-
-            // Color studio 2:
-            //Matrix4.rotateY(6 * Math.PI / 16).times(Matrix4.rotateX(0 * Math.PI / 16))
-
-            // For the synthetic falcon example?
-            //Matrix4.rotateY(5 * Math.PI / 4).times(Matrix4.rotateX(-Math.PI / 4))
-
-            // Always end with this when hardcoding:
-            //    .times(new Matrix4(new Matrix3(getDefaultCameraPose())));
-
-        Matrix4 lightMatrixInverse = lightMatrix.quickInverse(0.001f);
-
-        Vector3 lightPos = lightMatrixInverse.times(Vector4.ORIGIN).getXYZ();
-
-        program.setUniform("lightPosVirtual[" + lightIndex + ']', lightPos);
-
-        Vector3 controllerLightIntensity = lightingModel.getLightPrototype(lightIndex).getColor();
-        float lightDistance = getLightMatrix(lightIndex).times(this.centroid.asPosition()).getXYZ().length();
-
-        float lightScale = resources.viewSet.areLightSourcesInfinite() ? 1.0f :
-                getDefaultCameraPose()
-                        .times(resources.geometry.getCentroid().asPosition())
-                    .getXYZ().length();
-
-        program.setUniform("lightIntensityVirtual[" + lightIndex + ']',
-                controllerLightIntensity.times(lightDistance * lightDistance * resources.viewSet.getLightIntensity(0).y / (lightScale * lightScale)));
-        program.setUniform("lightMatrixVirtual[" + lightIndex + ']', getLightProjection(lightIndex).times(lightMatrix));
-        program.setUniform("lightOrientationVirtual[" + lightIndex + ']',
-            lightMatrixInverse.times(new Vector4(0.0f, 0.0f, -1.0f, 0.0f)).getXYZ());
-        program.setUniform("lightSpotSizeVirtual[" + lightIndex + ']',
-            (float)Math.sin(lightingModel.getLightPrototype(lightIndex).getSpotSize()));
-        program.setUniform("lightSpotTaperVirtual[" + lightIndex + ']', lightingModel.getLightPrototype(lightIndex).getSpotTaper());
-    }
-
-    private Matrix4 getPartialViewMatrix()
-    {
-        float scale = getScale();
-
-        return Matrix4.scale(scale)
-                .times(cameraModel.getLookMatrix())
-                .times(Matrix4.scale(1.0f / scale));
-    }
-
-    private Matrix4 getPartialViewMatrix(Matrix4 absoluteViewMatrix)
-    {
-        return absoluteViewMatrix
-                .times(Matrix4.translate(this.centroid))
-                .times(getDefaultCameraPose().getUpperLeft3x3().transpose().asMatrix4());
-    }
-
-    private Matrix4 getAbsoluteViewMatrix()
-    {
-        return getPartialViewMatrix()
-                .times(getDefaultCameraPose().getUpperLeft3x3().asMatrix4())
-                .times(Matrix4.translate(this.centroid.negated()));
-    }
-
-    @Override
-    public Matrix4 getAbsoluteViewMatrix(Matrix4 relativeViewMatrix)
-    {
-        float scale = getScale();
-
-        return Matrix4.scale(scale)
-            .times(relativeViewMatrix)
-            .times(Matrix4.scale(1.0f / scale))
-            .times(getDefaultCameraPose().getUpperLeft3x3().asMatrix4())
-            .times(Matrix4.translate(this.centroid.negated()));
-    }
-
-    public Matrix4 getFullViewMatrix(Matrix4 partialViewMatrix)
-    {
-        return partialViewMatrix
-            .times(getDefaultCameraPose().getUpperLeft3x3().asMatrix4())
-            .times(Matrix4.translate(this.centroid.negated()));
-    }
-
-    private Matrix4 getModelViewMatrix(Matrix4 partialViewMatrix, int modelInstance)
-    {
-        float scale = getScale();
-
-        return partialViewMatrix
-                .times(Matrix4.scale(scale))
-                .times(this.objectModel.getTransformationMatrix())
-                .times(Matrix4.scale(1.0f / scale))
-                .times(getDefaultCameraPose().getUpperLeft3x3().asMatrix4())
-                .times(Matrix4.translate(this.centroid.negated()))
-                .times(multiTransformationModel.get(modelInstance));
-    }
-
-    private float getVerticalFieldOfView(FramebufferSize size)
-    {
-//        return resources.viewSet.getCameraProjection(
-//                resources.viewSet.getCameraProjectionIndex(resources.viewSet.getPrimaryViewIndex()))
-//            .getVerticalFieldOfView();
-        return 2 * (float)Math.atan(Math.tan(cameraModel.getHorizontalFOV() / 2) * size.height / size.width);
-    }
-
-    private Matrix4 getProjectionMatrix(FramebufferSize size)
-    {
-        float scale = getScale();
-
-        return Matrix4.perspective(getVerticalFieldOfView(size),
-                (float)size.width / (float)size.height,
-                0.01f * scale, 100.0f * scale);
-    }
-
-    private NativeVectorBuffer generateViewWeights(Matrix4 targetView)
-    {
-        float[] viewWeights = //new PowerViewWeightGenerator(settings.getWeightExponent())
-            new KNNViewWeightGenerator(4)
-                .generateWeights(resources,
-                    new AbstractList<Integer>()
-                    {
-                        @Override
-                        public Integer get(int index)
-                        {
-                            return index;
-                        }
-
-                        @Override
-                        public int size()
-                        {
-                            return resources.viewSet.getCameraPoseCount();
-                        }
-                    },
-                    targetView);
-
-        return NativeVectorBufferFactory.getInstance().createFromFloatArray(1, viewWeights.length, viewWeights);
-    }
-
-    private float computeLightWidgetScale(Matrix4 partialViewMatrix, FramebufferSize size)
-    {
-        float cameraDistance = partialViewMatrix
-            .times(this.cameraModel.getTarget().times(this.getScale()).asPosition())
-            .getXYZ().length();
-        return cameraDistance * Math.min(cameraModel.getHorizontalFOV(), getVerticalFieldOfView(size)) / 4;
-    }
-
-
-    private Matrix4 drawModel(Framebuffer<ContextType> framebuffer, int x, int y, int width, int height, Matrix4 view, Matrix4 projection)
-    {
-        return drawModel(this.mainDrawable, framebuffer, x, y, width, height, view, projection, false);
-    }
-
-    private Matrix4 drawModel(Drawable<ContextType> drawable, Framebuffer<ContextType> framebuffer, int x, int y, int width, int height,
-        Matrix4 view, Matrix4 projection, boolean interpretViewAsModelView)
-    {
-        Matrix4 envMapMatrix = this.getEnvironmentMapMatrix();
-        drawable.program().setUniform("envMapMatrix", envMapMatrix);
-
-        Matrix4 partialViewMatrix = getPartialViewMatrix(view);
-        Matrix4 primaryModelView = null;
-
-        for (int modelInstance = 0; modelInstance < (interpretViewAsModelView ? 1 : multiTransformationModel.size()); modelInstance++)
-        {
-            for (int lightIndex = 0; lightIndex < lightingModel.getLightCount(); lightIndex++)
-            {
-                setupLight(drawable.program(), lightIndex, modelInstance);
-            }
-
-            // Draw instance
-            Matrix4 modelView = interpretViewAsModelView ? view : getModelViewMatrix(partialViewMatrix, modelInstance);
-
-            if (modelInstance == 0)
-            {
-                primaryModelView = modelView;
-            }
-
-            drawable.program().setUniform("model_view", modelView);
-            drawable.program().setUniform("viewPos", modelView.quickInverse(0.01f).getColumn(3).getXYZ());
-
-            FramebufferSize fullFBOSize = framebuffer.getSize();
-            float scaleX = (float)fullFBOSize.width / (float)width;
-            float scaleY = (float)fullFBOSize.height / (float)height;
-            float centerX = (2 * x + width - fullFBOSize.width) / (float)fullFBOSize.width;
-            float centerY = (2 * y + height - fullFBOSize.height) / (float)fullFBOSize.height;
-
-            drawable.program().setUniform("projection",
-                Matrix4.scale(scaleX, scaleY, 1.0f)
-                    .times(Matrix4.translate(-centerX, -centerY, 0))
-                    .times(projection));
-
-            // Render to off-screen buffer
-            drawable.draw(PrimitiveMode.TRIANGLES, framebuffer, x, y, width, height);
-
-            // Flush to prevent timeout
-            context.flush();
-        }
-
-        return primaryModelView;
-    }
-
-    private void drawReferenceScene(Framebuffer<ContextType> framebuffer, Matrix4 view, Matrix4 projection)
-    {
-        if (referenceSceneProgram != null && referenceScene != null && refScenePositions != null && refSceneNormals != null)
-        {
-            setupForDraw(referenceSceneProgram, view);
-            referenceSceneProgram.setUniform("projection", projection);
-            referenceSceneProgram.setUniform("objectID", this.sceneObjectIDLookup.get("SceneObject"));
-
-            Drawable<ContextType> drawable = context.createDrawable(referenceSceneProgram);
-            drawable.addVertexBuffer("position", refScenePositions);
-            drawable.addVertexBuffer("normal", refSceneNormals);
-
-            if (refSceneTexture != null && refSceneTexCoords != null)
-            {
-                drawable.addVertexBuffer("texCoord", refSceneTexCoords);
-                referenceSceneProgram.setTexture("diffuseMap", refSceneTexture);
-            }
-
-            referenceSceneProgram.setUniform("model_view", view);
-            referenceSceneProgram.setUniform("viewPos", view.quickInverse(0.01f).getColumn(3).getXYZ());
-
-            // Do first pass at half resolution to off-screen buffer
-            drawable.draw(PrimitiveMode.TRIANGLES, framebuffer);
-        }
-    }
-
-    @Override
-    public void draw(Framebuffer<ContextType> framebuffer)
-    {
-        FramebufferSize framebufferSize = framebuffer.getSize();
-        draw(framebuffer, null, null, framebufferSize.width, framebufferSize.height,
-            true, true);
-    }
-
-    @Override
-    public void draw(Framebuffer<ContextType> framebuffer, Matrix4 viewOverride, Matrix4 projectionOverride)
-    {
-        FramebufferSize framebufferSize = framebuffer.getSize();
-        this.draw(framebuffer, viewOverride, projectionOverride, framebufferSize.width, framebufferSize.height);
-    }
-
-    @Override
-    public void setTonemapping(double[] linearLuminanceValues, byte[] encodedLuminanceValues)
-    {
-        this.newLinearLuminanceValues = linearLuminanceValues;
-        this.newEncodedLuminanceValues = encodedLuminanceValues;
-        this.newLuminanceEncodingDataAvailable = true;
-    }
-
-    @Override
-    public void applyLightCalibration()
-    {
-        this.newLightCalibration = resources.viewSet.getLightPosition(resources.viewSet.getLightIndex(resources.viewSet.getPrimaryViewIndex()))
-            .plus(settingsModel.get("currentLightCalibration", Vector2.class).asVector3());
-        this.newLightCalibrationAvailable = true;
-    }
-
-
-    @Override
-    public void draw(Framebuffer<ContextType> framebuffer, Matrix4 viewOverride, Matrix4 projectionOverride, int subdivWidth, int subdivHeight)
-    {
-        this.draw(framebuffer, viewOverride, projectionOverride, subdivWidth, subdivHeight,
-            false, false);
-    }
-
-    private void draw(Framebuffer<ContextType> framebuffer, Matrix4 viewOverride, Matrix4 projectionOverride,
-        int subdivWidth, int subdivHeight, boolean useShadingFramebuffers, boolean progressShadingFramebuffers)
-    {
-        Instant frameStart = Instant.now();
-
-        boolean overriddenViewMatrix = viewOverride != null;
-
-        Matrix4 view = this.getAbsoluteViewMatrix();
-
-        try
-        {
-            if(this.settingsModel.getBoolean("multisamplingEnabled"))
-            {
-                context.getState().enableMultisampling();
-            }
-            else
-            {
-                context.getState().disableMultisampling();
-            }
-
-            context.getState().enableBackFaceCulling();
-
-            boolean lightCalibrationMode = false;
-            int snapViewIndex = -1;
-
-            if (overriddenViewMatrix)
-            {
-                view = viewOverride;
-            }
-            else if (settingsModel.getBoolean("lightCalibrationMode"))
-            {
-                lightCalibrationMode = true;
-                overriddenViewMatrix = true;
-
-                int primaryLightIndex = this.resources.viewSet.getLightIndex(this.resources.viewSet.getPrimaryViewIndex());
-
-                Vector3 lightPosition = settingsModel.get("currentLightCalibration", Vector2.class).asVector3()
-                                            .plus(resources.viewSet.getLightPosition(primaryLightIndex));
-                Matrix4 lightTransform = Matrix4.translate(lightPosition.negated());
-
-                Matrix4 partialViewInverse = getPartialViewMatrix().quickInverse(0.01f);
-                float maxSimilarity = -1.0f;
-
-                for(int i = 0; i < this.resources.viewSet.getCameraPoseCount(); i++)
-                {
-                    Matrix4 candidateView = this.resources.viewSet.getCameraPose(i);
-
-                    float similarity = partialViewInverse.times(Vector4.ORIGIN).getXYZ()
-                        .dot(getPartialViewMatrix(candidateView).quickInverse(0.01f).times(Vector4.ORIGIN).getXYZ());
-
-                    if (similarity > maxSimilarity)
-                    {
-                        maxSimilarity = similarity;
-                        view = lightTransform.times(candidateView);
-                        snapViewIndex = i;
-                    }
-                }
-            }
-
-            Matrix4 partialViewMatrix;
-
-            if (overriddenViewMatrix)
-            {
-                partialViewMatrix = getPartialViewMatrix(view);
-
-                if (lightingModel instanceof CameraBasedLightingModel)
-                {
-                    float scale = getDefaultCameraPose()
-                        .times(resources.geometry.getCentroid().asPosition())
-                        .getXYZ().length();
-
-                    ((CameraBasedLightingModel) lightingModel).overrideCameraPose(
-                        Matrix4.scale(1.0f / scale)
-                            .times(view)
-                            .times(Matrix4.translate(resources.geometry.getCentroid()))
-                            .times(getDefaultCameraPose().transpose().getUpperLeft3x3().asMatrix4())
-                            .times(Matrix4.scale(scale)));
-                }
-            }
-            else
-            {
-                partialViewMatrix = getPartialViewMatrix();
-            }
-
-            FramebufferSize size = framebuffer.getSize();
-
-            Matrix4 projection = projectionOverride;
-
-            if (projection == null)
-            {
-                projection = this.getProjectionMatrix(size);
-            }
-
-            int fboWidth = size.width;
-            int fboHeight = size.height;
-
-            if (settingsModel.getBoolean("halfResolutionEnabled"))
-            {
-                fboWidth /= 2;
-                fboHeight /= 2;
-            }
-
-            try
-            (
-                FramebufferObject<ContextType> offscreenFBO = context.buildFramebufferObject(fboWidth, fboHeight)
-                        .addColorAttachment(ColorAttachmentSpec.createWithInternalFormat(ColorFormat.RGB8)
-                            .setLinearFilteringEnabled(true))
-                        .addColorAttachment(ColorAttachmentSpec.createWithInternalFormat(ColorFormat.R8UI))
-                        .addDepthAttachment(DepthAttachmentSpec.createFixedPointWithPrecision(24))
-                        .createFramebufferObject();
-
-                UniformBuffer<ContextType> viewIndexBuffer = context.createUniformBuffer()
-            )
-            {
-                offscreenFBO.clearIntegerColorBuffer(1, 0, 0, 0, 0);
-                offscreenFBO.clearDepthBuffer();
-
-                if (backplateTexture != null && lightingModel.getBackgroundMode() == BackgroundMode.IMAGE)
-                {
-                    tintedTexDrawable.program().setTexture("tex", backplateTexture);
-                    tintedTexDrawable.program().setUniform("color", clearColor);
-
-                    context.getState().disableDepthTest();
-                    tintedTexDrawable.draw(PrimitiveMode.TRIANGLE_FAN, offscreenFBO);
-                    context.getState().enableDepthTest();
-
-                    // Clear ID buffer again.
-                    offscreenFBO.clearIntegerColorBuffer(1, 0, 0, 0, 0);
-                }
-                else if (environmentMap != null && lightingModel.getBackgroundMode() == BackgroundMode.ENVIRONMENT_MAP)
-                {
-                    float scale = getScale();
-                    Matrix4 envMapMatrix = Matrix4.scale(scale)
-                        .times(lightingModel.getEnvironmentMapMatrix())
-                        .times(Matrix4.scale(1.0f / scale))
-                        .times(getDefaultCameraPose().getUpperLeft3x3().asMatrix4())
-                        .times(Matrix4.translate(this.centroid.negated()));
-
-                    environmentBackgroundProgram.setUniform("objectID", this.sceneObjectIDLookup.get("EnvironmentMap"));
-                    environmentBackgroundProgram.setUniform("useEnvironmentTexture", true);
-                    environmentBackgroundProgram.setTexture("env", environmentMap);
-                    environmentBackgroundProgram.setUniform("model_view", view);
-                    environmentBackgroundProgram.setUniform("projection", projection);
-                    environmentBackgroundProgram.setUniform("envMapMatrix", envMapMatrix);
-                    environmentBackgroundProgram.setUniform("envMapIntensity", this.clearColor);
-
-                    environmentBackgroundProgram.setUniform("gamma",
-                        environmentMap.isInternalFormatCompressed() ||
-                            environmentMap.getInternalUncompressedColorFormat().dataType != DataType.FLOATING_POINT
-                            ? 1.0f : 2.2f);
-
-                    context.getState().disableDepthTest();
-                    environmentBackgroundDrawable.draw(PrimitiveMode.TRIANGLE_FAN, offscreenFBO);
-                    context.getState().enableDepthTest();
-                }
-                else
-                {
-                    offscreenFBO.clearColorBuffer(0, clearColor.x, clearColor.y, clearColor.z, 1.0f);
-                }
-
-                if (shadowMaps.getDepth() < lightingModel.getLightCount())
-                {
-                    shadowMaps.close();
-                    shadowMaps = null;
-                    shadowMaps = context.getTextureFactory().build2DDepthTextureArray(2048, 2048, lightingModel.getLightCount()).createTexture();
-                }
-
-                for (int lightIndex = 0; lightIndex < lightingModel.getLightCount(); lightIndex++)
-                {
-                    generateShadowMaps(lightIndex);
-                }
-
-                // Draw grid
-                if (settingsModel.getBoolean("is3DGridEnabled"))
-                {
-                    this.solidProgram.setUniform("projection", this.getProjectionMatrix(size));
-                    this.solidProgram.setUniform("model_view", partialViewMatrix.times(Matrix4.scale(this.getScale())));
-                    this.solidProgram.setUniform("color", new Vector4(0.5f, 0.5f, 0.5f, 1.0f));
-                    this.solidProgram.setUniform("objectID", 0);
-                    this.gridDrawable.draw(PrimitiveMode.LINES, offscreenFBO);
-                }
-
-                context.getState().disableBackFaceCulling();
-
-                drawReferenceScene(offscreenFBO, view, projection);
-
-                if (false && useShadingFramebuffers && multiTransformationModel.size() == 1)
-                {
-                    if (progressShadingFramebuffers)
-                    {
-                        if (frameInProgress == null)
-                        {
-                            FramebufferObject<ContextType> fboToUse = null;
-
-                            if (shadedFrames.size() == SHADING_FRAMEBUFFER_COUNT)
-                            {
-                                ShadedFrame<ContextType> frameToDiscard = shadedFrames.poll();
-                                fboToUse = frameToDiscard.framebuffer;
-
-                                if (!Objects.equals(fboToUse.getSize(), size))
-                                {
-                                    shadingFramebuffers.remove(fboToUse);
-                                    fboToUse.close();
-                                    fboToUse = null;
-                                }
-                            }
-
-                            if (fboToUse == null)
-                            {
-                                fboToUse =
-                                    context.buildFramebufferObject(size.width, size.height)
-                                        .addColorAttachment(
-                                            ColorAttachmentSpec.createWithInternalFormat(ColorFormat.RGB8)
-                                                .setLinearFilteringEnabled(true))
-                                        .addDepthAttachment()
-                                        .createFramebufferObject();
-
-                                shadingFramebuffers.add(fboToUse);
-                            }
-
-                            Matrix4 modelView = getModelViewMatrix(partialViewMatrix, 0);
-
-                            float distance = modelView.times(resources.geometry.getCentroid().asPosition()).getXYZ().length();
-
-                            float radius = modelView.times(new Vector3(1).normalized()
-                                .times(resources.geometry.getBoundingRadius()).asDirection())
-                                .getXYZ().length();
-
-                            Matrix4 shadingProjection = Matrix4.perspective(getVerticalFieldOfView(size),
-                                (float) size.width / (float) size.height,
-                                distance - radius, distance + radius);
-
-                            frameInProgress = new ShadedFrame<>(fboToUse, modelView, shadingProjection); // TODO predict future view matrix
-
-                            fboToUse.clearColorBuffer(0, 0, 0, 0, 0);
-                            fboToUse.clearDepthBuffer();
-
-                            shadingX = 0;
-                            shadingY = 0;
-
-                            Instant currentTime = Instant.now();
-
-                            int currentSubdivCount = (int)(Math.ceil((float)size.width / Math.round(shadingWidth))
-                                                            * Math.ceil((float)size.height / Math.round(shadingHeight)));
-
-                            if (lastShadingFrameStart != null &&
-                                Duration.between(lastShadingFrameStart, currentTime)
-                                    .compareTo(Duration.ofMillis(1000L * currentSubdivCount / (4 * TARGET_FPS))) < 0)
-                            {
-                                // Bump up the block size
-                                shadingWidth *= 2;
-                                shadingHeight *= 2;
-
-                                if (shadingWidth > MAX_SHADING_DIMENSION)
-                                {
-                                    shadingWidth = MAX_SHADING_DIMENSION;
-                                }
-
-                                if (shadingHeight > MAX_SHADING_DIMENSION)
-                                {
-                                    shadingHeight = MAX_SHADING_DIMENSION;
-                                }
-                            }
-
-                            System.out.println(shadingWidth + "x" + shadingHeight);
-
-                            lastShadingFrameStart = currentTime;
-                        }
-                        else if (lastFrameStart != null &&
-                            Duration.between(lastFrameStart, frameStart).compareTo(Duration.ofMillis(1000 / TARGET_FPS)) > 0)
-                        {
-                            // Emergency block size reduction
-                            shadingWidth /= 2;
-                            shadingHeight /= 2;
-
-                            if (shadingWidth < MIN_SHADING_DIMENSION)
-                            {
-                                shadingWidth = MIN_SHADING_DIMENSION;
-                            }
-
-                            if (shadingHeight < MIN_SHADING_DIMENSION)
-                            {
-                                shadingHeight = MIN_SHADING_DIMENSION;
-                            }
-
-                            //System.out.println(shadingWidth + "x" + shadingHeight);
-                        }
-
-                        setupForDraw(this.program, frameInProgress.modelView);
-                        drawModel(mainDrawable, frameInProgress.framebuffer, shadingX, shadingY, (int) Math.round(shadingWidth),
-                            (int) Math.round(shadingHeight), frameInProgress.modelView, frameInProgress.projection, true);
-
-                        FramebufferSize sizeInProgress = frameInProgress.framebuffer.getSize();
-                        shadingX += Math.round(shadingWidth);
-                        if (shadingX >= sizeInProgress.width)
-                        {
-                            shadingX = 0;
-                            shadingY += Math.round(shadingHeight);
-                        }
-
-                        if (shadingY >= sizeInProgress.height)
-                        {
-                            shadedFrames.add(frameInProgress);
-                            frameInProgress = null;
-                        }
-                    }
-
-                    ShadedFrame<ContextType> primaryFrame = shadedFrames.peekLast();
-
-                    this.reprojectProgram.setUniform("objectID", this.sceneObjectIDLookup.get("IBRObject"));
-                    this.reprojectProgram.setUniform("depthTestingEnabled", true);
-                    this.reprojectProgram.setUniform("depthTestBias", 0.0025f);
-                    this.reprojectProgram.setUniform("prerenderedSecondaryWeight", 0.0f); // For now, TODO use secondary image?
-                    this.reprojectProgram.setUniform("prerenderedModelViewPrimary", primaryFrame.modelView);
-                    this.reprojectProgram.setUniform("prerenderedProjectionPrimary", primaryFrame.projection);
-                    this.reprojectProgram.setTexture("prerenderedImagePrimary", primaryFrame.framebuffer.getColorAttachmentTexture(0));
-                    this.reprojectProgram.setTexture("prerenderedDepthImagePrimary", primaryFrame.framebuffer.getDepthAttachmentTexture());
-
-                    setupForDraw(this.reprojectProgram, view);
-                    drawModel(this.reprojectDrawable, offscreenFBO, 0, 0, fboWidth, fboHeight, view, projection, false);
-                }
-                else
-                {
-                    setupForDraw(this.program, view);
-
-                    this.program.setUniform("objectID", this.sceneObjectIDLookup.get("IBRObject"));
-
-                    if (lightCalibrationMode)
-                    {
-                        this.program.setUniform("holeFillColor", new Vector3(0.5f));
-                        viewIndexBuffer.setData(NativeVectorBufferFactory.getInstance().createFromIntArray(false, 1, 1, snapViewIndex));
-                        this.program.setUniformBuffer("ViewIndices", viewIndexBuffer);
-                    }
-                    else
-                    {
-                        this.program.setUniform("holeFillColor", new Vector3(0.0f));
-                    }
-
-                    for (int modelInstance = 0; modelInstance < (lightCalibrationMode ? 1 : multiTransformationModel.size()); modelInstance++)
-                    {
-                        FramebufferSize fullFBOSize = offscreenFBO.getSize();
-
-                        // Optionally render in subdivisions to prevent GPU timeout
-                        for (int x = 0; x < fullFBOSize.width; x += subdivWidth)
-                        {
-                            for (int y = 0; y < fullFBOSize.height; y += subdivHeight)
-                            {
-                                int effectiveWidth = Math.min(subdivWidth, fullFBOSize.width - x);
-                                int effectiveHeight = Math.min(subdivHeight, fullFBOSize.height - y);
-
-                                drawModel(this.mainDrawable, offscreenFBO, x, y, effectiveWidth, effectiveHeight, view, projection, lightCalibrationMode);
-                            }
-                        }
-                    }
-                }
-
-                context.getState().enableBackFaceCulling();
-
-                if (!lightingModel.areLightWidgetsEthereal())
-                {
-                    context.flush();
-
-                    // Read buffers here if light widgets are ethereal (i.e. they cannot be clicked and should not be in the ID buffer)
-                    pixelObjectIDs = offscreenFBO.readIntegerColorBufferRGBA(1);
-                    pixelDepths = offscreenFBO.readDepthBuffer();
-                    fboSize = offscreenFBO.getSize();
-                }
-
-                drawLights(offscreenFBO, view, partialViewMatrix);
-
-                // Finish drawing
-                context.flush();
-
-                // Second pass at full resolution to default framebuffer
-                simpleTexDrawable.program().setTexture("tex", offscreenFBO.getColorAttachmentTexture(0));
-
-                framebuffer.clearDepthBuffer();
-                simpleTexDrawable.draw(PrimitiveMode.TRIANGLE_FAN, framebuffer);
-
-                context.flush();
-
-                if (!lightingModel.areLightWidgetsEthereal())
-                {
-                    // Read buffers here if light widgets are not ethereal (i.e. they can be clicked and should be in the ID buffer)
-                    pixelObjectIDs = offscreenFBO.readIntegerColorBufferRGBA(1);
-                    pixelDepths = offscreenFBO.readDepthBuffer();
-                    fboSize = offscreenFBO.getSize();
-                }
-            }
-        }
-        catch(RuntimeException e)
-        {
-            if (!suppressErrors)
-            {
-                e.printStackTrace();
-                suppressErrors = true; // Prevent excessive errors
-            }
-        }
-        finally
-        {
-            if (overriddenViewMatrix && lightingModel instanceof CameraBasedLightingModel)
-            {
-                ((CameraBasedLightingModel)lightingModel).removeCameraPoseOverride();
-            }
-
-            lastFrameStart = frameStart;
-        }
-    }
-
-    private void drawLights(Framebuffer<ContextType> framebuffer, Matrix4 viewMatrix, Matrix4 partialViewMatrix)
-    {
-        FramebufferSize size = framebuffer.getSize();
-
-        if (this.settingsModel.getBoolean("relightingEnabled") && this.settingsModel.getBoolean("visibleLightsEnabled")
-            && !settingsModel.getBoolean("lightCalibrationMode"))
-        {
-            this.context.getState().disableDepthWrite();
-
-            // Draw lights
-            for (int i = 0; i < lightingModel.getLightCount(); i++)
-            {
-                this.context.getState().setAlphaBlendingFunction(new AlphaBlendingFunction(Weight.ONE, Weight.ONE));
-                this.context.getState().enableDepthTest();
-
-                if (settingsModel.getBoolean("lightWidgetsEnabled") && lightingModel.isLightWidgetEnabled(i)
-                    && lightingModel.getLightWidgetModel(i).isCenterWidgetVisible())
-                {
-                    this.lightProgram.setUniform("objectID", this.sceneObjectIDLookup.get("Light." + i + ".Center"));
-
-                    Vector3 lightCenter = partialViewMatrix.times(this.lightingModel.getLightCenter(i).times(this.getScale()).asPosition()).getXYZ();
-
-                    this.lightProgram.setUniform("model_view",
-                        Matrix4.translate(lightCenter)
-                            .times(Matrix4.scale(
-                                -lightCenter.z * getVerticalFieldOfView(size) / 64.0f,
-                                -lightCenter.z * getVerticalFieldOfView(size) / 64.0f,
-                                1.0f)));
-                    this.lightProgram.setUniform("projection", this.getProjectionMatrix(size));
-
-                    this.lightProgram.setTexture("lightTexture", this.lightCenterTexture);
-
-                    this.context.getState().disableDepthTest();
-                    this.lightProgram.setUniform("color",
-                        new Vector3(this.lightingModel.getLightWidgetModel(i).isCenterWidgetSelected() ? 1.0f : 0.5f));
-                    this.lightDrawable.draw(PrimitiveMode.TRIANGLE_FAN, framebuffer);
-                }
-
-                float scale = getScale();
-                Matrix4 widgetTransformation = viewMatrix
-                    .times(Matrix4.translate(this.centroid))
-                    .times(getDefaultCameraPose().getUpperLeft3x3().transpose().asMatrix4())
-                    .times(Matrix4.scale(scale))
-                    .times(lightingModel.getLightMatrix(i).quickInverse(0.01f))
-                    .times(Matrix4.scale(1.0f / scale));
-
-                if (lightingModel.isLightVisualizationEnabled(i))
-                {
-                    this.context.getState().setAlphaBlendingFunction(new AlphaBlendingFunction(Weight.ONE, Weight.ONE));
-                    this.lightProgram.setUniform("objectID", this.sceneObjectIDLookup.get("Light." + i));
-                    this.lightProgram.setUniform("color", lightingModel.getLightPrototype(i).getColor().times((float)Math.PI));
-
-                    Vector3 lightPosition = widgetTransformation.getColumn(3).getXYZ();
-
-                    this.lightProgram.setUniform("model_view",
-                        Matrix4.translate(lightPosition)
-                            .times(Matrix4.scale(-lightPosition.z / 32.0f, -lightPosition.z / 32.0f, 1.0f)));
-                    this.lightProgram.setUniform("projection", this.getProjectionMatrix(size));
-                    this.lightProgram.setTexture("lightTexture", this.lightTexture);
-                    this.lightDrawable.draw(PrimitiveMode.TRIANGLE_FAN, framebuffer);
-                }
-
-                if (settingsModel.getBoolean("lightWidgetsEnabled") && lightingModel.isLightWidgetEnabled(i))
-                {
-                    this.solidProgram.setUniform("projection", this.getProjectionMatrix(size));
-
-                    float lightWidgetScale = computeLightWidgetScale(partialViewMatrix, size);
-                    Vector3 lightCenter = partialViewMatrix.times(this.lightingModel.getLightCenter(i).times(this.getScale()).asPosition()).getXYZ();
-                    Vector3 widgetPosition = widgetTransformation.getColumn(3).getXYZ()
-                        .minus(lightCenter)
-                        .normalized()
-                        .times(lightWidgetScale)
-                        .plus(lightCenter);
-                    Vector3 widgetDisplacement = widgetPosition.minus(lightCenter);
-                    float widgetDistance = widgetDisplacement.length();
-
-                    Vector3 distanceWidgetPosition = widgetTransformation.getColumn(3).getXYZ()
-                        .minus(lightCenter)
-                        .times(Math.min(1, computeLightWidgetScale(partialViewMatrix, size) /
-                            widgetTransformation.getColumn(3).getXYZ().distance(lightCenter)))
-                        .plus(lightCenter);
-
-                    float perspectiveWidgetScale = -widgetPosition.z * getVerticalFieldOfView(size) / 128;
-
-                    this.context.getState().disableDepthTest();
-                    this.context.getState().setAlphaBlendingFunction(new AlphaBlendingFunction(Weight.ONE, Weight.ONE));
-
-                    if (lightingModel.getLightWidgetModel(i).isDistanceWidgetVisible() || lightingModel.getLightWidgetModel(i).isCenterWidgetVisible())
-                    {
-                        Vector3 lineEndpoint = widgetPosition.minus(lightCenter)
-                            .times(0.5f / widgetPosition.getXY().distance(lightCenter.getXY()))
-                            .minus(lightCenter);
-
-                        try
-                            (
-                                VertexBuffer<ContextType> line =
-                                    context.createVertexBuffer()
-                                        .setData(NativeVectorBufferFactory.getInstance()
-                                            .createFromFloatArray(3, 2, lineEndpoint.x, lineEndpoint.y, lineEndpoint.z, lightCenter.x, lightCenter.y, lightCenter.z))
-                            )
-                        {
-                            Drawable<ContextType> lineRenderable = context.createDrawable(this.solidProgram);
-                            lineRenderable.addVertexBuffer("position", line);
-                            this.solidProgram.setUniform("model_view", Matrix4.IDENTITY);
-                            this.solidProgram.setUniform("color",
-                                new Vector3(lightingModel.getLightWidgetModel(i).isDistanceWidgetSelected()
-                                    || lightingModel.getLightWidgetModel(i).isCenterWidgetSelected() ? 1.0f : 0.5f)
-                                    .asVector4(1));
-                            this.solidProgram.setUniform("objectID", this.sceneObjectIDLookup.get("Light." + i + ".Distance"));
-                            lineRenderable.draw(PrimitiveMode.LINES, framebuffer);
-                        }
-                    }
-
-                    if (lightingModel.getLightWidgetModel(i).isInclinationWidgetVisible()
-                        && lightingModel.getLightWidgetModel(i).isInclinationWidgetSelected())
-                    {
-                        Vector3 lineEndpoint1 = lightCenter
-                            .plus(partialViewMatrix.times(new Vector4(0,widgetDistance,0,0)).getXYZ());
-                        Vector3 lineEndpoint2 = lightCenter
-                            .plus(partialViewMatrix.times(new Vector4(0,-widgetDistance,0,0)).getXYZ());
-
-                        try
-                            (
-                                VertexBuffer<ContextType> line =
-                                    context.createVertexBuffer()
-                                        .setData(NativeVectorBufferFactory.getInstance()
-                                            .createFromFloatArray(3, 2, lineEndpoint1.x, lineEndpoint1.y, lineEndpoint1.z, lineEndpoint2.x, lineEndpoint2.y, lineEndpoint2.z))
-                            )
-                        {
-                            Drawable<ContextType> lineRenderable = context.createDrawable(this.solidProgram);
-                            lineRenderable.addVertexBuffer("position", line);
-                            this.solidProgram.setUniform("model_view", Matrix4.IDENTITY);
-                            this.solidProgram.setUniform("color",
-                                new Vector3(lightingModel.getLightWidgetModel(i).isDistanceWidgetSelected()
-                                    || lightingModel.getLightWidgetModel(i).isCenterWidgetSelected() ? 1.0f : 0.5f)
-                                    .asVector4(1));
-                            this.solidProgram.setUniform("objectID", 0);
-                            lineRenderable.draw(PrimitiveMode.LINES, framebuffer);
-                        }
-                    }
-
-                    Vector3 azimuthRotationAxis = partialViewMatrix.times(new Vector4(0,1,0,0)).getXYZ();
-
-                    this.circleProgram.setUniform("color", new Vector3(1));
-                    this.circleProgram.setUniform("projection", this.getProjectionMatrix(size));
-                    this.circleProgram.setUniform("width", 1 / 128.0f);
-                    this.circleProgram.setUniform("maxAngle", (float)Math.PI / 4);
-                    this.circleProgram.setUniform("threshold", 0.005f);
-
-                    Vector3 lightDisplacementAtInclination = widgetDisplacement
-                        .minus(azimuthRotationAxis.times(widgetDisplacement.dot(azimuthRotationAxis)));
-                    float lightDistanceAtInclination = lightDisplacementAtInclination.length();
-
-                    context.getState().disableBackFaceCulling();
-
-                    Vector3 lightDisplacementWorld = partialViewMatrix.quickInverse(0.01f)
-                        .times(widgetDisplacement.asDirection()).getXYZ();
-
-                    double azimuth = Math.atan2(lightDisplacementWorld.x, lightDisplacementWorld.z);
-                    double inclination = Math.asin(lightDisplacementWorld.normalized().y);
-
-                    float cosineLightToPole = widgetDisplacement.normalized().dot(azimuthRotationAxis);
-                    double azimuthArrowRotation = Math.min(Math.PI / 4,
-                        16 * perspectiveWidgetScale / (widgetDistance * Math.sqrt(1 - cosineLightToPole * cosineLightToPole)));
-
-                    double inclinationArrowRotation = Math.min(Math.PI / 4, 16 * perspectiveWidgetScale / widgetDistance);
-
-                    if (lightingModel.getLightWidgetModel(i).isAzimuthWidgetVisible() &&
-                        (Math.abs(lightDisplacementWorld.x) > 0.001f || Math.abs(lightDisplacementWorld.z) > 0.001f))
-                    {
-                        // Azimuth circle
-                        this.circleProgram.setUniform("maxAngle",
-                            (float) (lightingModel.getLightWidgetModel(i).isAzimuthWidgetSelected() ?
-                                Math.PI : azimuthArrowRotation));
-                        this.circleProgram.setUniform("objectID", this.sceneObjectIDLookup.get("Light." + i + ".Azimuth"));
-                        this.circleProgram.setUniform("color",
-                            new Vector3(lightingModel.getLightWidgetModel(i).isAzimuthWidgetSelected() ? 1.0f :0.5f));
-                        this.circleProgram.setUniform("model_view",
-                            Matrix4.translate(lightCenter.plus(azimuthRotationAxis.times(widgetDisplacement.dot(azimuthRotationAxis))))
-                                .times(partialViewMatrix.getUpperLeft3x3().asMatrix4())
-                                .times(Matrix4.scale(2 * lightDistanceAtInclination))
-                                .times(Matrix4.rotateX(-Math.PI / 2))
-                                .times(Matrix4.rotateZ(azimuth - Math.PI / 2)));
-                        this.circleDrawable.draw(PrimitiveMode.TRIANGLE_FAN, framebuffer);
-                    }
-
-                    if (lightingModel.getLightWidgetModel(i).isInclinationWidgetVisible())
-                    {
-                        // Inclination circle
-                        this.circleProgram.setUniform("maxAngle",
-                            (float) (lightingModel.getLightWidgetModel(i).isInclinationWidgetSelected() ?
-                                Math.PI / 2 : inclinationArrowRotation));
-                        this.circleProgram.setUniform("objectID", this.sceneObjectIDLookup.get("Light." + i + ".Inclination"));
-                        this.circleProgram.setUniform("color",
-                            new Vector3(lightingModel.getLightWidgetModel(i).isInclinationWidgetSelected() ? 1.0f : 0.5f));
-                        this.circleProgram.setUniform("model_view",
-                            Matrix4.translate(lightCenter)
-                                .times(Matrix4.scale(2 * widgetDistance))
-                                .times(widgetTransformation.getUpperLeft3x3()
-                                    .times(Matrix3.rotateY(-Math.PI / 2))
-                                    .times(lightingModel.getLightWidgetModel(i).isInclinationWidgetSelected() ?
-                                        Matrix3.rotateZ(-inclination) : Matrix3.IDENTITY)
-                                    .asMatrix4()));
-                        this.circleDrawable.draw(PrimitiveMode.TRIANGLE_FAN, framebuffer);
-                    }
-
-                    context.getState().enableBackFaceCulling();
-
-                    Vector3 arrow1PositionR = Matrix3.rotateAxis(azimuthRotationAxis, azimuthArrowRotation)
-                        .times(widgetPosition.minus(lightCenter))
-                        .plus(lightCenter);
-
-                    Vector3 arrow1PositionL = Matrix3.rotateAxis(azimuthRotationAxis, -azimuthArrowRotation)
-                        .times(widgetPosition.minus(lightCenter))
-                        .plus(lightCenter);
-
-                    Vector3 arrow2PositionR = widgetTransformation.getUpperLeft3x3()
-                        .times(Matrix3.rotateX(-inclinationArrowRotation))
-                        .times(widgetTransformation.quickInverse(0.01f).getUpperLeft3x3())
-                        .times(widgetPosition.minus(lightCenter))
-                        .plus(lightCenter);
-
-                    Vector3 arrow2PositionL = widgetTransformation.getUpperLeft3x3()
-                        .times(Matrix3.rotateX(inclinationArrowRotation))
-                        .times(widgetTransformation.quickInverse(0.01f).getUpperLeft3x3())
-                        .times(widgetPosition.minus(lightCenter))
-                        .plus(lightCenter);
-
-                    Vector4 arrow1RDirectionY =  Matrix3.rotateAxis(azimuthRotationAxis, azimuthArrowRotation)
-                        .times(widgetTransformation.getUpperLeft3x3())
-                        .times(new Vector3(1,0,0))
-                        .getXY().normalized().asDirection();
-
-                    Vector4 arrow1LDirectionY =  Matrix3.rotateAxis(azimuthRotationAxis, -azimuthArrowRotation)
-                        .times(widgetTransformation.getUpperLeft3x3())
-                        .times(new Vector3(1,0,0))
-                        .getXY().normalized().asDirection();
-
-                    Vector4 arrow2RDirectionY = widgetTransformation.getUpperLeft3x3()
-                        .times(Matrix3.rotateX(-inclinationArrowRotation))
-                        .times(new Vector3(0,1,0))
-                        .getXY().normalized().asDirection();
-
-                    Vector4 arrow2LDirectionY = widgetTransformation.getUpperLeft3x3()
-                        .times(Matrix3.rotateX(inclinationArrowRotation))
-                        .times(new Vector3(0,1,0))
-                        .getXY().normalized().asDirection();
-
-                    // TODO account for perspective distortion in arrow orientation
-                    Vector4 arrow1RDirectionX = new Vector4(arrow1RDirectionY.y, -arrow1RDirectionY.x, 0, 0).normalized();
-                    Vector4 arrow1LDirectionX = new Vector4(arrow1LDirectionY.y, -arrow1LDirectionY.x, 0, 0).normalized();
-                    Vector4 arrow2RDirectionX = new Vector4(arrow2RDirectionY.y, -arrow2RDirectionY.x, 0, 0).normalized();
-                    Vector4 arrow2LDirectionX = new Vector4(arrow2LDirectionY.y, -arrow2LDirectionY.x, 0, 0).normalized();
-
-
-                    Vector4 arrow3DirectionY = lightCenter.minus(widgetPosition).getXY().normalized().asDirection();
-                    Vector4 arrow3DirectionX = new Vector4(arrow3DirectionY.y, -arrow3DirectionY.x, 0, 0).normalized();
-
-                    Vector3 arrow3PositionR = distanceWidgetPosition.minus(widgetDisplacement.times(0.5f));
-                    Vector3 arrow3PositionL = distanceWidgetPosition.plus(widgetDisplacement.times(0.5f));
-
-//                            Vector3 arrow1PositionR = widgetTransformation.times(new Vector4(1,0,0,1)).getXYZ();
-//                            Vector3 arrow1PositionL = widgetTransformation.times(new Vector4(-1,0,0,1)).getXYZ();
-//                            Vector3 arrow2PositionR = widgetTransformation.times(new Vector4(0,1,0,1)).getXYZ();
-//                            Vector3 arrow2PositionL = widgetTransformation.times(new Vector4(0,-1,0,1)).getXYZ();
-//                            Vector3 arrow3PositionR = widgetTransformation.times(new Vector4(0,0,1,1)).getXYZ();
-//                            Vector3 arrow3PositionL = widgetTransformation.times(new Vector4(0,0,-1,1)).getXYZ();
-
-                    this.context.getState().disableDepthTest();
-                    this.context.getState().disableAlphaBlending();
-                    this.solidProgram.setUniform("color", new Vector4(1));
-
-                    if (lightingModel.getLightWidgetModel(i).isAzimuthWidgetVisible() &&
-                        (Math.abs(lightDisplacementWorld.x) > 0.001f || Math.abs(lightDisplacementWorld.z) > 0.001f))
-                    {
-                        this.solidProgram.setUniform("objectID", this.sceneObjectIDLookup.get("Light." + i + ".Azimuth"));
-
-                        this.solidProgram.setUniform("model_view",
-                            Matrix4.translate(arrow1PositionR)
-                                .times(Matrix4.scale(perspectiveWidgetScale, perspectiveWidgetScale, 1.0f))
-                                .times(Matrix4.fromColumns(
-                                    arrow1RDirectionX,
-                                    arrow1RDirectionY,
-                                    new Vector4(0, 0, 1, 0),
-                                    new Vector4(0, 0, 0, 1))));
-
-                        this.widgetDrawable.draw(PrimitiveMode.TRIANGLE_FAN, framebuffer);
-
-                        this.solidProgram.setUniform("model_view",
-                            Matrix4.translate(arrow1PositionL)
-                                .times(Matrix4.scale(perspectiveWidgetScale, perspectiveWidgetScale, 1.0f))
-                                .times(Matrix4.fromColumns(
-                                    arrow1LDirectionX.negated(),
-                                    arrow1LDirectionY.negated(),
-                                    new Vector4(0, 0, 1, 0),
-                                    new Vector4(0, 0, 0, 1))));
-
-                        this.widgetDrawable.draw(PrimitiveMode.TRIANGLE_FAN, framebuffer);
-                    }
-
-                    if (lightingModel.getLightWidgetModel(i).isInclinationWidgetVisible())
-                    {
-                        this.solidProgram.setUniform("objectID", this.sceneObjectIDLookup.get("Light." + i + ".Inclination"));
-
-                        if (Math.PI / 2 - inclination > 0.01f)
-                        {
-                            this.solidProgram.setUniform("model_view",
-                                Matrix4.translate(arrow2PositionR)
-                                    .times(Matrix4.scale(perspectiveWidgetScale, perspectiveWidgetScale, 1.0f))
-                                    .times(Matrix4.fromColumns(
-                                        arrow2RDirectionX,
-                                        arrow2RDirectionY,
-                                        new Vector4(0, 0, 1, 0),
-                                        new Vector4(0, 0, 0, 1))));
-                            this.widgetDrawable.draw(PrimitiveMode.TRIANGLE_FAN, framebuffer);
-                        }
-
-                        if (Math.PI / 2 + inclination > 0.01f)
-                        {
-                            this.solidProgram.setUniform("model_view",
-                                Matrix4.translate(arrow2PositionL)
-                                    .times(Matrix4.scale(perspectiveWidgetScale, perspectiveWidgetScale, 1.0f))
-                                    .times(Matrix4.fromColumns(
-                                        arrow2LDirectionX.negated(),
-                                        arrow2LDirectionY.negated(),
-                                        new Vector4(0, 0, 1, 0),
-                                        new Vector4(0, 0, 0, 1))));
-                            this.widgetDrawable.draw(PrimitiveMode.TRIANGLE_FAN, framebuffer);
-                        }
-                    }
-
-                    if (lightingModel.getLightWidgetModel(i).isDistanceWidgetVisible())
-                    {
-                        this.solidProgram.setUniform("objectID", this.sceneObjectIDLookup.get("Light." + i + ".Distance"));
-
-                        this.solidProgram.setUniform("model_view",
-                            Matrix4.translate(arrow3PositionL)
-                                .times(Matrix4.scale(perspectiveWidgetScale, perspectiveWidgetScale, 1.0f))
-                                .times(Matrix4.fromColumns(
-                                    arrow3DirectionX.negated(),
-                                    arrow3DirectionY.negated(),
-                                    new Vector4(0, 0, 1, 0),
-                                    new Vector4(0, 0, 0, 1))));
-
-                        this.widgetDrawable.draw(PrimitiveMode.TRIANGLE_FAN, framebuffer);
-
-                        if (widgetTransformation.getColumn(3).getXYZ().distance(lightCenter) > 0.01f)
-                        {
-                            this.solidProgram.setUniform("model_view",
-                                Matrix4.translate(arrow3PositionR)
-                                    .times(Matrix4.scale(perspectiveWidgetScale, perspectiveWidgetScale, 1.0f))
-                                    .times(Matrix4.fromColumns(
-                                        arrow3DirectionX,
-                                        arrow3DirectionY,
-                                        new Vector4(0, 0, 1, 0),
-                                        new Vector4(0, 0, 0, 1))));
-                            this.widgetDrawable.draw(PrimitiveMode.TRIANGLE_FAN, framebuffer);
-                        }
-                    }
-                }
-            }
-
-            context.getState().disableAlphaBlending();
-            context.getState().enableDepthWrite();
-            this.context.getState().enableDepthTest();
-        }
-    }
-
-    @Override
-    public void close()
-    {
-        if (this.refScenePositions != null)
-        {
-            this.refScenePositions.close();
-            this.refScenePositions = null;
-        }
-
-        if (this.refSceneTexCoords != null)
-        {
-            this.refSceneTexCoords.close();
-            this.refSceneTexCoords = null;
-        }
-
-        if (this.refSceneNormals != null)
-        {
-            this.refSceneNormals.close();
-            this.refSceneNormals = null;
-        }
-
-        if (this.refSceneTexture != null)
-        {
-            this.refSceneTexture.close();
-            this.refSceneTexture = null;
-        }
-
-        if (this.environmentBackgroundProgram != null)
-        {
-            this.environmentBackgroundProgram.close();
-            this.environmentBackgroundProgram = null;
-        }
-
-        if (this.environmentMap != null)
-        {
-            this.environmentMap.close();
-            this.environmentMap = null;
-        }
-
-        if (this.backplateTexture != null)
-        {
-            this.backplateTexture.close();
-            this.backplateTexture = null;
-        }
-
-        if (resources != null)
-        {
-            resources.close();
-            resources = null;
-        }
-
-        if (shadowMaps != null)
-        {
-            shadowMaps.close();
-            shadowMaps = null;
-        }
-
-        if (shadowFramebuffer != null)
-        {
-            shadowFramebuffer.close();
-            shadowFramebuffer = null;
-        }
-
-        if (shadowProgram != null)
-        {
-            shadowProgram.close();
-            shadowProgram = null;
-        }
-
-        if (lightProgram != null)
-        {
-            lightProgram.close();
-            lightProgram = null;
-        }
-
-        if (rectangleVertices != null)
-        {
-            rectangleVertices.close();
-            rectangleVertices = null;
-        }
-
-        if (lightTexture != null)
-        {
-            lightTexture.close();
-            lightTexture = null;
-        }
-
-        if (lightCenterTexture != null)
-        {
-            lightCenterTexture.close();
-            lightCenterTexture = null;
-        }
-
-        if (solidProgram != null)
-        {
-            solidProgram.close();
-            solidProgram = null;
-        }
-
-        if (widgetVertices != null)
-        {
-            widgetVertices.close();
-            widgetVertices = null;
-        }
-
-        if (circleProgram != null)
-        {
-            circleProgram.close();
-            circleProgram = null;
-        }
-
-        if (weightBuffer != null)
-        {
-            weightBuffer.close();
-            weightBuffer = null;
-        }
-
-        if (simpleTexProgram != null)
-        {
-            simpleTexProgram.close();
-            simpleTexProgram = null;
-        }
-
-        if (gridVertices != null)
-        {
-            gridVertices.close();
-            gridVertices = null;
-        }
-
-        if (tintedTexProgram != null)
-        {
-            tintedTexProgram.close();
-            tintedTexProgram = null;
-        }
-
-        if (reprojectProgram != null)
-        {
-            reprojectProgram.close();
-            reprojectProgram = null;
-        }
-
-        for (FramebufferObject<ContextType> fbo : shadingFramebuffers)
-        {
-            fbo.close();
-        }
-
-        shadingFramebuffers.clear();
-    }
-
-    @Override
-    public void setLoadingMonitor(LoadingMonitor loadingMonitor)
-    {
-        this.loadingMonitor = loadingMonitor;
-    }
-
-    @Override
-    public VertexGeometry getActiveGeometry()
-    {
-        return this.resources.geometry;
-    }
-
-    @Override
-    public ViewSet getActiveViewSet()
-    {
-        return this.resources.viewSet;
-    }
-
-    @Override
-    public SafeReadonlySettingsModel getSettingsModel()
-    {
-        return this.settingsModel;
-    }
-
-    @Override
-    public void setSettingsModel(ReadonlySettingsModel settingsModel)
-    {
-        this.settingsModel = SafeSettingsModelWrapperFactory.getInstance().wrapUnsafeModel(settingsModel);
-    }
-
-    private AbstractImage currentEnvironmentMap;
-
-    @Override
-    public Optional<AbstractImage> loadEnvironmentMap(File environmentFile) throws FileNotFoundException
-    {
-        if (environmentFile == null)
-        {
-            //noinspection VariableNotUsedInsideIf
-            if (this.environmentMap != null)
-            {
-                this.environmentMapUnloadRequested = true;
-            }
-
-            currentEnvironmentMap = null;
-            return Optional.empty();
-        }
-        else if (environmentFile.exists())
-        {
-            System.out.println("Loading new environment texture.");
-
-            this.desiredEnvironmentFile = environmentFile;
-            long lastModified = environmentFile.lastModified();
-            boolean readCompleted = false;
-
-            int width = 0;
-            int height = 0;
-            float[] pixels = null;
-
-            synchronized(loadEnvironmentLock)
-            {
-                if (Objects.equals(environmentFile, desiredEnvironmentFile) &&
-                    (!Objects.equals(environmentFile, currentEnvironmentFile) || lastModified != environmentLastModified))
-                {
-                    this.loadingMonitor.startLoading();
-                    this.loadingMonitor.setMaximum(0.0);
-
-                    try
-                    {
-                        // Use Michael Ludwig's code to convert to a cube map (supports either cross or panorama input)
-                        this.newEnvironmentData = EnvironmentMap.createFromHDRFile(environmentFile);
-                        this.currentEnvironmentFile = environmentFile;
-                        width = newEnvironmentData.getSide() * 4;
-                        height = newEnvironmentData.getSide() * 2;
-                        pixels = EnvironmentMap.toPanorama(newEnvironmentData.getData(), newEnvironmentData.getSide(), width, height);
-                        readCompleted = true;
-                    }
-                    catch (FileNotFoundException e)
-                    {
-                        throw e;
-                    }
-                    catch (IOException e)
-                    {
-                        e.printStackTrace();
-                    }
-                }
-            }
-
-            this.newEnvironmentDataAvailable = this.newEnvironmentDataAvailable || readCompleted;
-
-            if (readCompleted)
-            {
-                environmentLastModified = lastModified;
-                currentEnvironmentMap = new ArrayBackedImage(width, height, pixels);
-            }
-
-            return Optional.ofNullable(currentEnvironmentMap);
-        }
-        else
-        {
-            throw new FileNotFoundException(environmentFile.getPath());
-        }
-    }
-
-    @Override
-    public void loadBackplate(File backplateFile) throws FileNotFoundException
-    {
-        if (backplateFile == null && this.backplateTexture != null)
-        {
-            this.backplateUnloadRequested = true;
-        }
-        else if (backplateFile != null && backplateFile.exists())
-        {
-            System.out.println("Loading new backplate texture.");
-
-            this.desiredBackplateFile = backplateFile;
-            long lastModified = backplateFile.lastModified();
-            boolean readCompleted = false;
-
-            synchronized(loadBackplateLock)
-            {
-                if (Objects.equals(backplateFile, desiredBackplateFile) &&
-                    (!Objects.equals(backplateFile, currentBackplateFile) || lastModified != backplateLastModified))
-                {
-                    try
-                    {
-                        this.newBackplateData = ImageIO.read(backplateFile);
-                        this.currentBackplateFile = backplateFile;
-                        readCompleted = true;
-                    }
-                    catch (FileNotFoundException e)
-                    {
-                        throw e;
-                    }
-                    catch (IOException e)
-                    {
-                        e.printStackTrace();
-                    }
-                }
-            }
-
-            this.newBackplateDataAvailable = this.newBackplateDataAvailable || readCompleted;
-
-            if (readCompleted)
-            {
-                backplateLastModified = lastModified;
-            }
-        }
-        else if (backplateFile != null)
-        {
-            throw new FileNotFoundException(backplateFile.getPath());
-        }
-    }
-
-    @Override
-    public String toString()
-    {
-        return this.id.length() > 32
-                ? "..." + this.id.substring(this.id.length()-31, this.id.length())
-                : this.id;
-    }
-
-    @Override
-    public void reloadShaders()
-    {
-        try
-        {
-            reloadMainProgram();
-
-            Program<ContextType> newReferenceSceneProgram =
-                loadMainProgram(getReferenceScenePreprocessorDefines(),
-                    refSceneTexture != null && refSceneTexCoords != null ? RenderingMode.LAMBERTIAN_DIFFUSE_TEXTURED : RenderingMode.SPECULAR_SHADED);
-
-            if (this.referenceSceneProgram != null)
-            {
-                this.referenceSceneProgram.close();
-                this.referenceSceneProgram = null;
-            }
-
-            this.referenceSceneProgram = newReferenceSceneProgram;
-
-            Program<ContextType> newReprojectProgram = resources.getIBRShaderProgramBuilder()
-                .addShader(ShaderType.VERTEX, new File(new File(new File("shaders"), "common"), "imgspace.vert"))
-                .addShader(ShaderType.FRAGMENT, new File(new File(new File("shaders"), "relight"), "reproject.frag"))
-                .createProgram();
-
-            if (this.reprojectProgram != null)
-            {
-                this.reprojectProgram.close();
-                this.reprojectProgram = null;
-            }
-
-            this.reprojectProgram = newReprojectProgram;
-            this.reprojectDrawable = context.createDrawable(reprojectProgram);
-            this.reprojectDrawable.addVertexBuffer("position", this.resources.positionBuffer);
-
-            if (this.resources.normalBuffer != null)
-            {
-                this.reprojectDrawable.addVertexBuffer("normal", this.resources.normalBuffer);
-            }
-
-            if (this.resources.texCoordBuffer != null)
-            {
-                this.reprojectDrawable.addVertexBuffer("texCoord", this.resources.texCoordBuffer);
-            }
-
-            if (this.resources.tangentBuffer != null)
-            {
-                this.reprojectDrawable.addVertexBuffer("tangent", this.resources.tangentBuffer);
-            }
-
-            Program<ContextType> newEnvironmentBackgroundProgram = resources.getIBRShaderProgramBuilder()
-                    .addShader(ShaderType.VERTEX, new File(new File(new File("shaders"), "common"), "texture.vert"))
-                    .addShader(ShaderType.FRAGMENT, new File(new File(new File("shaders"), "common"), "envbackgroundtexture.frag"))
-                    .createProgram();
-
-            if (this.environmentBackgroundProgram != null)
-            {
-                this.environmentBackgroundProgram.close();
-                this.environmentBackgroundProgram = null;
-            }
-
-            this.environmentBackgroundProgram = newEnvironmentBackgroundProgram;
-            this.environmentBackgroundDrawable = context.createDrawable(environmentBackgroundProgram);
-            this.environmentBackgroundDrawable.addVertexBuffer("position", rectangleVertices);
-
-
-            Program<ContextType> newLightProgram = resources.getIBRShaderProgramBuilder()
-                    .addShader(ShaderType.VERTEX, new File(new File(new File("shaders"), "common"), "imgspace.vert"))
-                    .addShader(ShaderType.FRAGMENT, new File(new File(new File("shaders"), "relight"), "light.frag"))
-                    .createProgram();
-
-            if (this.lightProgram != null)
-            {
-                this.lightProgram.close();
-                this.lightProgram = null;
-            }
-
-            this.lightProgram = newLightProgram;
-            this.lightDrawable = context.createDrawable(this.lightProgram);
-            this.lightDrawable.addVertexBuffer("position", rectangleVertices);
-
-            Program<ContextType> newWidgetProgram = resources.getIBRShaderProgramBuilder()
-                    .addShader(ShaderType.VERTEX, new File(new File(new File("shaders"), "common"), "imgspace.vert"))
-                    .addShader(ShaderType.FRAGMENT, new File(new File(new File("shaders"), "common"), "solid.frag"))
-                    .createProgram();
-
-            if (this.solidProgram != null)
-            {
-                this.solidProgram.close();
-                this.solidProgram = null;
-            }
-
-            this.solidProgram = newWidgetProgram;
-
-            this.widgetDrawable = context.createDrawable(this.solidProgram);
-            this.widgetDrawable.addVertexBuffer("position", widgetVertices);
-
-            this.gridDrawable = context.createDrawable(this.solidProgram);
-            this.gridDrawable.addVertexBuffer("position", gridVertices);
-
-            Program<ContextType> newCircleProgram = resources.getIBRShaderProgramBuilder()
-                .addShader(ShaderType.VERTEX, new File(new File(new File("shaders"), "common"), "imgspace.vert"))
-                .addShader(ShaderType.FRAGMENT, new File(new File(new File("shaders"), "relight"), "circle.frag"))
-                .createProgram();
-
-            if (this.circleProgram != null)
-            {
-                this.circleProgram.close();
-                this.circleProgram = null;
-            }
-
-            this.circleProgram = newCircleProgram;
-
-            this.circleDrawable = context.createDrawable(this.circleProgram);
-            this.circleDrawable.addVertexBuffer("position", rectangleVertices);
-        }
-        catch (FileNotFoundException|RuntimeException e)
-        {
-            e.printStackTrace();
-        }
-    }
-
-    private void reloadMainProgram(Map<String, Optional<Object>> defineMap, RenderingMode renderingMode) throws FileNotFoundException
-    {
-        Program<ContextType> newProgram = loadMainProgram(defineMap, renderingMode);
-
-        if (this.program != null)
-        {
-            this.program.close();
-        }
-
-        this.program = newProgram;
-        this.lastCompiledRenderingMode = renderingMode;
-
-        this.mainDrawable = context.createDrawable(program);
-        this.mainDrawable.addVertexBuffer("position", this.resources.positionBuffer);
-
-        if (this.resources.normalBuffer != null)
-        {
-            this.mainDrawable.addVertexBuffer("normal", this.resources.normalBuffer);
-        }
-
-        if (this.resources.texCoordBuffer != null)
-        {
-            this.mainDrawable.addVertexBuffer("texCoord", this.resources.texCoordBuffer);
-        }
-
-        if (this.resources.tangentBuffer != null)
-        {
-            this.mainDrawable.addVertexBuffer("tangent", this.resources.tangentBuffer);
-        }
-
-        suppressErrors = false;
-    }
-
-    private void reloadMainProgram() throws FileNotFoundException
-    {
-        reloadMainProgram(getPreprocessorDefines(), this.settingsModel == null ?
-            RenderingMode.IMAGE_BASED : this.settingsModel.get("renderingMode", RenderingMode.class));
-    }
-
-    private Map<String, Optional<Object>> getPreprocessorDefines()
-    {
-        Map<String, Optional<Object>> defineMap = new HashMap<>(256);
-
-        // Initialize to defaults
-        defineMap.put("PHYSICALLY_BASED_MASKING_SHADOWING", Optional.empty());
-        defineMap.put("FRESNEL_EFFECT_ENABLED", Optional.empty());
-        defineMap.put("SHADOWS_ENABLED", Optional.empty());
-        defineMap.put("BUEHLER_ALGORITHM", Optional.empty());
-        defineMap.put("SORTING_SAMPLE_COUNT", Optional.empty());
-        defineMap.put("RELIGHTING_ENABLED", Optional.empty());
-        defineMap.put("VISIBILITY_TEST_ENABLED", Optional.empty());
-        defineMap.put("SHADOW_TEST_ENABLED", Optional.empty());
-        defineMap.put("PRECOMPUTED_VIEW_WEIGHTS_ENABLED", Optional.empty());
-        defineMap.put("USE_VIEW_INDICES", Optional.empty());
-
-        defineMap.put("VIEW_COUNT", Optional.empty());
-        defineMap.put("VIRTUAL_LIGHT_COUNT", Optional.empty());
-        defineMap.put("ENVIRONMENT_ILLUMINATION_ENABLED", Optional.empty());
-
-        defineMap.put("LUMINANCE_MAP_ENABLED", Optional.of(this.resources.viewSet.hasCustomLuminanceEncoding()));
-        defineMap.put("INVERSE_LUMINANCE_MAP_ENABLED", Optional.of(false/*this.resources.viewSet.hasCustomLuminanceEncoding()*/));
-
-        if (this.settingsModel != null)
-        {
-            defineMap.put("PHYSICALLY_BASED_MASKING_SHADOWING",
-                Optional.of(this.settingsModel.getBoolean("pbrGeometricAttenuationEnabled")));
-            defineMap.put("FRESNEL_EFFECT_ENABLED", Optional.of(this.settingsModel.getBoolean("fresnelEnabled")));
-            defineMap.put("SHADOWS_ENABLED", Optional.of(this.settingsModel.getBoolean("shadowsEnabled")));
-
-            defineMap.put("BUEHLER_ALGORITHM", Optional.of(this.settingsModel.getBoolean("buehlerAlgorithm")));
-            defineMap.put("SORTING_SAMPLE_COUNT", Optional.of(this.settingsModel.getInt("buehlerViewCount")));
-            defineMap.put("RELIGHTING_ENABLED", Optional.of(this.settingsModel.getBoolean("relightingEnabled")
-                && !settingsModel.getBoolean("lightCalibrationMode") && this.lightingModel != null));
-
-            boolean occlusionEnabled = this.settingsModel.getBoolean("occlusionEnabled")
-                && (this.settingsModel.getBoolean("relightingEnabled")
-                    || settingsModel.getBoolean("lightCalibrationMode")
-                    || this.settingsModel.get("weightMode", ShadingParameterMode.class) != ShadingParameterMode.UNIFORM);
-
-            defineMap.put("VISIBILITY_TEST_ENABLED", Optional.of(occlusionEnabled && this.resources.depthTextures != null));
-            defineMap.put("SHADOW_TEST_ENABLED", Optional.of(occlusionEnabled && this.resources.shadowTextures != null
-                && !settingsModel.getBoolean("lightCalibrationMode")));
-
-            defineMap.put("PRECOMPUTED_VIEW_WEIGHTS_ENABLED",
-                Optional.of(!this.settingsModel.getBoolean("relightingEnabled") && !settingsModel.getBoolean("lightCalibrationMode")
-                    && this.settingsModel.get("weightMode", ShadingParameterMode.class) == ShadingParameterMode.UNIFORM));
-
-            if (settingsModel.getBoolean("lightCalibrationMode"))
-            {
-                defineMap.put("USE_VIEW_INDICES", Optional.of(true));
-                defineMap.put("VIEW_COUNT", Optional.of(1));
-            }
-
-            if (this.lightingModel != null && this.settingsModel.getBoolean("relightingEnabled"))
-            {
-                defineMap.put("VIRTUAL_LIGHT_COUNT", Optional.of(lightingModel.getLightCount()));
-                defineMap.put("ENVIRONMENT_ILLUMINATION_ENABLED", Optional.of(!Objects.equals(lightingModel.getAmbientLightColor(), Vector3.ZERO)));
-                defineMap.put("ENVIRONMENT_TEXTURE_ENABLED", Optional.of(this.environmentMap != null && lightingModel.isEnvironmentMappingEnabled()));
-            }
-        }
-
-        return defineMap;
-    }
-
-    private Map<String, Optional<Object>> getReferenceScenePreprocessorDefines()
-    {
-<<<<<<< HEAD
-        return getPreprocessorDefines();
-    }
-
-    private Program<ContextType> loadMainProgram(Map<String, Optional<Object>> defineMap, RenderingMode renderingMode) throws FileNotFoundException
-    {
-        ProgramBuilder<ContextType> programBuilder = resources.getIBRShaderProgramBuilder(renderingMode);
-
-        for (Entry<String, Optional<Object>> defineEntry : defineMap.entrySet())
-        {
-            if (defineEntry.getValue().isPresent())
-            {
-                programBuilder.define(defineEntry.getKey(), defineEntry.getValue().get());
-            }
-        }
-
-        return programBuilder
-                .define("SPOTLIGHTS_ENABLED", true)
-=======
-        return context.getShaderProgramBuilder()
-                .define("BUEHLER_ALGORITHM", this.settingsModel.getBoolean("buehlerAlgorithm") ? 1 : 0)
-                .define("BUEHLER_VIEW_COUNT", this.settingsModel.getInt("buehlerViewCount"))
->>>>>>> 5165d710
-                .addShader(ShaderType.VERTEX, new File("shaders/common/imgspace.vert"))
-                .addShader(ShaderType.FRAGMENT, new File("shaders/relight/relight.frag"))
-                .createProgram();
-    }
-
-    private Program<ContextType> loadMainProgram() throws FileNotFoundException
-    {
-        return loadMainProgram(getPreprocessorDefines(), this.settingsModel.get("renderingMode", RenderingMode.class));
-    }
-
-    private void updateCompiledSettings()
-    {
-<<<<<<< HEAD
-        Map<String, Optional<Object>> defineMap = getPreprocessorDefines();
-
-        RenderingMode renderingMode =
-            this.settingsModel == null ? RenderingMode.IMAGE_BASED : this.settingsModel.get("renderingMode", RenderingMode.class);
-
-        if (renderingMode != lastCompiledRenderingMode ||
-            defineMap.entrySet().stream().anyMatch(
-                defineEntry -> !Objects.equals(this.program.getDefine(defineEntry.getKey()), defineEntry.getValue())))
-=======
-        //noinspection ConstantConditions
-        if (!Objects.equals((Integer)this.program.getDefine("BUEHLER_ALGORITHM").get() != 0, settingsModel.getBoolean("buehlerAlgorithm"))
-            || !Objects.equals(this.program.getDefine("BUEHLER_VIEW_COUNT").get(), settingsModel.getInt("buehlerViewCount")))
->>>>>>> 5165d710
-        {
-            try
-            {
-                System.out.println("Updating compiled render settings.");
-                this.reloadMainProgram(defineMap, renderingMode);
-            }
-            catch (RuntimeException|FileNotFoundException e)
-            {
-                e.printStackTrace();
-            }
-        }
-
-        //noinspection VariableNotUsedInsideIf
-        if (this.referenceScene != null)
-        {
-            Map<String, Optional<Object>> refSceneDefineMap = getReferenceScenePreprocessorDefines();
-
-            if (this.referenceSceneProgram == null
-                || !Objects.equals(this.program.getDefine("DIFFUSE_TEXTURE_ENABLED").orElse(false),
-                    refSceneTexture != null && refSceneTexCoords != null)
-                || refSceneDefineMap.entrySet().stream().anyMatch(
-                    defineEntry -> !Objects.equals(this.program.getDefine(defineEntry.getKey()), defineEntry.getValue())))
-            {
-                try
-                {
-                    System.out.println("Updating compiled render settings for reference scene.");
-
-                    Program<ContextType> newReferenceSceneProgram =
-                        loadMainProgram(refSceneDefineMap, refSceneTexture != null && refSceneTexCoords != null ?
-                            RenderingMode.LAMBERTIAN_DIFFUSE_TEXTURED : RenderingMode.SPECULAR_SHADED);
-
-                    if (this.referenceSceneProgram != null)
-                    {
-                        this.referenceSceneProgram.close();
-                        this.referenceSceneProgram = null;
-                    }
-
-                    this.referenceSceneProgram = newReferenceSceneProgram;
-                }
-                catch (RuntimeException|FileNotFoundException e)
-                {
-                    e.printStackTrace();
-                }
-            }
-        }
-    }
-
-    @Override
-    public void setMultiTransformationModel(List<Matrix4> multiTransformationModel)
-    {
-        if (multiTransformationModel != null)
-        {
-            this.multiTransformationModel = multiTransformationModel;
-        }
-    }
-
-    @Override
-    public void setReferenceScene(VertexGeometry scene)
-    {
-        this.referenceScene = scene;
-        this.referenceSceneChanged = true;
-    }
-
-    @Override
-    public SceneViewport getSceneViewportModel()
-    {
-        return new SceneViewport()
-        {
-            @Override
-            public Object getObjectAtCoordinates(double x, double y)
-            {
-                double xRemapped = Math.min(Math.max(x, 0), 1);
-                double yRemapped = 1.0 - Math.min(Math.max(y, 0), 1);
-
-                int index = 4 * (int)(Math.round((fboSize.height-1) * yRemapped) * fboSize.width + Math.round((fboSize.width-1) * xRemapped));
-                return sceneObjectNameList[pixelObjectIDs[index]];
-            }
-
-
-            private Matrix4 getProjectionInverse()
-            {
-                Matrix4 projection = getProjectionMatrix(fboSize);
-                return  Matrix4.fromRows(
-                    new Vector4(1.0f / projection.get(0, 0), 0, 0, 0),
-                    new Vector4(0, 1.0f / projection.get(1, 1), 0, 0),
-                    new Vector4(0, 0, 0, -1),
-                    new Vector4(0, 0, 1.0f, projection.get(2, 2))
-                        .dividedBy(projection.get(2, 3)));
-            }
-
-            @Override
-            public Vector3 get3DPositionAtCoordinates(double x, double y)
-            {
-                double xRemapped = Math.min(Math.max(x, 0), 1);
-                double yRemapped = 1.0 - Math.min(Math.max(y, 0), 1);
-
-                int index = (int)(Math.round((fboSize.height-1) * yRemapped) * fboSize.width + Math.round((fboSize.width-1) * xRemapped));
-
-                Matrix4 projectionInverse = getProjectionInverse();
-
-                // Transform from screen space into camera space
-                Vector4 unscaledPosition = projectionInverse
-                    .times(new Vector4((float)(2 * x - 1), (float)(1 - 2 * y), 2 * (float)(0x0000FFFF & pixelDepths[index]) / (float)0xFFFF - 1, 1.0f));
-
-                // Transform from camera space into world space.
-                return getPartialViewMatrix().quickInverse(0.01f)
-                        .times(unscaledPosition.getXYZ().dividedBy(unscaledPosition.w).asPosition())
-                        .getXYZ().dividedBy(getScale());
-            }
-
-            @Override
-            public Vector3 getViewingDirection(double x, double y)
-            {
-                Matrix4 projectionInverse = getProjectionInverse();
-
-                // Take the position the pixel would have at the far clipping plane.
-                // Transform from screen space into world space.
-                Vector4 unscaledPosition = projectionInverse
-                    .times(new Vector4((float)(2 * x - 1), (float)(1 - 2 * y), 1.0f, 1.0f));
-
-                // Transform from camera space into world space.
-                // Interpret the vector as the direction from the origin (0,0,0) for this pixel.
-                return getPartialViewMatrix().quickInverse(0.01f)
-                    .times(unscaledPosition.getXYZ().dividedBy(unscaledPosition.w).asDirection())
-                    .getXYZ().normalized();
-            }
-
-            @Override
-            public Vector3 getViewportCenter()
-            {
-                return getPartialViewMatrix().quickInverse(0.01f)
-                    .getColumn(3)
-                    .getXYZ().dividedBy(getScale());
-            }
-
-            @Override
-            public Vector2 projectPoint(Vector3 point)
-            {
-                Vector4 projectedPoint = getProjectionMatrix(fboSize)
-                    .times(getPartialViewMatrix())
-                    .times(point.times(getScale()).asPosition());
-
-                return new Vector2(0.5f + projectedPoint.x / (2 * projectedPoint.w), 0.5f - projectedPoint.y / (2 * projectedPoint.w));
-            }
-
-            @Override
-            public float getLightWidgetScale()
-            {
-                return computeLightWidgetScale(getPartialViewMatrix(), fboSize) / getScale();
-            }
-        };
-    }
-
-    @Override
-    public ReadonlyObjectModel getObjectModel()
-    {
-        return objectModel;
-    }
-
-    @Override
-    public ReadonlyCameraModel getCameraModel()
-    {
-        return cameraModel;
-    }
-
-    @Override
-    public ReadonlyLightingModel getLightingModel()
-    {
-        return lightingModel;
-    }
-
-    @Override
-    public void setObjectModel(ReadonlyObjectModel objectModel)
-    {
-        this.objectModel = objectModel;
-    }
-
-    @Override
-    public void setCameraModel(ReadonlyCameraModel cameraModel)
-    {
-        this.cameraModel = cameraModel;
-    }
-
-    @Override
-    public void setLightingModel(ReadonlyLightingModel lightingModel)
-    {
-        this.lightingModel = lightingModel;
-    }
-}
+package tetzlaff.ibrelight.rendering;
+
+import java.awt.image.BufferedImage;
+import java.io.File;
+import java.io.FileNotFoundException;
+import java.io.IOException;
+import java.time.Duration;
+import java.time.Instant;
+import java.util.*;
+import java.util.Map.Entry;
+import javax.imageio.ImageIO;
+
+import tetzlaff.gl.builders.ProgramBuilder;
+import tetzlaff.gl.builders.framebuffer.ColorAttachmentSpec;
+import tetzlaff.gl.builders.framebuffer.DepthAttachmentSpec;
+import tetzlaff.gl.core.*;
+import tetzlaff.gl.core.AlphaBlendingFunction.Weight;
+import tetzlaff.gl.core.ColorFormat.DataType;
+import tetzlaff.gl.nativebuffer.NativeDataType;
+import tetzlaff.gl.nativebuffer.NativeVectorBuffer;
+import tetzlaff.gl.nativebuffer.NativeVectorBufferFactory;
+import tetzlaff.gl.util.VertexGeometry;
+import tetzlaff.gl.vecmath.*;
+import tetzlaff.ibrelight.core.IBRRenderable;
+import tetzlaff.ibrelight.core.LoadingMonitor;
+import tetzlaff.ibrelight.core.RenderingMode;
+import tetzlaff.ibrelight.core.ViewSet;
+import tetzlaff.ibrelight.rendering.IBRResources.Builder;
+import tetzlaff.ibrelight.util.KNNViewWeightGenerator;
+import tetzlaff.interactive.InitializationException;
+import tetzlaff.models.*;
+import tetzlaff.models.impl.DefaultSettingsModel;
+import tetzlaff.models.impl.SafeSettingsModelWrapperFactory;
+import tetzlaff.util.AbstractImage;
+import tetzlaff.util.ArrayBackedImage;
+import tetzlaff.util.EnvironmentMap;
+import tetzlaff.util.ShadingParameterMode;
+
+public class IBRImplementation<ContextType extends Context<ContextType>> implements IBRRenderable<ContextType>
+{
+    private final ContextType context;
+    private Program<ContextType> program;
+    private Program<ContextType> shadowProgram;
+    private volatile LoadingMonitor loadingMonitor;
+    private boolean suppressErrors = false;
+    private SafeReadonlySettingsModel settingsModel;
+    private RenderingMode lastCompiledRenderingMode = RenderingMode.IMAGE_BASED;
+
+    private final Builder<ContextType> resourceBuilder;
+    private IBRResources<ContextType> resources;
+
+    private Texture3D<ContextType> shadowMaps;
+    private FramebufferObject<ContextType> shadowFramebuffer;
+    private Drawable<ContextType> shadowDrawable;
+
+    private Program<ContextType> lightProgram;
+    private VertexBuffer<ContextType> rectangleVertices;
+    private Texture2D<ContextType> lightTexture;
+    private Texture2D<ContextType> lightCenterTexture;
+    private Drawable<ContextType> lightDrawable;
+
+    private Program<ContextType> solidProgram;
+    private VertexBuffer<ContextType> widgetVertices;
+    private Drawable<ContextType> widgetDrawable;
+    private VertexBuffer<ContextType> gridVertices;
+    private Drawable<ContextType> gridDrawable;
+    
+    private final String id;
+    private Drawable<ContextType> mainDrawable;
+
+    private ReadonlyObjectModel objectModel;
+    private ReadonlyCameraModel cameraModel;
+    private ReadonlyLightingModel lightingModel;
+
+    private Vector3 clearColor;
+    private Program<ContextType> simpleTexProgram;
+    private Drawable<ContextType> simpleTexDrawable;
+    private Program<ContextType> tintedTexProgram;
+    private Drawable<ContextType> tintedTexDrawable;
+
+    private boolean newEnvironmentDataAvailable;
+    private EnvironmentMap newEnvironmentData;
+    private boolean environmentMapUnloadRequested = false;
+    private Cubemap<ContextType> environmentMap;
+    private File currentEnvironmentFile;
+    private long environmentLastModified;
+    private final Object loadEnvironmentLock = new Object();
+
+    @SuppressWarnings("FieldCanBeLocal")
+    private volatile File desiredEnvironmentFile;
+
+    private boolean newBackplateDataAvailable;
+    private BufferedImage newBackplateData;
+    private boolean backplateUnloadRequested = false;
+    private Texture2D<ContextType> backplateTexture;
+    private File currentBackplateFile;
+    private long backplateLastModified;
+    private final Object loadBackplateLock = new Object();
+
+    private boolean newLuminanceEncodingDataAvailable;
+    private double[] newLinearLuminanceValues;
+    private byte[] newEncodedLuminanceValues;
+
+    private boolean newLightCalibrationAvailable;
+    private Vector3 newLightCalibration;
+
+    @SuppressWarnings("FieldCanBeLocal")
+    private volatile File desiredBackplateFile;
+
+    private Program<ContextType> environmentBackgroundProgram;
+    private Drawable<ContextType> environmentBackgroundDrawable;
+    
+    private UniformBuffer<ContextType> weightBuffer;
+    
+    private List<Matrix4> multiTransformationModel;
+    private Vector3 centroid;
+    private float boundingRadius;
+
+    private Program<ContextType> referenceSceneProgram;
+    private VertexGeometry referenceScene;
+    private boolean referenceSceneChanged = false;
+    private VertexBuffer<ContextType> refScenePositions;
+    private VertexBuffer<ContextType> refSceneTexCoords;
+    private VertexBuffer<ContextType> refSceneNormals;
+    private Texture2D<ContextType> refSceneTexture;
+    
+    private final String[] sceneObjectNameList;
+    private final Map<String, Integer> sceneObjectIDLookup;
+    private int[] pixelObjectIDs;
+    private short[] pixelDepths;
+    private FramebufferSize fboSize;
+
+    private Program<ContextType> circleProgram;
+    private Drawable<ContextType> circleDrawable;
+
+    private Program<ContextType> reprojectProgram;
+    private Drawable<ContextType> reprojectDrawable;
+
+    private static final int SHADING_FRAMEBUFFER_COUNT = 2;
+    private final Collection<FramebufferObject<ContextType>> shadingFramebuffers = new ArrayList<>(SHADING_FRAMEBUFFER_COUNT);
+
+    private Deque<ShadedFrame<ContextType>> shadedFrames;
+
+    ShadedFrame<ContextType> frameInProgress;
+
+    private int shadingX = 0;
+    private int shadingY = 0;
+    private double shadingWidth = 256;
+    private double shadingHeight = 256;
+    private Instant lastFrameStart;
+    private Instant lastShadingFrameStart;
+
+    private static final int MIN_SHADING_DIMENSION = 256;
+    private static final int MAX_SHADING_DIMENSION = 4096;
+    private static final int TARGET_FPS = 5;
+
+    private static class ShadedFrame<ContextType extends Context<ContextType>>
+    {
+        final FramebufferObject<ContextType> framebuffer;
+        final Matrix4 modelView;
+        final Matrix4 projection;
+
+        ShadedFrame(FramebufferObject<ContextType> framebuffer, Matrix4 modelView, Matrix4 projection)
+        {
+            this.framebuffer = framebuffer;
+            this.modelView = modelView;
+            this.projection = projection;
+        }
+    }
+
+    IBRImplementation(String id, ContextType context, Program<ContextType> program, Builder<ContextType> resourceBuilder)
+    {
+        this.id = id;
+        this.context = context;
+        this.program = program;
+        this.resourceBuilder = resourceBuilder;
+
+        this.clearColor = new Vector3(0.0f);
+        this.multiTransformationModel = new ArrayList<>(1);
+        this.multiTransformationModel.add(Matrix4.IDENTITY);
+        this.settingsModel = new DefaultSettingsModel();
+
+        this.sceneObjectNameList = new String[256];
+        this.sceneObjectIDLookup = new HashMap<>(256);
+
+        this.sceneObjectNameList[0] = null;
+
+        this.sceneObjectNameList[1] = "IBRObject";
+        this.sceneObjectIDLookup.put("IBRObject", 1);
+
+        this.sceneObjectNameList[2] = "EnvironmentMap";
+        this.sceneObjectIDLookup.put("EnvironmentMap", 2);
+
+        this.sceneObjectNameList[3] = "SceneObject";
+        this.sceneObjectIDLookup.put("SceneObject", 3);
+
+        int k = 4;
+
+        for (int i = 0; i < 4; i++)
+        {
+            this.sceneObjectNameList[k] = "Light." + i;
+            this.sceneObjectIDLookup.put("Light." + i, k);
+            k++;
+
+            this.sceneObjectNameList[k] = "Light." + i + ".Center";
+            this.sceneObjectIDLookup.put("Light." + i + ".Center", k);
+            k++;
+
+            this.sceneObjectNameList[k] = "Light." + i + ".Azimuth";
+            this.sceneObjectIDLookup.put("Light." + i + ".Azimuth", k);
+            k++;
+
+            this.sceneObjectNameList[k] = "Light." + i + ".Inclination";
+            this.sceneObjectIDLookup.put("Light." + i + ".Inclination", k);
+            k++;
+
+            this.sceneObjectNameList[k] = "Light." + i + ".Distance";
+            this.sceneObjectIDLookup.put("Light." + i + ".Distance", k);
+            k++;
+        }
+    }
+
+    @Override
+    public IBRResources<ContextType> getResources()
+    {
+        return this.resources;
+    }
+
+    @Override
+    public void initialize() throws InitializationException
+    {
+        try
+        {
+            this.reprojectProgram = context.getShaderProgramBuilder()
+                    .addShader(ShaderType.VERTEX, new File(new File(new File("shaders"), "common"), "imgspace.vert"))
+                    .addShader(ShaderType.FRAGMENT, new File(new File(new File("shaders"), "relight"), "reproject.frag"))
+                    .createProgram();
+
+            this.simpleTexProgram = context.getShaderProgramBuilder()
+                    .addShader(ShaderType.VERTEX, new File(new File(new File("shaders"), "common"), "texture.vert"))
+                    .addShader(ShaderType.FRAGMENT, new File(new File(new File("shaders"), "common"), "texture.frag"))
+                    .createProgram();
+
+            this.tintedTexProgram = context.getShaderProgramBuilder()
+                    .addShader(ShaderType.VERTEX, new File(new File(new File("shaders"), "common"), "texture.vert"))
+                    .addShader(ShaderType.FRAGMENT, new File(new File(new File("shaders"), "common"), "texture_tint.frag"))
+                    .createProgram();
+
+            this.environmentBackgroundProgram = context.getShaderProgramBuilder()
+                    .addShader(ShaderType.VERTEX, new File(new File(new File("shaders"), "common"), "texture.vert"))
+                    .addShader(ShaderType.FRAGMENT, new File(new File(new File("shaders"), "common"), "envbackgroundtexture.frag"))
+                    .createProgram();
+
+            this.rectangleVertices = context.createRectangle();
+
+            this.resources = resourceBuilder.create();
+
+            if (this.program == null)
+            {
+                this.program = loadMainProgram();
+            }
+
+            this.mainDrawable = context.createDrawable(program);
+            this.mainDrawable.addVertexBuffer("position", this.resources.positionBuffer);
+
+            this.reprojectDrawable = context.createDrawable(reprojectProgram);
+            this.reprojectDrawable.addVertexBuffer("position", this.resources.positionBuffer);
+
+            if (this.resources.normalBuffer != null)
+            {
+                this.mainDrawable.addVertexBuffer("normal", this.resources.normalBuffer);
+                this.reprojectDrawable.addVertexBuffer("normal", this.resources.normalBuffer);
+            }
+
+            if (this.resources.texCoordBuffer != null)
+            {
+                this.mainDrawable.addVertexBuffer("texCoord", this.resources.texCoordBuffer);
+                this.reprojectDrawable.addVertexBuffer("texCoord", this.resources.texCoordBuffer);
+            }
+
+            if (this.resources.tangentBuffer != null)
+            {
+                this.mainDrawable.addVertexBuffer("tangent", this.resources.tangentBuffer);
+                this.reprojectDrawable.addVertexBuffer("tangent", this.resources.tangentBuffer);
+            }
+
+
+            this.simpleTexDrawable = context.createDrawable(simpleTexProgram);
+            this.simpleTexDrawable.addVertexBuffer("position", this.rectangleVertices);
+
+            this.tintedTexDrawable = context.createDrawable(tintedTexProgram);
+            this.tintedTexDrawable.addVertexBuffer("position", this.rectangleVertices);
+
+            this.environmentBackgroundDrawable = context.createDrawable(environmentBackgroundProgram);
+            this.environmentBackgroundDrawable.addVertexBuffer("position", this.rectangleVertices);
+
+            context.flush();
+
+            if (this.loadingMonitor != null)
+            {
+                this.loadingMonitor.setMaximum(0.0); // make indeterminate
+            }
+
+            shadowProgram = context.getShaderProgramBuilder()
+                    .addShader(ShaderType.VERTEX, new File(new File(new File("shaders"), "common"), "depth.vert"))
+                    .addShader(ShaderType.FRAGMENT, new File(new File(new File("shaders"), "common"), "depth.frag"))
+                    .createProgram();
+
+            shadowDrawable = context.createDrawable(shadowProgram);
+
+            this.solidProgram = context.getShaderProgramBuilder()
+                    .addShader(ShaderType.VERTEX, new File(new File(new File("shaders"), "common"), "imgspace.vert"))
+                    .addShader(ShaderType.FRAGMENT, new File(new File(new File("shaders"), "common"), "solid.frag"))
+                    .createProgram();
+            this.widgetVertices = context.createVertexBuffer()
+                    .setData(NativeVectorBufferFactory.getInstance()
+                        .createFromFloatArray(3, 3, -1, -1, 0, 1, -1, 0, 0, 1, 0));
+
+            this.widgetDrawable = context.createDrawable(this.solidProgram);
+            this.widgetDrawable.addVertexBuffer("position", widgetVertices);
+
+            float[] grid = new float[252];
+            for (int i = 0; i < 21; i++)
+            {
+                grid[i * 12] = i * 0.1f - 1.0f;
+                grid[i * 12 + 1] = 0;
+                grid[i * 12 + 2] = 1;
+
+                grid[i * 12 + 3] = i * 0.1f - 1.0f;
+                grid[i * 12 + 4] = 0;
+                grid[i * 12 + 5] = -1;
+
+                grid[i * 12 + 6] = 1;
+                grid[i * 12 + 7] = 0;
+                grid[i * 12 + 8] = i * 0.1f - 1.0f;
+
+                grid[i * 12 + 9] = -1;
+                grid[i * 12 + 10] = 0;
+                grid[i * 12 + 11] = i * 0.1f - 1.0f;
+            }
+
+            this.gridVertices = context.createVertexBuffer()
+                .setData(NativeVectorBufferFactory.getInstance()
+                    .createFromFloatArray(3, 84, grid));
+
+            this.gridDrawable = context.createDrawable(this.solidProgram);
+            this.gridDrawable.addVertexBuffer("position", gridVertices);
+
+            this.lightProgram = context.getShaderProgramBuilder()
+                    .addShader(ShaderType.VERTEX, new File(new File(new File("shaders"), "common"), "imgspace.vert"))
+                    .addShader(ShaderType.FRAGMENT, new File(new File(new File("shaders"), "relight"), "light.frag"))
+                    .createProgram();
+            this.lightDrawable = context.createDrawable(this.lightProgram);
+            this.lightDrawable.addVertexBuffer("position", rectangleVertices);
+
+            this.circleProgram = context.getShaderProgramBuilder()
+                    .addShader(ShaderType.VERTEX, new File(new File(new File("shaders"), "common"), "imgspace.vert"))
+                    .addShader(ShaderType.FRAGMENT, new File(new File(new File("shaders"), "relight"), "circle.frag"))
+                    .createProgram();
+            this.circleDrawable = context.createDrawable(this.circleProgram);
+            this.circleDrawable.addVertexBuffer("position", rectangleVertices);
+
+            NativeVectorBuffer lightTextureData = NativeVectorBufferFactory.getInstance().createEmpty(NativeDataType.FLOAT, 1, 4096);
+
+            NativeVectorBuffer lightCenterTextureData = NativeVectorBufferFactory.getInstance().createEmpty(NativeDataType.FLOAT, 1, 4096);
+
+            int k = 0;
+            for (int i = 0; i < 64; i++)
+            {
+                double x = i * 2.0 / 63.0 - 1.0;
+
+                for (int j = 0; j < 64; j++)
+                {
+                    double y = j * 2.0 / 63.0 - 1.0;
+
+                    double rSq = x*x + y*y;
+                    lightTextureData.set(k, 0, (float)(Math.cos(Math.min(Math.sqrt(rSq), 1.0) * Math.PI) + 1.0) * 0.5f);
+
+                    if (rSq <= 1.0)
+                    {
+                        lightCenterTextureData.set(k, 0, 1.0f);
+                    }
+
+                    k++;
+                }
+            }
+
+            this.lightTexture = context.getTextureFactory().build2DColorTextureFromBuffer(64, 64, lightTextureData)
+                    .setInternalFormat(ColorFormat.R8)
+                    .setLinearFilteringEnabled(true)
+                    .setMipmapsEnabled(true)
+                    .createTexture();
+
+            this.lightCenterTexture = context.getTextureFactory().build2DColorTextureFromBuffer(64, 64, lightCenterTextureData)
+                    .setInternalFormat(ColorFormat.R8)
+                    .setLinearFilteringEnabled(true)
+                    .setMipmapsEnabled(true)
+                    .createTexture();
+
+            shadowDrawable.addVertexBuffer("position", resources.positionBuffer);
+
+            shadowMaps = context.getTextureFactory().build2DDepthTextureArray(2048, 2048, lightingModel.getLightCount()).createTexture();
+            shadowFramebuffer = context.buildFramebufferObject(2048, 2048)
+                .addDepthAttachment()
+                .createFramebufferObject();
+
+            this.updateCentroidAndRadius();
+
+            this.shadedFrames = new LinkedList<>();
+
+            FramebufferSize windowSize = context.getFramebufferSize();
+            FramebufferObject<ContextType> firstShadingFBO =
+                context.buildFramebufferObject(windowSize.width, windowSize.height)
+                    .addColorAttachment(
+                        ColorAttachmentSpec.createWithInternalFormat(ColorFormat.RGB8)
+                            .setLinearFilteringEnabled(true))
+                    .addDepthAttachment()
+                    .createFramebufferObject();
+
+            shadingFramebuffers.add(firstShadingFBO);
+
+            // Shade the entire first frame.
+            Matrix4 modelView = this.getModelViewMatrix(this.getPartialViewMatrix(), 0);
+            Matrix4 projection = this.getProjectionMatrix(windowSize);
+            // TODO break this into blocks just in case there's a GPU timeout?
+            this.setupForDraw(modelView);
+            this.drawModel(firstShadingFBO, 0, 0, windowSize.width, windowSize.height, modelView, projection);
+            this.shadedFrames.add(new ShadedFrame<>(firstShadingFBO, modelView, projection));
+
+    //        // Make sure that everything is loaded onto the graphics card before announcing that loading is complete.
+    //        this.draw(context.getDefaultFramebuffer());
+
+            if (this.loadingMonitor != null)
+            {
+                this.loadingMonitor.loadingComplete();
+            }
+        }
+        catch (RuntimeException|IOException e)
+        {
+            e.printStackTrace();
+            this.close();
+            if (this.loadingMonitor != null)
+            {
+                this.loadingMonitor.loadingFailed(e);
+            }
+            throw new InitializationException(e);
+        }
+    }
+
+    @Override
+    public void update()
+    {
+        updateCompiledSettings();
+
+        this.updateCentroidAndRadius();
+
+        if (this.environmentMapUnloadRequested && this.environmentMap != null)
+        {
+            this.environmentMap.close();
+            this.environmentMap = null;
+            this.environmentMapUnloadRequested = false;
+        }
+
+        if (this.backplateUnloadRequested && this.backplateTexture != null)
+        {
+            this.backplateTexture.close();
+            this.backplateTexture = null;
+            this.backplateUnloadRequested = false;
+        }
+
+        if (this.newEnvironmentDataAvailable)
+        {
+            try
+            {
+                Cubemap<ContextType> newEnvironmentTexture = null;
+
+                synchronized(loadEnvironmentLock)
+                {
+                    if (this.newEnvironmentData != null)
+                    {
+                        EnvironmentMap environmentData = this.newEnvironmentData;
+                        this.newEnvironmentData = null;
+
+                        float[][] sides = environmentData.getData();
+
+                        newEnvironmentTexture = context.getTextureFactory().buildColorCubemap(environmentData.getSide())
+                            .loadFace(CubemapFace.POSITIVE_X, NativeVectorBufferFactory.getInstance().createFromFloatArray(3,
+                                sides[EnvironmentMap.PX].length / 3, sides[EnvironmentMap.PX]))
+                            .loadFace(CubemapFace.NEGATIVE_X, NativeVectorBufferFactory.getInstance().createFromFloatArray(3,
+                                sides[EnvironmentMap.NX].length / 3, sides[EnvironmentMap.NX]))
+                            .loadFace(CubemapFace.POSITIVE_Y, NativeVectorBufferFactory.getInstance().createFromFloatArray(3,
+                                sides[EnvironmentMap.PY].length / 3, sides[EnvironmentMap.PY]))
+                            .loadFace(CubemapFace.NEGATIVE_Y, NativeVectorBufferFactory.getInstance().createFromFloatArray(3,
+                                sides[EnvironmentMap.NY].length / 3, sides[EnvironmentMap.NY]))
+                            .loadFace(CubemapFace.POSITIVE_Z, NativeVectorBufferFactory.getInstance().createFromFloatArray(3,
+                                sides[EnvironmentMap.PZ].length / 3, sides[EnvironmentMap.PZ]))
+                            .loadFace(CubemapFace.NEGATIVE_Z, NativeVectorBufferFactory.getInstance().createFromFloatArray(3,
+                                sides[EnvironmentMap.NZ].length / 3, sides[EnvironmentMap.NZ]))
+                            .setInternalFormat(ColorFormat.RGB32F)
+                            .setMipmapsEnabled(true)
+                            .setLinearFilteringEnabled(true)
+                            .createTexture();
+
+                        newEnvironmentTexture.setTextureWrap(TextureWrapMode.Repeat, TextureWrapMode.None);
+                    }
+                }
+
+                if (newEnvironmentTexture != null)
+                {
+                    if (this.environmentMap != null)
+                    {
+                        this.environmentMap.close();
+                    }
+
+                    this.environmentMap = newEnvironmentTexture;
+                }
+            }
+            catch (RuntimeException e)
+            {
+                e.printStackTrace();
+            }
+            finally
+            {
+                this.newEnvironmentDataAvailable = false;
+                this.loadingMonitor.loadingComplete();
+            }
+        }
+
+        if (this.newBackplateDataAvailable)
+        {
+            try
+            {
+                Texture2D<ContextType> newBackplateTexture = null;
+
+                synchronized(loadBackplateLock)
+                {
+                    if (this.newBackplateData != null)
+                    {
+                        BufferedImage backplateData = this.newBackplateData;
+                        this.newBackplateData = null;
+
+                        newBackplateTexture = context.getTextureFactory().build2DColorTextureFromImage(backplateData, true)
+                            .setInternalFormat(CompressionFormat.RGB_PUNCHTHROUGH_ALPHA1_4BPP)
+                            .setLinearFilteringEnabled(true)
+                            .setMipmapsEnabled(true)
+                            .createTexture();
+                    }
+                }
+
+                if (newBackplateTexture != null)
+                {
+                    if (this.backplateTexture != null)
+                    {
+                        this.backplateTexture.close();
+                    }
+
+                    this.backplateTexture = newBackplateTexture;
+                }
+            }
+            catch (RuntimeException e)
+            {
+                e.printStackTrace();
+            }
+            finally
+            {
+                this.newBackplateDataAvailable = false;
+            }
+        }
+
+        if (this.newLuminanceEncodingDataAvailable)
+        {
+            this.getActiveViewSet().setTonemapping(
+                this.getActiveViewSet().getGamma(),
+                this.newLinearLuminanceValues,
+                this.newEncodedLuminanceValues);
+
+            this.resources.updateLuminanceMap();
+
+            this.newLightCalibrationAvailable = false;
+        }
+
+        if (this.newLightCalibrationAvailable)
+        {
+            for (int i = 0; i < resources.viewSet.getLightCount(); i++)
+            {
+                this.getActiveViewSet().setLightPosition(i, newLightCalibration);
+            }
+
+            this.resources.updateLightData();
+            this.newLightCalibrationAvailable = false;
+        }
+
+        if (this.referenceSceneChanged && this.referenceScene != null)
+        {
+            this.referenceSceneChanged = false;
+
+            try
+            {
+                System.out.println("Using new reference scene.");
+
+                if (this.refScenePositions != null)
+                {
+                    this.refScenePositions.close();
+                    this.refScenePositions = null;
+                }
+
+                if (this.refSceneTexCoords != null)
+                {
+                    this.refSceneTexCoords.close();
+                    this.refSceneTexCoords = null;
+                }
+
+                if (this.refSceneNormals != null)
+                {
+                    this.refSceneNormals.close();
+                    this.refSceneNormals = null;
+                }
+
+                if (this.refSceneTexture != null)
+                {
+                    this.refSceneTexture.close();
+                    this.refSceneTexture = null;
+                }
+
+                this.refScenePositions = context.createVertexBuffer().setData(referenceScene.getVertices());
+                this.refSceneTexCoords = context.createVertexBuffer().setData(referenceScene.getTexCoords());
+                this.refSceneNormals = context.createVertexBuffer().setData(referenceScene.getNormals());
+                this.refSceneTexture = context.getTextureFactory().build2DColorTextureFromFile(
+                        new File(referenceScene.getFilename().getParentFile(), referenceScene.getMaterial().getDiffuseMap().getMapName()), true)
+                    .setMipmapsEnabled(true)
+                    .setLinearFilteringEnabled(true)
+                    .createTexture();
+            }
+            catch (IOException|RuntimeException e)
+            {
+                e.printStackTrace();
+            }
+        }
+    }
+
+    private void setupForDraw(Matrix4 view)
+    {
+        this.setupForDraw(this.program, view);
+    }
+
+    private void setupForDraw(Program<ContextType> program, Matrix4 view)
+    {
+        this.resources.setupShaderProgram(program);
+
+        if (!this.settingsModel.getBoolean("relightingEnabled") && !settingsModel.getBoolean("lightCalibrationMode")
+            && this.settingsModel.get("weightMode", ShadingParameterMode.class) == ShadingParameterMode.UNIFORM)
+        {
+            if (weightBuffer != null)
+            {
+                weightBuffer.close();
+                weightBuffer = null;
+            }
+            weightBuffer = context.createUniformBuffer().setData(this.generateViewWeights(view));
+            program.setUniformBuffer("ViewWeights", weightBuffer);
+        }
+        else
+        {
+            program.setUniform("weightExponent", this.settingsModel.getFloat("weightExponent"));
+            program.setUniform("isotropyFactor", this.settingsModel.getFloat("isotropyFactor"));
+            program.setUniform("occlusionBias", this.settingsModel.getFloat("occlusionBias"));
+        }
+
+        float gamma = this.settingsModel.getFloat("gamma");
+        program.setUniform("renderGamma", gamma);
+
+        program.setTexture("shadowMaps", shadowMaps);
+
+        if (this.environmentMap == null || !lightingModel.isEnvironmentMappingEnabled())
+        {
+            program.setTexture("environmentMap", context.getTextureFactory().getNullTexture(SamplerType.FLOAT_CUBE_MAP));
+        }
+        else
+        {
+            program.setUniform("useEnvironmentMap", true);
+            program.setTexture("environmentMap", this.environmentMap);
+            program.setUniform("environmentMipMapLevel",
+                Math.max(0, Math.min(this.environmentMap.getMipmapLevelCount() - 1,
+                    this.lightingModel.getEnvironmentMapFilteringBias()
+                        + (int)Math.ceil(0.5 *
+                            Math.log(6 * (double)this.environmentMap.getFaceSize() * (double)this.environmentMap.getFaceSize()
+                                / (double)resources.viewSet.getCameraPoseCount() )
+                            / Math.log(2.0)))));
+            program.setUniform("diffuseEnvironmentMipMapLevel", this.environmentMap.getMipmapLevelCount() - 1);
+        }
+
+        program.setUniform("ambientColor", lightingModel.getAmbientLightColor());
+
+        this.clearColor = new Vector3(
+                (float)Math.pow(lightingModel.getBackgroundColor().x, 1.0 / gamma),
+                (float)Math.pow(lightingModel.getBackgroundColor().y, 1.0 / gamma),
+                (float)Math.pow(lightingModel.getBackgroundColor().z, 1.0 / gamma));
+    }
+
+    private void updateCentroidAndRadius()
+    {
+        Vector4 sumPositions = new Vector4(0.0f);
+        this.boundingRadius = resources.geometry.getBoundingRadius();
+        this.centroid = resources.geometry.getCentroid();
+
+        if (multiTransformationModel != null)
+        {
+            for (Matrix4 m : multiTransformationModel)
+            {
+                Vector4 position = m.times(resources.geometry.getCentroid().asPosition());
+                sumPositions = sumPositions.plus(position);
+            }
+
+            this.centroid = sumPositions.getXYZ().dividedBy(sumPositions.w);
+
+            for(Matrix4 m : multiTransformationModel)
+            {
+                float distance = m.times(resources.geometry.getCentroid().asPosition()).getXYZ().distance(this.centroid);
+                this.boundingRadius = Math.max(this.boundingRadius, distance + resources.geometry.getBoundingRadius());
+            }
+        }
+    }
+
+    private Matrix4 getDefaultCameraPose()
+    {
+        return resources.viewSet.getCameraPose(resources.viewSet.getPrimaryViewIndex());
+    }
+
+
+    private float getScale()
+    {
+        return this.boundingRadius * 2;
+//         return getDefaultCameraPose()
+//                 .times(resources.geometry.getCentroid().asPosition())
+//             .getXYZ().length()
+//             * this.boundingRadius / this.resources.geometry.getBoundingRadius();
+    }
+
+    private Matrix4 getLightMatrix(int lightIndex)
+    {
+        float scale = getScale();
+        return Matrix4.scale(scale)
+            .times(lightingModel.getLightMatrix(lightIndex))
+            .times(objectModel.getTransformationMatrix())
+            .times(Matrix4.scale(1.0f / scale))
+            .times(getDefaultCameraPose().getUpperLeft3x3().asMatrix4())
+            .times(Matrix4.translate(this.centroid.negated()));
+    }
+
+    private Matrix4 getEnvironmentMapMatrix()
+    {
+        float scale = getScale();
+        return Matrix4.scale(scale)
+            .times(lightingModel.getEnvironmentMapMatrix())
+            .times(objectModel.getTransformationMatrix())
+            .times(Matrix4.scale(1.0f / scale))
+            .times(getDefaultCameraPose().getUpperLeft3x3().asMatrix4())
+            .times(Matrix4.translate(this.centroid.negated()));
+    }
+
+    private Matrix4 getLightProjection(int lightIndex)
+    {
+        Matrix4 lightMatrix = getLightMatrix(lightIndex);
+
+        Vector4 lightDisplacement = lightMatrix.times(this.centroid.asPosition());
+        float lightDist = lightDisplacement.getXYZ().length();
+        float lookAtDist = lightDisplacement.getXY().length();
+
+        float radius = (float)
+            (getDefaultCameraPose().getUpperLeft3x3()
+                .times(new Vector3(this.boundingRadius))
+                .length() / Math.sqrt(3));
+
+        float fov = 2.0f * (float)Math.asin(Math.min(0.99, (radius + lookAtDist) / lightDist));
+
+        float farPlane = lightDist + radius;
+        float nearPlane = Math.max(farPlane / 1024.0f, lightDist - radius);
+
+        return Matrix4.perspective(fov, 1.0f, nearPlane, farPlane);
+    }
+
+    private void generateShadowMaps(int lightIndex)
+    {
+        Matrix4 lightProj = getLightProjection(lightIndex);
+
+        shadowProgram.setUniform("projection", lightProj);
+
+        FramebufferAttachment<ContextType> attachment = shadowMaps.getLayerAsFramebufferAttachment(lightIndex);
+
+        shadowFramebuffer.setDepthAttachment(attachment);
+        shadowFramebuffer.clearDepthBuffer();
+
+        for (Matrix4 m : this.multiTransformationModel)
+        {
+            shadowProgram.setUniform("model_view", getLightMatrix(lightIndex).times(m));
+            shadowDrawable.draw(PrimitiveMode.TRIANGLES, shadowFramebuffer);
+        }
+    }
+
+    private void setupLight(int lightIndex, int modelInstance)
+    {
+        setupLight(this.program, lightIndex, modelInstance);
+    }
+
+    private void setupLight(Program<ContextType> program, int lightIndex, int modelInstance)
+    {
+        Matrix4 lightMatrix = this.multiTransformationModel.get(modelInstance).quickInverse(0.01f).times(getLightMatrix(lightIndex));
+
+        // lightMatrix can be hardcoded here (comment out previous line)
+
+            // Contemporary gallery and stonewall
+            //Matrix4.rotateY(16 * Math.PI / 16).times(Matrix4.rotateX(0 * Math.PI / 16))
+
+            // Color studio 2:
+            //Matrix4.rotateY(6 * Math.PI / 16).times(Matrix4.rotateX(0 * Math.PI / 16))
+
+            // For the synthetic falcon example?
+            //Matrix4.rotateY(5 * Math.PI / 4).times(Matrix4.rotateX(-Math.PI / 4))
+
+            // Always end with this when hardcoding:
+            //    .times(new Matrix4(new Matrix3(getDefaultCameraPose())));
+
+        Matrix4 lightMatrixInverse = lightMatrix.quickInverse(0.001f);
+
+        Vector3 lightPos = lightMatrixInverse.times(Vector4.ORIGIN).getXYZ();
+
+        program.setUniform("lightPosVirtual[" + lightIndex + ']', lightPos);
+
+        Vector3 controllerLightIntensity = lightingModel.getLightPrototype(lightIndex).getColor();
+        float lightDistance = getLightMatrix(lightIndex).times(this.centroid.asPosition()).getXYZ().length();
+
+        float lightScale = resources.viewSet.areLightSourcesInfinite() ? 1.0f :
+                getDefaultCameraPose()
+                        .times(resources.geometry.getCentroid().asPosition())
+                    .getXYZ().length();
+
+        program.setUniform("lightIntensityVirtual[" + lightIndex + ']',
+                controllerLightIntensity.times(lightDistance * lightDistance * resources.viewSet.getLightIntensity(0).y / (lightScale * lightScale)));
+        program.setUniform("lightMatrixVirtual[" + lightIndex + ']', getLightProjection(lightIndex).times(lightMatrix));
+        program.setUniform("lightOrientationVirtual[" + lightIndex + ']',
+            lightMatrixInverse.times(new Vector4(0.0f, 0.0f, -1.0f, 0.0f)).getXYZ());
+        program.setUniform("lightSpotSizeVirtual[" + lightIndex + ']',
+            (float)Math.sin(lightingModel.getLightPrototype(lightIndex).getSpotSize()));
+        program.setUniform("lightSpotTaperVirtual[" + lightIndex + ']', lightingModel.getLightPrototype(lightIndex).getSpotTaper());
+    }
+
+    private Matrix4 getPartialViewMatrix()
+    {
+        float scale = getScale();
+
+        return Matrix4.scale(scale)
+                .times(cameraModel.getLookMatrix())
+                .times(Matrix4.scale(1.0f / scale));
+    }
+
+    private Matrix4 getPartialViewMatrix(Matrix4 absoluteViewMatrix)
+    {
+        return absoluteViewMatrix
+                .times(Matrix4.translate(this.centroid))
+                .times(getDefaultCameraPose().getUpperLeft3x3().transpose().asMatrix4());
+    }
+
+    private Matrix4 getAbsoluteViewMatrix()
+    {
+        return getPartialViewMatrix()
+                .times(getDefaultCameraPose().getUpperLeft3x3().asMatrix4())
+                .times(Matrix4.translate(this.centroid.negated()));
+    }
+
+    @Override
+    public Matrix4 getAbsoluteViewMatrix(Matrix4 relativeViewMatrix)
+    {
+        float scale = getScale();
+
+        return Matrix4.scale(scale)
+            .times(relativeViewMatrix)
+            .times(Matrix4.scale(1.0f / scale))
+            .times(getDefaultCameraPose().getUpperLeft3x3().asMatrix4())
+            .times(Matrix4.translate(this.centroid.negated()));
+    }
+
+    public Matrix4 getFullViewMatrix(Matrix4 partialViewMatrix)
+    {
+        return partialViewMatrix
+            .times(getDefaultCameraPose().getUpperLeft3x3().asMatrix4())
+            .times(Matrix4.translate(this.centroid.negated()));
+    }
+
+    private Matrix4 getModelViewMatrix(Matrix4 partialViewMatrix, int modelInstance)
+    {
+        float scale = getScale();
+
+        return partialViewMatrix
+                .times(Matrix4.scale(scale))
+                .times(this.objectModel.getTransformationMatrix())
+                .times(Matrix4.scale(1.0f / scale))
+                .times(getDefaultCameraPose().getUpperLeft3x3().asMatrix4())
+                .times(Matrix4.translate(this.centroid.negated()))
+                .times(multiTransformationModel.get(modelInstance));
+    }
+
+    private float getVerticalFieldOfView(FramebufferSize size)
+    {
+//        return resources.viewSet.getCameraProjection(
+//                resources.viewSet.getCameraProjectionIndex(resources.viewSet.getPrimaryViewIndex()))
+//            .getVerticalFieldOfView();
+        return 2 * (float)Math.atan(Math.tan(cameraModel.getHorizontalFOV() / 2) * size.height / size.width);
+    }
+
+    private Matrix4 getProjectionMatrix(FramebufferSize size)
+    {
+        float scale = getScale();
+
+        return Matrix4.perspective(getVerticalFieldOfView(size),
+                (float)size.width / (float)size.height,
+                0.01f * scale, 100.0f * scale);
+    }
+
+    private NativeVectorBuffer generateViewWeights(Matrix4 targetView)
+    {
+        float[] viewWeights = //new PowerViewWeightGenerator(settings.getWeightExponent())
+            new KNNViewWeightGenerator(4)
+                .generateWeights(resources,
+                    new AbstractList<Integer>()
+                    {
+                        @Override
+                        public Integer get(int index)
+                        {
+                            return index;
+                        }
+
+                        @Override
+                        public int size()
+                        {
+                            return resources.viewSet.getCameraPoseCount();
+                        }
+                    },
+                    targetView);
+
+        return NativeVectorBufferFactory.getInstance().createFromFloatArray(1, viewWeights.length, viewWeights);
+    }
+
+    private float computeLightWidgetScale(Matrix4 partialViewMatrix, FramebufferSize size)
+    {
+        float cameraDistance = partialViewMatrix
+            .times(this.cameraModel.getTarget().times(this.getScale()).asPosition())
+            .getXYZ().length();
+        return cameraDistance * Math.min(cameraModel.getHorizontalFOV(), getVerticalFieldOfView(size)) / 4;
+    }
+
+
+    private Matrix4 drawModel(Framebuffer<ContextType> framebuffer, int x, int y, int width, int height, Matrix4 view, Matrix4 projection)
+    {
+        return drawModel(this.mainDrawable, framebuffer, x, y, width, height, view, projection, false);
+    }
+
+    private Matrix4 drawModel(Drawable<ContextType> drawable, Framebuffer<ContextType> framebuffer, int x, int y, int width, int height,
+        Matrix4 view, Matrix4 projection, boolean interpretViewAsModelView)
+    {
+        Matrix4 envMapMatrix = this.getEnvironmentMapMatrix();
+        drawable.program().setUniform("envMapMatrix", envMapMatrix);
+
+        Matrix4 partialViewMatrix = getPartialViewMatrix(view);
+        Matrix4 primaryModelView = null;
+
+        for (int modelInstance = 0; modelInstance < (interpretViewAsModelView ? 1 : multiTransformationModel.size()); modelInstance++)
+        {
+            for (int lightIndex = 0; lightIndex < lightingModel.getLightCount(); lightIndex++)
+            {
+                setupLight(drawable.program(), lightIndex, modelInstance);
+            }
+
+            // Draw instance
+            Matrix4 modelView = interpretViewAsModelView ? view : getModelViewMatrix(partialViewMatrix, modelInstance);
+
+            if (modelInstance == 0)
+            {
+                primaryModelView = modelView;
+            }
+
+            drawable.program().setUniform("model_view", modelView);
+            drawable.program().setUniform("viewPos", modelView.quickInverse(0.01f).getColumn(3).getXYZ());
+
+            FramebufferSize fullFBOSize = framebuffer.getSize();
+            float scaleX = (float)fullFBOSize.width / (float)width;
+            float scaleY = (float)fullFBOSize.height / (float)height;
+            float centerX = (2 * x + width - fullFBOSize.width) / (float)fullFBOSize.width;
+            float centerY = (2 * y + height - fullFBOSize.height) / (float)fullFBOSize.height;
+
+            drawable.program().setUniform("projection",
+                Matrix4.scale(scaleX, scaleY, 1.0f)
+                    .times(Matrix4.translate(-centerX, -centerY, 0))
+                    .times(projection));
+
+            // Render to off-screen buffer
+            drawable.draw(PrimitiveMode.TRIANGLES, framebuffer, x, y, width, height);
+
+            // Flush to prevent timeout
+            context.flush();
+        }
+
+        return primaryModelView;
+    }
+
+    private void drawReferenceScene(Framebuffer<ContextType> framebuffer, Matrix4 view, Matrix4 projection)
+    {
+        if (referenceSceneProgram != null && referenceScene != null && refScenePositions != null && refSceneNormals != null)
+        {
+            setupForDraw(referenceSceneProgram, view);
+            referenceSceneProgram.setUniform("projection", projection);
+            referenceSceneProgram.setUniform("objectID", this.sceneObjectIDLookup.get("SceneObject"));
+
+            Drawable<ContextType> drawable = context.createDrawable(referenceSceneProgram);
+            drawable.addVertexBuffer("position", refScenePositions);
+            drawable.addVertexBuffer("normal", refSceneNormals);
+
+            if (refSceneTexture != null && refSceneTexCoords != null)
+            {
+                drawable.addVertexBuffer("texCoord", refSceneTexCoords);
+                referenceSceneProgram.setTexture("diffuseMap", refSceneTexture);
+            }
+
+            referenceSceneProgram.setUniform("model_view", view);
+            referenceSceneProgram.setUniform("viewPos", view.quickInverse(0.01f).getColumn(3).getXYZ());
+
+            // Do first pass at half resolution to off-screen buffer
+            drawable.draw(PrimitiveMode.TRIANGLES, framebuffer);
+        }
+    }
+
+    @Override
+    public void draw(Framebuffer<ContextType> framebuffer)
+    {
+        FramebufferSize framebufferSize = framebuffer.getSize();
+        draw(framebuffer, null, null, framebufferSize.width, framebufferSize.height,
+            true, true);
+    }
+
+    @Override
+    public void draw(Framebuffer<ContextType> framebuffer, Matrix4 viewOverride, Matrix4 projectionOverride)
+    {
+        FramebufferSize framebufferSize = framebuffer.getSize();
+        this.draw(framebuffer, viewOverride, projectionOverride, framebufferSize.width, framebufferSize.height);
+    }
+
+    @Override
+    public void setTonemapping(double[] linearLuminanceValues, byte[] encodedLuminanceValues)
+    {
+        this.newLinearLuminanceValues = linearLuminanceValues;
+        this.newEncodedLuminanceValues = encodedLuminanceValues;
+        this.newLuminanceEncodingDataAvailable = true;
+    }
+
+    @Override
+    public void applyLightCalibration()
+    {
+        this.newLightCalibration = resources.viewSet.getLightPosition(resources.viewSet.getLightIndex(resources.viewSet.getPrimaryViewIndex()))
+            .plus(settingsModel.get("currentLightCalibration", Vector2.class).asVector3());
+        this.newLightCalibrationAvailable = true;
+    }
+
+
+    @Override
+    public void draw(Framebuffer<ContextType> framebuffer, Matrix4 viewOverride, Matrix4 projectionOverride, int subdivWidth, int subdivHeight)
+    {
+        this.draw(framebuffer, viewOverride, projectionOverride, subdivWidth, subdivHeight,
+            false, false);
+    }
+
+    private void draw(Framebuffer<ContextType> framebuffer, Matrix4 viewOverride, Matrix4 projectionOverride,
+        int subdivWidth, int subdivHeight, boolean useShadingFramebuffers, boolean progressShadingFramebuffers)
+    {
+        Instant frameStart = Instant.now();
+
+        boolean overriddenViewMatrix = viewOverride != null;
+
+        Matrix4 view = this.getAbsoluteViewMatrix();
+
+        try
+        {
+            if(this.settingsModel.getBoolean("multisamplingEnabled"))
+            {
+                context.getState().enableMultisampling();
+            }
+            else
+            {
+                context.getState().disableMultisampling();
+            }
+
+            context.getState().enableBackFaceCulling();
+
+            boolean lightCalibrationMode = false;
+            int snapViewIndex = -1;
+
+            if (overriddenViewMatrix)
+            {
+                view = viewOverride;
+            }
+            else if (settingsModel.getBoolean("lightCalibrationMode"))
+            {
+                lightCalibrationMode = true;
+                overriddenViewMatrix = true;
+
+                int primaryLightIndex = this.resources.viewSet.getLightIndex(this.resources.viewSet.getPrimaryViewIndex());
+
+                Vector3 lightPosition = settingsModel.get("currentLightCalibration", Vector2.class).asVector3()
+                                            .plus(resources.viewSet.getLightPosition(primaryLightIndex));
+                Matrix4 lightTransform = Matrix4.translate(lightPosition.negated());
+
+                Matrix4 partialViewInverse = getPartialViewMatrix().quickInverse(0.01f);
+                float maxSimilarity = -1.0f;
+
+                for(int i = 0; i < this.resources.viewSet.getCameraPoseCount(); i++)
+                {
+                    Matrix4 candidateView = this.resources.viewSet.getCameraPose(i);
+
+                    float similarity = partialViewInverse.times(Vector4.ORIGIN).getXYZ()
+                        .dot(getPartialViewMatrix(candidateView).quickInverse(0.01f).times(Vector4.ORIGIN).getXYZ());
+
+                    if (similarity > maxSimilarity)
+                    {
+                        maxSimilarity = similarity;
+                        view = lightTransform.times(candidateView);
+                        snapViewIndex = i;
+                    }
+                }
+            }
+
+            Matrix4 partialViewMatrix;
+
+            if (overriddenViewMatrix)
+            {
+                partialViewMatrix = getPartialViewMatrix(view);
+
+                if (lightingModel instanceof CameraBasedLightingModel)
+                {
+                    float scale = getDefaultCameraPose()
+                        .times(resources.geometry.getCentroid().asPosition())
+                        .getXYZ().length();
+
+                    ((CameraBasedLightingModel) lightingModel).overrideCameraPose(
+                        Matrix4.scale(1.0f / scale)
+                            .times(view)
+                            .times(Matrix4.translate(resources.geometry.getCentroid()))
+                            .times(getDefaultCameraPose().transpose().getUpperLeft3x3().asMatrix4())
+                            .times(Matrix4.scale(scale)));
+                }
+            }
+            else
+            {
+                partialViewMatrix = getPartialViewMatrix();
+            }
+
+            FramebufferSize size = framebuffer.getSize();
+
+            Matrix4 projection = projectionOverride;
+
+            if (projection == null)
+            {
+                projection = this.getProjectionMatrix(size);
+            }
+
+            int fboWidth = size.width;
+            int fboHeight = size.height;
+
+            if (settingsModel.getBoolean("halfResolutionEnabled"))
+            {
+                fboWidth /= 2;
+                fboHeight /= 2;
+            }
+
+            try
+            (
+                FramebufferObject<ContextType> offscreenFBO = context.buildFramebufferObject(fboWidth, fboHeight)
+                        .addColorAttachment(ColorAttachmentSpec.createWithInternalFormat(ColorFormat.RGB8)
+                            .setLinearFilteringEnabled(true))
+                        .addColorAttachment(ColorAttachmentSpec.createWithInternalFormat(ColorFormat.R8UI))
+                        .addDepthAttachment(DepthAttachmentSpec.createFixedPointWithPrecision(24))
+                        .createFramebufferObject();
+
+                UniformBuffer<ContextType> viewIndexBuffer = context.createUniformBuffer()
+            )
+            {
+                offscreenFBO.clearIntegerColorBuffer(1, 0, 0, 0, 0);
+                offscreenFBO.clearDepthBuffer();
+
+                if (backplateTexture != null && lightingModel.getBackgroundMode() == BackgroundMode.IMAGE)
+                {
+                    tintedTexDrawable.program().setTexture("tex", backplateTexture);
+                    tintedTexDrawable.program().setUniform("color", clearColor);
+
+                    context.getState().disableDepthTest();
+                    tintedTexDrawable.draw(PrimitiveMode.TRIANGLE_FAN, offscreenFBO);
+                    context.getState().enableDepthTest();
+
+                    // Clear ID buffer again.
+                    offscreenFBO.clearIntegerColorBuffer(1, 0, 0, 0, 0);
+                }
+                else if (environmentMap != null && lightingModel.getBackgroundMode() == BackgroundMode.ENVIRONMENT_MAP)
+                {
+                    float scale = getScale();
+                    Matrix4 envMapMatrix = Matrix4.scale(scale)
+                        .times(lightingModel.getEnvironmentMapMatrix())
+                        .times(Matrix4.scale(1.0f / scale))
+                        .times(getDefaultCameraPose().getUpperLeft3x3().asMatrix4())
+                        .times(Matrix4.translate(this.centroid.negated()));
+
+                    environmentBackgroundProgram.setUniform("objectID", this.sceneObjectIDLookup.get("EnvironmentMap"));
+                    environmentBackgroundProgram.setUniform("useEnvironmentTexture", true);
+                    environmentBackgroundProgram.setTexture("env", environmentMap);
+                    environmentBackgroundProgram.setUniform("model_view", view);
+                    environmentBackgroundProgram.setUniform("projection", projection);
+                    environmentBackgroundProgram.setUniform("envMapMatrix", envMapMatrix);
+                    environmentBackgroundProgram.setUniform("envMapIntensity", this.clearColor);
+
+                    environmentBackgroundProgram.setUniform("gamma",
+                        environmentMap.isInternalFormatCompressed() ||
+                            environmentMap.getInternalUncompressedColorFormat().dataType != DataType.FLOATING_POINT
+                            ? 1.0f : 2.2f);
+
+                    context.getState().disableDepthTest();
+                    environmentBackgroundDrawable.draw(PrimitiveMode.TRIANGLE_FAN, offscreenFBO);
+                    context.getState().enableDepthTest();
+                }
+                else
+                {
+                    offscreenFBO.clearColorBuffer(0, clearColor.x, clearColor.y, clearColor.z, 1.0f);
+                }
+
+                if (shadowMaps.getDepth() < lightingModel.getLightCount())
+                {
+                    shadowMaps.close();
+                    shadowMaps = null;
+                    shadowMaps = context.getTextureFactory().build2DDepthTextureArray(2048, 2048, lightingModel.getLightCount()).createTexture();
+                }
+
+                for (int lightIndex = 0; lightIndex < lightingModel.getLightCount(); lightIndex++)
+                {
+                    generateShadowMaps(lightIndex);
+                }
+
+                // Draw grid
+                if (settingsModel.getBoolean("is3DGridEnabled"))
+                {
+                    this.solidProgram.setUniform("projection", this.getProjectionMatrix(size));
+                    this.solidProgram.setUniform("model_view", partialViewMatrix.times(Matrix4.scale(this.getScale())));
+                    this.solidProgram.setUniform("color", new Vector4(0.5f, 0.5f, 0.5f, 1.0f));
+                    this.solidProgram.setUniform("objectID", 0);
+                    this.gridDrawable.draw(PrimitiveMode.LINES, offscreenFBO);
+                }
+
+                context.getState().disableBackFaceCulling();
+
+                drawReferenceScene(offscreenFBO, view, projection);
+
+                if (false && useShadingFramebuffers && multiTransformationModel.size() == 1)
+                {
+                    if (progressShadingFramebuffers)
+                    {
+                        if (frameInProgress == null)
+                        {
+                            FramebufferObject<ContextType> fboToUse = null;
+
+                            if (shadedFrames.size() == SHADING_FRAMEBUFFER_COUNT)
+                            {
+                                ShadedFrame<ContextType> frameToDiscard = shadedFrames.poll();
+                                fboToUse = frameToDiscard.framebuffer;
+
+                                if (!Objects.equals(fboToUse.getSize(), size))
+                                {
+                                    shadingFramebuffers.remove(fboToUse);
+                                    fboToUse.close();
+                                    fboToUse = null;
+                                }
+                            }
+
+                            if (fboToUse == null)
+                            {
+                                fboToUse =
+                                    context.buildFramebufferObject(size.width, size.height)
+                                        .addColorAttachment(
+                                            ColorAttachmentSpec.createWithInternalFormat(ColorFormat.RGB8)
+                                                .setLinearFilteringEnabled(true))
+                                        .addDepthAttachment()
+                                        .createFramebufferObject();
+
+                                shadingFramebuffers.add(fboToUse);
+                            }
+
+                            Matrix4 modelView = getModelViewMatrix(partialViewMatrix, 0);
+
+                            float distance = modelView.times(resources.geometry.getCentroid().asPosition()).getXYZ().length();
+
+                            float radius = modelView.times(new Vector3(1).normalized()
+                                .times(resources.geometry.getBoundingRadius()).asDirection())
+                                .getXYZ().length();
+
+                            Matrix4 shadingProjection = Matrix4.perspective(getVerticalFieldOfView(size),
+                                (float) size.width / (float) size.height,
+                                distance - radius, distance + radius);
+
+                            frameInProgress = new ShadedFrame<>(fboToUse, modelView, shadingProjection); // TODO predict future view matrix
+
+                            fboToUse.clearColorBuffer(0, 0, 0, 0, 0);
+                            fboToUse.clearDepthBuffer();
+
+                            shadingX = 0;
+                            shadingY = 0;
+
+                            Instant currentTime = Instant.now();
+
+                            int currentSubdivCount = (int)(Math.ceil((float)size.width / Math.round(shadingWidth))
+                                                            * Math.ceil((float)size.height / Math.round(shadingHeight)));
+
+                            if (lastShadingFrameStart != null &&
+                                Duration.between(lastShadingFrameStart, currentTime)
+                                    .compareTo(Duration.ofMillis(1000L * currentSubdivCount / (4 * TARGET_FPS))) < 0)
+                            {
+                                // Bump up the block size
+                                shadingWidth *= 2;
+                                shadingHeight *= 2;
+
+                                if (shadingWidth > MAX_SHADING_DIMENSION)
+                                {
+                                    shadingWidth = MAX_SHADING_DIMENSION;
+                                }
+
+                                if (shadingHeight > MAX_SHADING_DIMENSION)
+                                {
+                                    shadingHeight = MAX_SHADING_DIMENSION;
+                                }
+                            }
+
+                            System.out.println(shadingWidth + "x" + shadingHeight);
+
+                            lastShadingFrameStart = currentTime;
+                        }
+                        else if (lastFrameStart != null &&
+                            Duration.between(lastFrameStart, frameStart).compareTo(Duration.ofMillis(1000 / TARGET_FPS)) > 0)
+                        {
+                            // Emergency block size reduction
+                            shadingWidth /= 2;
+                            shadingHeight /= 2;
+
+                            if (shadingWidth < MIN_SHADING_DIMENSION)
+                            {
+                                shadingWidth = MIN_SHADING_DIMENSION;
+                            }
+
+                            if (shadingHeight < MIN_SHADING_DIMENSION)
+                            {
+                                shadingHeight = MIN_SHADING_DIMENSION;
+                            }
+
+                            //System.out.println(shadingWidth + "x" + shadingHeight);
+                        }
+
+                        setupForDraw(this.program, frameInProgress.modelView);
+                        drawModel(mainDrawable, frameInProgress.framebuffer, shadingX, shadingY, (int) Math.round(shadingWidth),
+                            (int) Math.round(shadingHeight), frameInProgress.modelView, frameInProgress.projection, true);
+
+                        FramebufferSize sizeInProgress = frameInProgress.framebuffer.getSize();
+                        shadingX += Math.round(shadingWidth);
+                        if (shadingX >= sizeInProgress.width)
+                        {
+                            shadingX = 0;
+                            shadingY += Math.round(shadingHeight);
+                        }
+
+                        if (shadingY >= sizeInProgress.height)
+                        {
+                            shadedFrames.add(frameInProgress);
+                            frameInProgress = null;
+                        }
+                    }
+
+                    ShadedFrame<ContextType> primaryFrame = shadedFrames.peekLast();
+
+                    this.reprojectProgram.setUniform("objectID", this.sceneObjectIDLookup.get("IBRObject"));
+                    this.reprojectProgram.setUniform("depthTestingEnabled", true);
+                    this.reprojectProgram.setUniform("depthTestBias", 0.0025f);
+                    this.reprojectProgram.setUniform("prerenderedSecondaryWeight", 0.0f); // For now, TODO use secondary image?
+                    this.reprojectProgram.setUniform("prerenderedModelViewPrimary", primaryFrame.modelView);
+                    this.reprojectProgram.setUniform("prerenderedProjectionPrimary", primaryFrame.projection);
+                    this.reprojectProgram.setTexture("prerenderedImagePrimary", primaryFrame.framebuffer.getColorAttachmentTexture(0));
+                    this.reprojectProgram.setTexture("prerenderedDepthImagePrimary", primaryFrame.framebuffer.getDepthAttachmentTexture());
+
+                    setupForDraw(this.reprojectProgram, view);
+                    drawModel(this.reprojectDrawable, offscreenFBO, 0, 0, fboWidth, fboHeight, view, projection, false);
+                }
+                else
+                {
+                    setupForDraw(this.program, view);
+
+                    this.program.setUniform("objectID", this.sceneObjectIDLookup.get("IBRObject"));
+
+                    if (lightCalibrationMode)
+                    {
+                        this.program.setUniform("holeFillColor", new Vector3(0.5f));
+                        viewIndexBuffer.setData(NativeVectorBufferFactory.getInstance().createFromIntArray(false, 1, 1, snapViewIndex));
+                        this.program.setUniformBuffer("ViewIndices", viewIndexBuffer);
+                    }
+                    else
+                    {
+                        this.program.setUniform("holeFillColor", new Vector3(0.0f));
+                    }
+
+                    for (int modelInstance = 0; modelInstance < (lightCalibrationMode ? 1 : multiTransformationModel.size()); modelInstance++)
+                    {
+                        FramebufferSize fullFBOSize = offscreenFBO.getSize();
+
+                        // Optionally render in subdivisions to prevent GPU timeout
+                        for (int x = 0; x < fullFBOSize.width; x += subdivWidth)
+                        {
+                            for (int y = 0; y < fullFBOSize.height; y += subdivHeight)
+                            {
+                                int effectiveWidth = Math.min(subdivWidth, fullFBOSize.width - x);
+                                int effectiveHeight = Math.min(subdivHeight, fullFBOSize.height - y);
+
+                                drawModel(this.mainDrawable, offscreenFBO, x, y, effectiveWidth, effectiveHeight, view, projection, lightCalibrationMode);
+                            }
+                        }
+                    }
+                }
+
+                context.getState().enableBackFaceCulling();
+
+                if (!lightingModel.areLightWidgetsEthereal())
+                {
+                    context.flush();
+
+                    // Read buffers here if light widgets are ethereal (i.e. they cannot be clicked and should not be in the ID buffer)
+                    pixelObjectIDs = offscreenFBO.readIntegerColorBufferRGBA(1);
+                    pixelDepths = offscreenFBO.readDepthBuffer();
+                    fboSize = offscreenFBO.getSize();
+                }
+
+                drawLights(offscreenFBO, view, partialViewMatrix);
+
+                // Finish drawing
+                context.flush();
+
+                // Second pass at full resolution to default framebuffer
+                simpleTexDrawable.program().setTexture("tex", offscreenFBO.getColorAttachmentTexture(0));
+
+                framebuffer.clearDepthBuffer();
+                simpleTexDrawable.draw(PrimitiveMode.TRIANGLE_FAN, framebuffer);
+
+                context.flush();
+
+                if (!lightingModel.areLightWidgetsEthereal())
+                {
+                    // Read buffers here if light widgets are not ethereal (i.e. they can be clicked and should be in the ID buffer)
+                    pixelObjectIDs = offscreenFBO.readIntegerColorBufferRGBA(1);
+                    pixelDepths = offscreenFBO.readDepthBuffer();
+                    fboSize = offscreenFBO.getSize();
+                }
+            }
+        }
+        catch(RuntimeException e)
+        {
+            if (!suppressErrors)
+            {
+                e.printStackTrace();
+                suppressErrors = true; // Prevent excessive errors
+            }
+        }
+        finally
+        {
+            if (overriddenViewMatrix && lightingModel instanceof CameraBasedLightingModel)
+            {
+                ((CameraBasedLightingModel)lightingModel).removeCameraPoseOverride();
+            }
+
+            lastFrameStart = frameStart;
+        }
+    }
+
+    private void drawLights(Framebuffer<ContextType> framebuffer, Matrix4 viewMatrix, Matrix4 partialViewMatrix)
+    {
+        FramebufferSize size = framebuffer.getSize();
+
+        if (this.settingsModel.getBoolean("relightingEnabled") && this.settingsModel.getBoolean("visibleLightsEnabled")
+            && !settingsModel.getBoolean("lightCalibrationMode"))
+        {
+            this.context.getState().disableDepthWrite();
+
+            // Draw lights
+            for (int i = 0; i < lightingModel.getLightCount(); i++)
+            {
+                this.context.getState().setAlphaBlendingFunction(new AlphaBlendingFunction(Weight.ONE, Weight.ONE));
+                this.context.getState().enableDepthTest();
+
+                if (settingsModel.getBoolean("lightWidgetsEnabled") && lightingModel.isLightWidgetEnabled(i)
+                    && lightingModel.getLightWidgetModel(i).isCenterWidgetVisible())
+                {
+                    this.lightProgram.setUniform("objectID", this.sceneObjectIDLookup.get("Light." + i + ".Center"));
+
+                    Vector3 lightCenter = partialViewMatrix.times(this.lightingModel.getLightCenter(i).times(this.getScale()).asPosition()).getXYZ();
+
+                    this.lightProgram.setUniform("model_view",
+                        Matrix4.translate(lightCenter)
+                            .times(Matrix4.scale(
+                                -lightCenter.z * getVerticalFieldOfView(size) / 64.0f,
+                                -lightCenter.z * getVerticalFieldOfView(size) / 64.0f,
+                                1.0f)));
+                    this.lightProgram.setUniform("projection", this.getProjectionMatrix(size));
+
+                    this.lightProgram.setTexture("lightTexture", this.lightCenterTexture);
+
+                    this.context.getState().disableDepthTest();
+                    this.lightProgram.setUniform("color",
+                        new Vector3(this.lightingModel.getLightWidgetModel(i).isCenterWidgetSelected() ? 1.0f : 0.5f));
+                    this.lightDrawable.draw(PrimitiveMode.TRIANGLE_FAN, framebuffer);
+                }
+
+                float scale = getScale();
+                Matrix4 widgetTransformation = viewMatrix
+                    .times(Matrix4.translate(this.centroid))
+                    .times(getDefaultCameraPose().getUpperLeft3x3().transpose().asMatrix4())
+                    .times(Matrix4.scale(scale))
+                    .times(lightingModel.getLightMatrix(i).quickInverse(0.01f))
+                    .times(Matrix4.scale(1.0f / scale));
+
+                if (lightingModel.isLightVisualizationEnabled(i))
+                {
+                    this.context.getState().setAlphaBlendingFunction(new AlphaBlendingFunction(Weight.ONE, Weight.ONE));
+                    this.lightProgram.setUniform("objectID", this.sceneObjectIDLookup.get("Light." + i));
+                    this.lightProgram.setUniform("color", lightingModel.getLightPrototype(i).getColor().times((float)Math.PI));
+
+                    Vector3 lightPosition = widgetTransformation.getColumn(3).getXYZ();
+
+                    this.lightProgram.setUniform("model_view",
+                        Matrix4.translate(lightPosition)
+                            .times(Matrix4.scale(-lightPosition.z / 32.0f, -lightPosition.z / 32.0f, 1.0f)));
+                    this.lightProgram.setUniform("projection", this.getProjectionMatrix(size));
+                    this.lightProgram.setTexture("lightTexture", this.lightTexture);
+                    this.lightDrawable.draw(PrimitiveMode.TRIANGLE_FAN, framebuffer);
+                }
+
+                if (settingsModel.getBoolean("lightWidgetsEnabled") && lightingModel.isLightWidgetEnabled(i))
+                {
+                    this.solidProgram.setUniform("projection", this.getProjectionMatrix(size));
+
+                    float lightWidgetScale = computeLightWidgetScale(partialViewMatrix, size);
+                    Vector3 lightCenter = partialViewMatrix.times(this.lightingModel.getLightCenter(i).times(this.getScale()).asPosition()).getXYZ();
+                    Vector3 widgetPosition = widgetTransformation.getColumn(3).getXYZ()
+                        .minus(lightCenter)
+                        .normalized()
+                        .times(lightWidgetScale)
+                        .plus(lightCenter);
+                    Vector3 widgetDisplacement = widgetPosition.minus(lightCenter);
+                    float widgetDistance = widgetDisplacement.length();
+
+                    Vector3 distanceWidgetPosition = widgetTransformation.getColumn(3).getXYZ()
+                        .minus(lightCenter)
+                        .times(Math.min(1, computeLightWidgetScale(partialViewMatrix, size) /
+                            widgetTransformation.getColumn(3).getXYZ().distance(lightCenter)))
+                        .plus(lightCenter);
+
+                    float perspectiveWidgetScale = -widgetPosition.z * getVerticalFieldOfView(size) / 128;
+
+                    this.context.getState().disableDepthTest();
+                    this.context.getState().setAlphaBlendingFunction(new AlphaBlendingFunction(Weight.ONE, Weight.ONE));
+
+                    if (lightingModel.getLightWidgetModel(i).isDistanceWidgetVisible() || lightingModel.getLightWidgetModel(i).isCenterWidgetVisible())
+                    {
+                        Vector3 lineEndpoint = widgetPosition.minus(lightCenter)
+                            .times(0.5f / widgetPosition.getXY().distance(lightCenter.getXY()))
+                            .minus(lightCenter);
+
+                        try
+                            (
+                                VertexBuffer<ContextType> line =
+                                    context.createVertexBuffer()
+                                        .setData(NativeVectorBufferFactory.getInstance()
+                                            .createFromFloatArray(3, 2, lineEndpoint.x, lineEndpoint.y, lineEndpoint.z, lightCenter.x, lightCenter.y, lightCenter.z))
+                            )
+                        {
+                            Drawable<ContextType> lineRenderable = context.createDrawable(this.solidProgram);
+                            lineRenderable.addVertexBuffer("position", line);
+                            this.solidProgram.setUniform("model_view", Matrix4.IDENTITY);
+                            this.solidProgram.setUniform("color",
+                                new Vector3(lightingModel.getLightWidgetModel(i).isDistanceWidgetSelected()
+                                    || lightingModel.getLightWidgetModel(i).isCenterWidgetSelected() ? 1.0f : 0.5f)
+                                    .asVector4(1));
+                            this.solidProgram.setUniform("objectID", this.sceneObjectIDLookup.get("Light." + i + ".Distance"));
+                            lineRenderable.draw(PrimitiveMode.LINES, framebuffer);
+                        }
+                    }
+
+                    if (lightingModel.getLightWidgetModel(i).isInclinationWidgetVisible()
+                        && lightingModel.getLightWidgetModel(i).isInclinationWidgetSelected())
+                    {
+                        Vector3 lineEndpoint1 = lightCenter
+                            .plus(partialViewMatrix.times(new Vector4(0,widgetDistance,0,0)).getXYZ());
+                        Vector3 lineEndpoint2 = lightCenter
+                            .plus(partialViewMatrix.times(new Vector4(0,-widgetDistance,0,0)).getXYZ());
+
+                        try
+                            (
+                                VertexBuffer<ContextType> line =
+                                    context.createVertexBuffer()
+                                        .setData(NativeVectorBufferFactory.getInstance()
+                                            .createFromFloatArray(3, 2, lineEndpoint1.x, lineEndpoint1.y, lineEndpoint1.z, lineEndpoint2.x, lineEndpoint2.y, lineEndpoint2.z))
+                            )
+                        {
+                            Drawable<ContextType> lineRenderable = context.createDrawable(this.solidProgram);
+                            lineRenderable.addVertexBuffer("position", line);
+                            this.solidProgram.setUniform("model_view", Matrix4.IDENTITY);
+                            this.solidProgram.setUniform("color",
+                                new Vector3(lightingModel.getLightWidgetModel(i).isDistanceWidgetSelected()
+                                    || lightingModel.getLightWidgetModel(i).isCenterWidgetSelected() ? 1.0f : 0.5f)
+                                    .asVector4(1));
+                            this.solidProgram.setUniform("objectID", 0);
+                            lineRenderable.draw(PrimitiveMode.LINES, framebuffer);
+                        }
+                    }
+
+                    Vector3 azimuthRotationAxis = partialViewMatrix.times(new Vector4(0,1,0,0)).getXYZ();
+
+                    this.circleProgram.setUniform("color", new Vector3(1));
+                    this.circleProgram.setUniform("projection", this.getProjectionMatrix(size));
+                    this.circleProgram.setUniform("width", 1 / 128.0f);
+                    this.circleProgram.setUniform("maxAngle", (float)Math.PI / 4);
+                    this.circleProgram.setUniform("threshold", 0.005f);
+
+                    Vector3 lightDisplacementAtInclination = widgetDisplacement
+                        .minus(azimuthRotationAxis.times(widgetDisplacement.dot(azimuthRotationAxis)));
+                    float lightDistanceAtInclination = lightDisplacementAtInclination.length();
+
+                    context.getState().disableBackFaceCulling();
+
+                    Vector3 lightDisplacementWorld = partialViewMatrix.quickInverse(0.01f)
+                        .times(widgetDisplacement.asDirection()).getXYZ();
+
+                    double azimuth = Math.atan2(lightDisplacementWorld.x, lightDisplacementWorld.z);
+                    double inclination = Math.asin(lightDisplacementWorld.normalized().y);
+
+                    float cosineLightToPole = widgetDisplacement.normalized().dot(azimuthRotationAxis);
+                    double azimuthArrowRotation = Math.min(Math.PI / 4,
+                        16 * perspectiveWidgetScale / (widgetDistance * Math.sqrt(1 - cosineLightToPole * cosineLightToPole)));
+
+                    double inclinationArrowRotation = Math.min(Math.PI / 4, 16 * perspectiveWidgetScale / widgetDistance);
+
+                    if (lightingModel.getLightWidgetModel(i).isAzimuthWidgetVisible() &&
+                        (Math.abs(lightDisplacementWorld.x) > 0.001f || Math.abs(lightDisplacementWorld.z) > 0.001f))
+                    {
+                        // Azimuth circle
+                        this.circleProgram.setUniform("maxAngle",
+                            (float) (lightingModel.getLightWidgetModel(i).isAzimuthWidgetSelected() ?
+                                Math.PI : azimuthArrowRotation));
+                        this.circleProgram.setUniform("objectID", this.sceneObjectIDLookup.get("Light." + i + ".Azimuth"));
+                        this.circleProgram.setUniform("color",
+                            new Vector3(lightingModel.getLightWidgetModel(i).isAzimuthWidgetSelected() ? 1.0f :0.5f));
+                        this.circleProgram.setUniform("model_view",
+                            Matrix4.translate(lightCenter.plus(azimuthRotationAxis.times(widgetDisplacement.dot(azimuthRotationAxis))))
+                                .times(partialViewMatrix.getUpperLeft3x3().asMatrix4())
+                                .times(Matrix4.scale(2 * lightDistanceAtInclination))
+                                .times(Matrix4.rotateX(-Math.PI / 2))
+                                .times(Matrix4.rotateZ(azimuth - Math.PI / 2)));
+                        this.circleDrawable.draw(PrimitiveMode.TRIANGLE_FAN, framebuffer);
+                    }
+
+                    if (lightingModel.getLightWidgetModel(i).isInclinationWidgetVisible())
+                    {
+                        // Inclination circle
+                        this.circleProgram.setUniform("maxAngle",
+                            (float) (lightingModel.getLightWidgetModel(i).isInclinationWidgetSelected() ?
+                                Math.PI / 2 : inclinationArrowRotation));
+                        this.circleProgram.setUniform("objectID", this.sceneObjectIDLookup.get("Light." + i + ".Inclination"));
+                        this.circleProgram.setUniform("color",
+                            new Vector3(lightingModel.getLightWidgetModel(i).isInclinationWidgetSelected() ? 1.0f : 0.5f));
+                        this.circleProgram.setUniform("model_view",
+                            Matrix4.translate(lightCenter)
+                                .times(Matrix4.scale(2 * widgetDistance))
+                                .times(widgetTransformation.getUpperLeft3x3()
+                                    .times(Matrix3.rotateY(-Math.PI / 2))
+                                    .times(lightingModel.getLightWidgetModel(i).isInclinationWidgetSelected() ?
+                                        Matrix3.rotateZ(-inclination) : Matrix3.IDENTITY)
+                                    .asMatrix4()));
+                        this.circleDrawable.draw(PrimitiveMode.TRIANGLE_FAN, framebuffer);
+                    }
+
+                    context.getState().enableBackFaceCulling();
+
+                    Vector3 arrow1PositionR = Matrix3.rotateAxis(azimuthRotationAxis, azimuthArrowRotation)
+                        .times(widgetPosition.minus(lightCenter))
+                        .plus(lightCenter);
+
+                    Vector3 arrow1PositionL = Matrix3.rotateAxis(azimuthRotationAxis, -azimuthArrowRotation)
+                        .times(widgetPosition.minus(lightCenter))
+                        .plus(lightCenter);
+
+                    Vector3 arrow2PositionR = widgetTransformation.getUpperLeft3x3()
+                        .times(Matrix3.rotateX(-inclinationArrowRotation))
+                        .times(widgetTransformation.quickInverse(0.01f).getUpperLeft3x3())
+                        .times(widgetPosition.minus(lightCenter))
+                        .plus(lightCenter);
+
+                    Vector3 arrow2PositionL = widgetTransformation.getUpperLeft3x3()
+                        .times(Matrix3.rotateX(inclinationArrowRotation))
+                        .times(widgetTransformation.quickInverse(0.01f).getUpperLeft3x3())
+                        .times(widgetPosition.minus(lightCenter))
+                        .plus(lightCenter);
+
+                    Vector4 arrow1RDirectionY =  Matrix3.rotateAxis(azimuthRotationAxis, azimuthArrowRotation)
+                        .times(widgetTransformation.getUpperLeft3x3())
+                        .times(new Vector3(1,0,0))
+                        .getXY().normalized().asDirection();
+
+                    Vector4 arrow1LDirectionY =  Matrix3.rotateAxis(azimuthRotationAxis, -azimuthArrowRotation)
+                        .times(widgetTransformation.getUpperLeft3x3())
+                        .times(new Vector3(1,0,0))
+                        .getXY().normalized().asDirection();
+
+                    Vector4 arrow2RDirectionY = widgetTransformation.getUpperLeft3x3()
+                        .times(Matrix3.rotateX(-inclinationArrowRotation))
+                        .times(new Vector3(0,1,0))
+                        .getXY().normalized().asDirection();
+
+                    Vector4 arrow2LDirectionY = widgetTransformation.getUpperLeft3x3()
+                        .times(Matrix3.rotateX(inclinationArrowRotation))
+                        .times(new Vector3(0,1,0))
+                        .getXY().normalized().asDirection();
+
+                    // TODO account for perspective distortion in arrow orientation
+                    Vector4 arrow1RDirectionX = new Vector4(arrow1RDirectionY.y, -arrow1RDirectionY.x, 0, 0).normalized();
+                    Vector4 arrow1LDirectionX = new Vector4(arrow1LDirectionY.y, -arrow1LDirectionY.x, 0, 0).normalized();
+                    Vector4 arrow2RDirectionX = new Vector4(arrow2RDirectionY.y, -arrow2RDirectionY.x, 0, 0).normalized();
+                    Vector4 arrow2LDirectionX = new Vector4(arrow2LDirectionY.y, -arrow2LDirectionY.x, 0, 0).normalized();
+
+
+                    Vector4 arrow3DirectionY = lightCenter.minus(widgetPosition).getXY().normalized().asDirection();
+                    Vector4 arrow3DirectionX = new Vector4(arrow3DirectionY.y, -arrow3DirectionY.x, 0, 0).normalized();
+
+                    Vector3 arrow3PositionR = distanceWidgetPosition.minus(widgetDisplacement.times(0.5f));
+                    Vector3 arrow3PositionL = distanceWidgetPosition.plus(widgetDisplacement.times(0.5f));
+
+//                            Vector3 arrow1PositionR = widgetTransformation.times(new Vector4(1,0,0,1)).getXYZ();
+//                            Vector3 arrow1PositionL = widgetTransformation.times(new Vector4(-1,0,0,1)).getXYZ();
+//                            Vector3 arrow2PositionR = widgetTransformation.times(new Vector4(0,1,0,1)).getXYZ();
+//                            Vector3 arrow2PositionL = widgetTransformation.times(new Vector4(0,-1,0,1)).getXYZ();
+//                            Vector3 arrow3PositionR = widgetTransformation.times(new Vector4(0,0,1,1)).getXYZ();
+//                            Vector3 arrow3PositionL = widgetTransformation.times(new Vector4(0,0,-1,1)).getXYZ();
+
+                    this.context.getState().disableDepthTest();
+                    this.context.getState().disableAlphaBlending();
+                    this.solidProgram.setUniform("color", new Vector4(1));
+
+                    if (lightingModel.getLightWidgetModel(i).isAzimuthWidgetVisible() &&
+                        (Math.abs(lightDisplacementWorld.x) > 0.001f || Math.abs(lightDisplacementWorld.z) > 0.001f))
+                    {
+                        this.solidProgram.setUniform("objectID", this.sceneObjectIDLookup.get("Light." + i + ".Azimuth"));
+
+                        this.solidProgram.setUniform("model_view",
+                            Matrix4.translate(arrow1PositionR)
+                                .times(Matrix4.scale(perspectiveWidgetScale, perspectiveWidgetScale, 1.0f))
+                                .times(Matrix4.fromColumns(
+                                    arrow1RDirectionX,
+                                    arrow1RDirectionY,
+                                    new Vector4(0, 0, 1, 0),
+                                    new Vector4(0, 0, 0, 1))));
+
+                        this.widgetDrawable.draw(PrimitiveMode.TRIANGLE_FAN, framebuffer);
+
+                        this.solidProgram.setUniform("model_view",
+                            Matrix4.translate(arrow1PositionL)
+                                .times(Matrix4.scale(perspectiveWidgetScale, perspectiveWidgetScale, 1.0f))
+                                .times(Matrix4.fromColumns(
+                                    arrow1LDirectionX.negated(),
+                                    arrow1LDirectionY.negated(),
+                                    new Vector4(0, 0, 1, 0),
+                                    new Vector4(0, 0, 0, 1))));
+
+                        this.widgetDrawable.draw(PrimitiveMode.TRIANGLE_FAN, framebuffer);
+                    }
+
+                    if (lightingModel.getLightWidgetModel(i).isInclinationWidgetVisible())
+                    {
+                        this.solidProgram.setUniform("objectID", this.sceneObjectIDLookup.get("Light." + i + ".Inclination"));
+
+                        if (Math.PI / 2 - inclination > 0.01f)
+                        {
+                            this.solidProgram.setUniform("model_view",
+                                Matrix4.translate(arrow2PositionR)
+                                    .times(Matrix4.scale(perspectiveWidgetScale, perspectiveWidgetScale, 1.0f))
+                                    .times(Matrix4.fromColumns(
+                                        arrow2RDirectionX,
+                                        arrow2RDirectionY,
+                                        new Vector4(0, 0, 1, 0),
+                                        new Vector4(0, 0, 0, 1))));
+                            this.widgetDrawable.draw(PrimitiveMode.TRIANGLE_FAN, framebuffer);
+                        }
+
+                        if (Math.PI / 2 + inclination > 0.01f)
+                        {
+                            this.solidProgram.setUniform("model_view",
+                                Matrix4.translate(arrow2PositionL)
+                                    .times(Matrix4.scale(perspectiveWidgetScale, perspectiveWidgetScale, 1.0f))
+                                    .times(Matrix4.fromColumns(
+                                        arrow2LDirectionX.negated(),
+                                        arrow2LDirectionY.negated(),
+                                        new Vector4(0, 0, 1, 0),
+                                        new Vector4(0, 0, 0, 1))));
+                            this.widgetDrawable.draw(PrimitiveMode.TRIANGLE_FAN, framebuffer);
+                        }
+                    }
+
+                    if (lightingModel.getLightWidgetModel(i).isDistanceWidgetVisible())
+                    {
+                        this.solidProgram.setUniform("objectID", this.sceneObjectIDLookup.get("Light." + i + ".Distance"));
+
+                        this.solidProgram.setUniform("model_view",
+                            Matrix4.translate(arrow3PositionL)
+                                .times(Matrix4.scale(perspectiveWidgetScale, perspectiveWidgetScale, 1.0f))
+                                .times(Matrix4.fromColumns(
+                                    arrow3DirectionX.negated(),
+                                    arrow3DirectionY.negated(),
+                                    new Vector4(0, 0, 1, 0),
+                                    new Vector4(0, 0, 0, 1))));
+
+                        this.widgetDrawable.draw(PrimitiveMode.TRIANGLE_FAN, framebuffer);
+
+                        if (widgetTransformation.getColumn(3).getXYZ().distance(lightCenter) > 0.01f)
+                        {
+                            this.solidProgram.setUniform("model_view",
+                                Matrix4.translate(arrow3PositionR)
+                                    .times(Matrix4.scale(perspectiveWidgetScale, perspectiveWidgetScale, 1.0f))
+                                    .times(Matrix4.fromColumns(
+                                        arrow3DirectionX,
+                                        arrow3DirectionY,
+                                        new Vector4(0, 0, 1, 0),
+                                        new Vector4(0, 0, 0, 1))));
+                            this.widgetDrawable.draw(PrimitiveMode.TRIANGLE_FAN, framebuffer);
+                        }
+                    }
+                }
+            }
+
+            context.getState().disableAlphaBlending();
+            context.getState().enableDepthWrite();
+            this.context.getState().enableDepthTest();
+        }
+    }
+
+    @Override
+    public void close()
+    {
+        if (this.refScenePositions != null)
+        {
+            this.refScenePositions.close();
+            this.refScenePositions = null;
+        }
+
+        if (this.refSceneTexCoords != null)
+        {
+            this.refSceneTexCoords.close();
+            this.refSceneTexCoords = null;
+        }
+
+        if (this.refSceneNormals != null)
+        {
+            this.refSceneNormals.close();
+            this.refSceneNormals = null;
+        }
+
+        if (this.refSceneTexture != null)
+        {
+            this.refSceneTexture.close();
+            this.refSceneTexture = null;
+        }
+
+        if (this.environmentBackgroundProgram != null)
+        {
+            this.environmentBackgroundProgram.close();
+            this.environmentBackgroundProgram = null;
+        }
+
+        if (this.environmentMap != null)
+        {
+            this.environmentMap.close();
+            this.environmentMap = null;
+        }
+
+        if (this.backplateTexture != null)
+        {
+            this.backplateTexture.close();
+            this.backplateTexture = null;
+        }
+
+        if (resources != null)
+        {
+            resources.close();
+            resources = null;
+        }
+
+        if (shadowMaps != null)
+        {
+            shadowMaps.close();
+            shadowMaps = null;
+        }
+
+        if (shadowFramebuffer != null)
+        {
+            shadowFramebuffer.close();
+            shadowFramebuffer = null;
+        }
+
+        if (shadowProgram != null)
+        {
+            shadowProgram.close();
+            shadowProgram = null;
+        }
+
+        if (lightProgram != null)
+        {
+            lightProgram.close();
+            lightProgram = null;
+        }
+
+        if (rectangleVertices != null)
+        {
+            rectangleVertices.close();
+            rectangleVertices = null;
+        }
+
+        if (lightTexture != null)
+        {
+            lightTexture.close();
+            lightTexture = null;
+        }
+
+        if (lightCenterTexture != null)
+        {
+            lightCenterTexture.close();
+            lightCenterTexture = null;
+        }
+
+        if (solidProgram != null)
+        {
+            solidProgram.close();
+            solidProgram = null;
+        }
+
+        if (widgetVertices != null)
+        {
+            widgetVertices.close();
+            widgetVertices = null;
+        }
+
+        if (circleProgram != null)
+        {
+            circleProgram.close();
+            circleProgram = null;
+        }
+
+        if (weightBuffer != null)
+        {
+            weightBuffer.close();
+            weightBuffer = null;
+        }
+
+        if (simpleTexProgram != null)
+        {
+            simpleTexProgram.close();
+            simpleTexProgram = null;
+        }
+
+        if (gridVertices != null)
+        {
+            gridVertices.close();
+            gridVertices = null;
+        }
+
+        if (tintedTexProgram != null)
+        {
+            tintedTexProgram.close();
+            tintedTexProgram = null;
+        }
+
+        if (reprojectProgram != null)
+        {
+            reprojectProgram.close();
+            reprojectProgram = null;
+        }
+
+        for (FramebufferObject<ContextType> fbo : shadingFramebuffers)
+        {
+            fbo.close();
+        }
+
+        shadingFramebuffers.clear();
+    }
+
+    @Override
+    public void setLoadingMonitor(LoadingMonitor loadingMonitor)
+    {
+        this.loadingMonitor = loadingMonitor;
+    }
+
+    @Override
+    public VertexGeometry getActiveGeometry()
+    {
+        return this.resources.geometry;
+    }
+
+    @Override
+    public ViewSet getActiveViewSet()
+    {
+        return this.resources.viewSet;
+    }
+
+    @Override
+    public SafeReadonlySettingsModel getSettingsModel()
+    {
+        return this.settingsModel;
+    }
+
+    @Override
+    public void setSettingsModel(ReadonlySettingsModel settingsModel)
+    {
+        this.settingsModel = SafeSettingsModelWrapperFactory.getInstance().wrapUnsafeModel(settingsModel);
+    }
+
+    private AbstractImage currentEnvironmentMap;
+
+    @Override
+    public Optional<AbstractImage> loadEnvironmentMap(File environmentFile) throws FileNotFoundException
+    {
+        if (environmentFile == null)
+        {
+            //noinspection VariableNotUsedInsideIf
+            if (this.environmentMap != null)
+            {
+                this.environmentMapUnloadRequested = true;
+            }
+
+            currentEnvironmentMap = null;
+            return Optional.empty();
+        }
+        else if (environmentFile.exists())
+        {
+            System.out.println("Loading new environment texture.");
+
+            this.desiredEnvironmentFile = environmentFile;
+            long lastModified = environmentFile.lastModified();
+            boolean readCompleted = false;
+
+            int width = 0;
+            int height = 0;
+            float[] pixels = null;
+
+            synchronized(loadEnvironmentLock)
+            {
+                if (Objects.equals(environmentFile, desiredEnvironmentFile) &&
+                    (!Objects.equals(environmentFile, currentEnvironmentFile) || lastModified != environmentLastModified))
+                {
+                    this.loadingMonitor.startLoading();
+                    this.loadingMonitor.setMaximum(0.0);
+
+                    try
+                    {
+                        // Use Michael Ludwig's code to convert to a cube map (supports either cross or panorama input)
+                        this.newEnvironmentData = EnvironmentMap.createFromHDRFile(environmentFile);
+                        this.currentEnvironmentFile = environmentFile;
+                        width = newEnvironmentData.getSide() * 4;
+                        height = newEnvironmentData.getSide() * 2;
+                        pixels = EnvironmentMap.toPanorama(newEnvironmentData.getData(), newEnvironmentData.getSide(), width, height);
+                        readCompleted = true;
+                    }
+                    catch (FileNotFoundException e)
+                    {
+                        throw e;
+                    }
+                    catch (IOException e)
+                    {
+                        e.printStackTrace();
+                    }
+                }
+            }
+
+            this.newEnvironmentDataAvailable = this.newEnvironmentDataAvailable || readCompleted;
+
+            if (readCompleted)
+            {
+                environmentLastModified = lastModified;
+                currentEnvironmentMap = new ArrayBackedImage(width, height, pixels);
+            }
+
+            return Optional.ofNullable(currentEnvironmentMap);
+        }
+        else
+        {
+            throw new FileNotFoundException(environmentFile.getPath());
+        }
+    }
+
+    @Override
+    public void loadBackplate(File backplateFile) throws FileNotFoundException
+    {
+        if (backplateFile == null && this.backplateTexture != null)
+        {
+            this.backplateUnloadRequested = true;
+        }
+        else if (backplateFile != null && backplateFile.exists())
+        {
+            System.out.println("Loading new backplate texture.");
+
+            this.desiredBackplateFile = backplateFile;
+            long lastModified = backplateFile.lastModified();
+            boolean readCompleted = false;
+
+            synchronized(loadBackplateLock)
+            {
+                if (Objects.equals(backplateFile, desiredBackplateFile) &&
+                    (!Objects.equals(backplateFile, currentBackplateFile) || lastModified != backplateLastModified))
+                {
+                    try
+                    {
+                        this.newBackplateData = ImageIO.read(backplateFile);
+                        this.currentBackplateFile = backplateFile;
+                        readCompleted = true;
+                    }
+                    catch (FileNotFoundException e)
+                    {
+                        throw e;
+                    }
+                    catch (IOException e)
+                    {
+                        e.printStackTrace();
+                    }
+                }
+            }
+
+            this.newBackplateDataAvailable = this.newBackplateDataAvailable || readCompleted;
+
+            if (readCompleted)
+            {
+                backplateLastModified = lastModified;
+            }
+        }
+        else if (backplateFile != null)
+        {
+            throw new FileNotFoundException(backplateFile.getPath());
+        }
+    }
+
+    @Override
+    public String toString()
+    {
+        return this.id.length() > 32
+                ? "..." + this.id.substring(this.id.length()-31, this.id.length())
+                : this.id;
+    }
+
+    @Override
+    public void reloadShaders()
+    {
+        try
+        {
+            reloadMainProgram();
+
+            Program<ContextType> newReferenceSceneProgram =
+                loadMainProgram(getReferenceScenePreprocessorDefines(),
+                    refSceneTexture != null && refSceneTexCoords != null ? RenderingMode.LAMBERTIAN_DIFFUSE_TEXTURED : RenderingMode.SPECULAR_SHADED);
+
+            if (this.referenceSceneProgram != null)
+            {
+                this.referenceSceneProgram.close();
+                this.referenceSceneProgram = null;
+            }
+
+            this.referenceSceneProgram = newReferenceSceneProgram;
+
+            Program<ContextType> newReprojectProgram = resources.getIBRShaderProgramBuilder()
+                .addShader(ShaderType.VERTEX, new File(new File(new File("shaders"), "common"), "imgspace.vert"))
+                .addShader(ShaderType.FRAGMENT, new File(new File(new File("shaders"), "relight"), "reproject.frag"))
+                .createProgram();
+
+            if (this.reprojectProgram != null)
+            {
+                this.reprojectProgram.close();
+                this.reprojectProgram = null;
+            }
+
+            this.reprojectProgram = newReprojectProgram;
+            this.reprojectDrawable = context.createDrawable(reprojectProgram);
+            this.reprojectDrawable.addVertexBuffer("position", this.resources.positionBuffer);
+
+            if (this.resources.normalBuffer != null)
+            {
+                this.reprojectDrawable.addVertexBuffer("normal", this.resources.normalBuffer);
+            }
+
+            if (this.resources.texCoordBuffer != null)
+            {
+                this.reprojectDrawable.addVertexBuffer("texCoord", this.resources.texCoordBuffer);
+            }
+
+            if (this.resources.tangentBuffer != null)
+            {
+                this.reprojectDrawable.addVertexBuffer("tangent", this.resources.tangentBuffer);
+            }
+
+            Program<ContextType> newEnvironmentBackgroundProgram = resources.getIBRShaderProgramBuilder()
+                    .addShader(ShaderType.VERTEX, new File(new File(new File("shaders"), "common"), "texture.vert"))
+                    .addShader(ShaderType.FRAGMENT, new File(new File(new File("shaders"), "common"), "envbackgroundtexture.frag"))
+                    .createProgram();
+
+            if (this.environmentBackgroundProgram != null)
+            {
+                this.environmentBackgroundProgram.close();
+                this.environmentBackgroundProgram = null;
+            }
+
+            this.environmentBackgroundProgram = newEnvironmentBackgroundProgram;
+            this.environmentBackgroundDrawable = context.createDrawable(environmentBackgroundProgram);
+            this.environmentBackgroundDrawable.addVertexBuffer("position", rectangleVertices);
+
+
+            Program<ContextType> newLightProgram = resources.getIBRShaderProgramBuilder()
+                    .addShader(ShaderType.VERTEX, new File(new File(new File("shaders"), "common"), "imgspace.vert"))
+                    .addShader(ShaderType.FRAGMENT, new File(new File(new File("shaders"), "relight"), "light.frag"))
+                    .createProgram();
+
+            if (this.lightProgram != null)
+            {
+                this.lightProgram.close();
+                this.lightProgram = null;
+            }
+
+            this.lightProgram = newLightProgram;
+            this.lightDrawable = context.createDrawable(this.lightProgram);
+            this.lightDrawable.addVertexBuffer("position", rectangleVertices);
+
+            Program<ContextType> newWidgetProgram = resources.getIBRShaderProgramBuilder()
+                    .addShader(ShaderType.VERTEX, new File(new File(new File("shaders"), "common"), "imgspace.vert"))
+                    .addShader(ShaderType.FRAGMENT, new File(new File(new File("shaders"), "common"), "solid.frag"))
+                    .createProgram();
+
+            if (this.solidProgram != null)
+            {
+                this.solidProgram.close();
+                this.solidProgram = null;
+            }
+
+            this.solidProgram = newWidgetProgram;
+
+            this.widgetDrawable = context.createDrawable(this.solidProgram);
+            this.widgetDrawable.addVertexBuffer("position", widgetVertices);
+
+            this.gridDrawable = context.createDrawable(this.solidProgram);
+            this.gridDrawable.addVertexBuffer("position", gridVertices);
+
+            Program<ContextType> newCircleProgram = resources.getIBRShaderProgramBuilder()
+                .addShader(ShaderType.VERTEX, new File(new File(new File("shaders"), "common"), "imgspace.vert"))
+                .addShader(ShaderType.FRAGMENT, new File(new File(new File("shaders"), "relight"), "circle.frag"))
+                .createProgram();
+
+            if (this.circleProgram != null)
+            {
+                this.circleProgram.close();
+                this.circleProgram = null;
+            }
+
+            this.circleProgram = newCircleProgram;
+
+            this.circleDrawable = context.createDrawable(this.circleProgram);
+            this.circleDrawable.addVertexBuffer("position", rectangleVertices);
+        }
+        catch (FileNotFoundException|RuntimeException e)
+        {
+            e.printStackTrace();
+        }
+    }
+
+    private void reloadMainProgram(Map<String, Optional<Object>> defineMap, RenderingMode renderingMode) throws FileNotFoundException
+    {
+        Program<ContextType> newProgram = loadMainProgram(defineMap, renderingMode);
+
+        if (this.program != null)
+        {
+            this.program.close();
+        }
+
+        this.program = newProgram;
+        this.lastCompiledRenderingMode = renderingMode;
+
+        this.mainDrawable = context.createDrawable(program);
+        this.mainDrawable.addVertexBuffer("position", this.resources.positionBuffer);
+
+        if (this.resources.normalBuffer != null)
+        {
+            this.mainDrawable.addVertexBuffer("normal", this.resources.normalBuffer);
+        }
+
+        if (this.resources.texCoordBuffer != null)
+        {
+            this.mainDrawable.addVertexBuffer("texCoord", this.resources.texCoordBuffer);
+        }
+
+        if (this.resources.tangentBuffer != null)
+        {
+            this.mainDrawable.addVertexBuffer("tangent", this.resources.tangentBuffer);
+        }
+
+        suppressErrors = false;
+    }
+
+    private void reloadMainProgram() throws FileNotFoundException
+    {
+        reloadMainProgram(getPreprocessorDefines(), this.settingsModel == null ?
+            RenderingMode.IMAGE_BASED : this.settingsModel.get("renderingMode", RenderingMode.class));
+    }
+
+    private Map<String, Optional<Object>> getPreprocessorDefines()
+    {
+        Map<String, Optional<Object>> defineMap = new HashMap<>(256);
+
+        // Initialize to defaults
+        defineMap.put("PHYSICALLY_BASED_MASKING_SHADOWING", Optional.empty());
+        defineMap.put("FRESNEL_EFFECT_ENABLED", Optional.empty());
+        defineMap.put("SHADOWS_ENABLED", Optional.empty());
+        defineMap.put("BUEHLER_ALGORITHM", Optional.empty());
+        defineMap.put("SORTING_SAMPLE_COUNT", Optional.empty());
+        defineMap.put("RELIGHTING_ENABLED", Optional.empty());
+        defineMap.put("VISIBILITY_TEST_ENABLED", Optional.empty());
+        defineMap.put("SHADOW_TEST_ENABLED", Optional.empty());
+        defineMap.put("PRECOMPUTED_VIEW_WEIGHTS_ENABLED", Optional.empty());
+        defineMap.put("USE_VIEW_INDICES", Optional.empty());
+
+        defineMap.put("VIEW_COUNT", Optional.empty());
+        defineMap.put("VIRTUAL_LIGHT_COUNT", Optional.empty());
+        defineMap.put("ENVIRONMENT_ILLUMINATION_ENABLED", Optional.empty());
+
+        defineMap.put("LUMINANCE_MAP_ENABLED", Optional.of(this.resources.viewSet.hasCustomLuminanceEncoding()));
+        defineMap.put("INVERSE_LUMINANCE_MAP_ENABLED", Optional.of(false/*this.resources.viewSet.hasCustomLuminanceEncoding()*/));
+
+        if (this.settingsModel != null)
+        {
+            defineMap.put("PHYSICALLY_BASED_MASKING_SHADOWING",
+                Optional.of(this.settingsModel.getBoolean("pbrGeometricAttenuationEnabled")));
+            defineMap.put("FRESNEL_EFFECT_ENABLED", Optional.of(this.settingsModel.getBoolean("fresnelEnabled")));
+            defineMap.put("SHADOWS_ENABLED", Optional.of(this.settingsModel.getBoolean("shadowsEnabled")));
+
+            defineMap.put("BUEHLER_ALGORITHM", Optional.of(this.settingsModel.getBoolean("buehlerAlgorithm")));
+            defineMap.put("SORTING_SAMPLE_COUNT", Optional.of(this.settingsModel.getInt("buehlerViewCount")));
+            defineMap.put("RELIGHTING_ENABLED", Optional.of(this.settingsModel.getBoolean("relightingEnabled")
+                && !settingsModel.getBoolean("lightCalibrationMode") && this.lightingModel != null));
+
+            boolean occlusionEnabled = this.settingsModel.getBoolean("occlusionEnabled")
+                && (this.settingsModel.getBoolean("relightingEnabled")
+                    || settingsModel.getBoolean("lightCalibrationMode")
+                    || this.settingsModel.get("weightMode", ShadingParameterMode.class) != ShadingParameterMode.UNIFORM);
+
+            defineMap.put("VISIBILITY_TEST_ENABLED", Optional.of(occlusionEnabled && this.resources.depthTextures != null));
+            defineMap.put("SHADOW_TEST_ENABLED", Optional.of(occlusionEnabled && this.resources.shadowTextures != null
+                && !settingsModel.getBoolean("lightCalibrationMode")));
+
+            defineMap.put("PRECOMPUTED_VIEW_WEIGHTS_ENABLED",
+                Optional.of(!this.settingsModel.getBoolean("relightingEnabled") && !settingsModel.getBoolean("lightCalibrationMode")
+                    && this.settingsModel.get("weightMode", ShadingParameterMode.class) == ShadingParameterMode.UNIFORM));
+
+            if (settingsModel.getBoolean("lightCalibrationMode"))
+            {
+                defineMap.put("USE_VIEW_INDICES", Optional.of(true));
+                defineMap.put("VIEW_COUNT", Optional.of(1));
+            }
+
+            if (this.lightingModel != null && this.settingsModel.getBoolean("relightingEnabled"))
+            {
+                defineMap.put("VIRTUAL_LIGHT_COUNT", Optional.of(lightingModel.getLightCount()));
+                defineMap.put("ENVIRONMENT_ILLUMINATION_ENABLED", Optional.of(!Objects.equals(lightingModel.getAmbientLightColor(), Vector3.ZERO)));
+                defineMap.put("ENVIRONMENT_TEXTURE_ENABLED", Optional.of(this.environmentMap != null && lightingModel.isEnvironmentMappingEnabled()));
+            }
+        }
+
+        return defineMap;
+    }
+
+    private Map<String, Optional<Object>> getReferenceScenePreprocessorDefines()
+    {
+        return getPreprocessorDefines();
+    }
+
+    private Program<ContextType> loadMainProgram(Map<String, Optional<Object>> defineMap, RenderingMode renderingMode) throws FileNotFoundException
+    {
+        ProgramBuilder<ContextType> programBuilder = resources.getIBRShaderProgramBuilder(renderingMode);
+
+        for (Entry<String, Optional<Object>> defineEntry : defineMap.entrySet())
+        {
+            if (defineEntry.getValue().isPresent())
+            {
+                programBuilder.define(defineEntry.getKey(), defineEntry.getValue().get());
+            }
+        }
+
+        return programBuilder
+                .define("SPOTLIGHTS_ENABLED", true)
+                .addShader(ShaderType.VERTEX, new File("shaders/common/imgspace.vert"))
+                .addShader(ShaderType.FRAGMENT, new File("shaders/relight/relight.frag"))
+                .createProgram();
+    }
+
+    private Program<ContextType> loadMainProgram() throws FileNotFoundException
+    {
+        return loadMainProgram(getPreprocessorDefines(), this.settingsModel.get("renderingMode", RenderingMode.class));
+    }
+
+    private void updateCompiledSettings()
+    {
+        Map<String, Optional<Object>> defineMap = getPreprocessorDefines();
+
+        RenderingMode renderingMode =
+            this.settingsModel == null ? RenderingMode.IMAGE_BASED : this.settingsModel.get("renderingMode", RenderingMode.class);
+
+        if (renderingMode != lastCompiledRenderingMode ||
+            defineMap.entrySet().stream().anyMatch(
+                defineEntry -> !Objects.equals(this.program.getDefine(defineEntry.getKey()), defineEntry.getValue())))
+        {
+            try
+            {
+                System.out.println("Updating compiled render settings.");
+                this.reloadMainProgram(defineMap, renderingMode);
+            }
+            catch (RuntimeException|FileNotFoundException e)
+            {
+                e.printStackTrace();
+            }
+        }
+
+        //noinspection VariableNotUsedInsideIf
+        if (this.referenceScene != null)
+        {
+            Map<String, Optional<Object>> refSceneDefineMap = getReferenceScenePreprocessorDefines();
+
+            if (this.referenceSceneProgram == null
+                || !Objects.equals(this.program.getDefine("DIFFUSE_TEXTURE_ENABLED").orElse(false),
+                    refSceneTexture != null && refSceneTexCoords != null)
+                || refSceneDefineMap.entrySet().stream().anyMatch(
+                    defineEntry -> !Objects.equals(this.program.getDefine(defineEntry.getKey()), defineEntry.getValue())))
+            {
+                try
+                {
+                    System.out.println("Updating compiled render settings for reference scene.");
+
+                    Program<ContextType> newReferenceSceneProgram =
+                        loadMainProgram(refSceneDefineMap, refSceneTexture != null && refSceneTexCoords != null ?
+                            RenderingMode.LAMBERTIAN_DIFFUSE_TEXTURED : RenderingMode.SPECULAR_SHADED);
+
+                    if (this.referenceSceneProgram != null)
+                    {
+                        this.referenceSceneProgram.close();
+                        this.referenceSceneProgram = null;
+                    }
+
+                    this.referenceSceneProgram = newReferenceSceneProgram;
+                }
+                catch (RuntimeException|FileNotFoundException e)
+                {
+                    e.printStackTrace();
+                }
+            }
+        }
+    }
+
+    @Override
+    public void setMultiTransformationModel(List<Matrix4> multiTransformationModel)
+    {
+        if (multiTransformationModel != null)
+        {
+            this.multiTransformationModel = multiTransformationModel;
+        }
+    }
+
+    @Override
+    public void setReferenceScene(VertexGeometry scene)
+    {
+        this.referenceScene = scene;
+        this.referenceSceneChanged = true;
+    }
+
+    @Override
+    public SceneViewport getSceneViewportModel()
+    {
+        return new SceneViewport()
+        {
+            @Override
+            public Object getObjectAtCoordinates(double x, double y)
+            {
+                double xRemapped = Math.min(Math.max(x, 0), 1);
+                double yRemapped = 1.0 - Math.min(Math.max(y, 0), 1);
+
+                int index = 4 * (int)(Math.round((fboSize.height-1) * yRemapped) * fboSize.width + Math.round((fboSize.width-1) * xRemapped));
+                return sceneObjectNameList[pixelObjectIDs[index]];
+            }
+
+
+            private Matrix4 getProjectionInverse()
+            {
+                Matrix4 projection = getProjectionMatrix(fboSize);
+                return  Matrix4.fromRows(
+                    new Vector4(1.0f / projection.get(0, 0), 0, 0, 0),
+                    new Vector4(0, 1.0f / projection.get(1, 1), 0, 0),
+                    new Vector4(0, 0, 0, -1),
+                    new Vector4(0, 0, 1.0f, projection.get(2, 2))
+                        .dividedBy(projection.get(2, 3)));
+            }
+
+            @Override
+            public Vector3 get3DPositionAtCoordinates(double x, double y)
+            {
+                double xRemapped = Math.min(Math.max(x, 0), 1);
+                double yRemapped = 1.0 - Math.min(Math.max(y, 0), 1);
+
+                int index = (int)(Math.round((fboSize.height-1) * yRemapped) * fboSize.width + Math.round((fboSize.width-1) * xRemapped));
+
+                Matrix4 projectionInverse = getProjectionInverse();
+
+                // Transform from screen space into camera space
+                Vector4 unscaledPosition = projectionInverse
+                    .times(new Vector4((float)(2 * x - 1), (float)(1 - 2 * y), 2 * (float)(0x0000FFFF & pixelDepths[index]) / (float)0xFFFF - 1, 1.0f));
+
+                // Transform from camera space into world space.
+                return getPartialViewMatrix().quickInverse(0.01f)
+                        .times(unscaledPosition.getXYZ().dividedBy(unscaledPosition.w).asPosition())
+                        .getXYZ().dividedBy(getScale());
+            }
+
+            @Override
+            public Vector3 getViewingDirection(double x, double y)
+            {
+                Matrix4 projectionInverse = getProjectionInverse();
+
+                // Take the position the pixel would have at the far clipping plane.
+                // Transform from screen space into world space.
+                Vector4 unscaledPosition = projectionInverse
+                    .times(new Vector4((float)(2 * x - 1), (float)(1 - 2 * y), 1.0f, 1.0f));
+
+                // Transform from camera space into world space.
+                // Interpret the vector as the direction from the origin (0,0,0) for this pixel.
+                return getPartialViewMatrix().quickInverse(0.01f)
+                    .times(unscaledPosition.getXYZ().dividedBy(unscaledPosition.w).asDirection())
+                    .getXYZ().normalized();
+            }
+
+            @Override
+            public Vector3 getViewportCenter()
+            {
+                return getPartialViewMatrix().quickInverse(0.01f)
+                    .getColumn(3)
+                    .getXYZ().dividedBy(getScale());
+            }
+
+            @Override
+            public Vector2 projectPoint(Vector3 point)
+            {
+                Vector4 projectedPoint = getProjectionMatrix(fboSize)
+                    .times(getPartialViewMatrix())
+                    .times(point.times(getScale()).asPosition());
+
+                return new Vector2(0.5f + projectedPoint.x / (2 * projectedPoint.w), 0.5f - projectedPoint.y / (2 * projectedPoint.w));
+            }
+
+            @Override
+            public float getLightWidgetScale()
+            {
+                return computeLightWidgetScale(getPartialViewMatrix(), fboSize) / getScale();
+            }
+        };
+    }
+
+    @Override
+    public ReadonlyObjectModel getObjectModel()
+    {
+        return objectModel;
+    }
+
+    @Override
+    public ReadonlyCameraModel getCameraModel()
+    {
+        return cameraModel;
+    }
+
+    @Override
+    public ReadonlyLightingModel getLightingModel()
+    {
+        return lightingModel;
+    }
+
+    @Override
+    public void setObjectModel(ReadonlyObjectModel objectModel)
+    {
+        this.objectModel = objectModel;
+    }
+
+    @Override
+    public void setCameraModel(ReadonlyCameraModel cameraModel)
+    {
+        this.cameraModel = cameraModel;
+    }
+
+    @Override
+    public void setLightingModel(ReadonlyLightingModel lightingModel)
+    {
+        this.lightingModel = lightingModel;
+    }
+}