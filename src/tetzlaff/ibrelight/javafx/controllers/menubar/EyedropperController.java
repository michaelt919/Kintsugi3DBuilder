package tetzlaff.ibrelight.javafx.controllers.menubar;

import javafx.event.ActionEvent;
import javafx.fxml.FXML;
import javafx.fxml.Initializable;
import javafx.geometry.Rectangle2D;
import javafx.scene.control.Button;
import javafx.scene.control.Label;
import javafx.scene.control.TextField;
import javafx.scene.image.Image;
import javafx.scene.image.ImageView;
import javafx.scene.input.KeyEvent;
import javafx.scene.input.MouseEvent;
import javafx.scene.paint.Color;
import javafx.scene.shape.Rectangle;
import tetzlaff.ibrelight.core.LoadingModel;

import java.awt.*;
import java.io.File;
import java.net.URL;
import java.util.ArrayList;
import java.util.List;
import java.util.ResourceBundle;
import java.util.function.DoubleUnaryOperator;
import java.util.regex.Matcher;
import java.util.regex.Pattern;

public class EyedropperController implements Initializable {

    @FXML
    private Rectangle selectionRectangle;

    @FXML
    private Rectangle paletteColor0, paletteColor1, paletteColor2, paletteColor3, paletteColor4, paletteColor5, paletteColor6,
            paletteColor7, paletteColor8, paletteColor9, paletteColor10, paletteColor11, paletteColor12, paletteColor13, paletteColor14;
    private List<Rectangle> paletteColorRectangles;
    private int selectedColorInsertIndex; //first index in color palette which does not have a color assigned to it

    @FXML
    private Rectangle finalSelectRect1, finalSelectRect2, finalSelectRect3, finalSelectRect4, finalSelectRect5, finalSelectRect6;
    private List<Rectangle> finalSelectRectangles;

    @FXML
    private Button button1, button2, button3, button4, button5, button6;
    private List<Button> colorSelectButtons;

    @FXML
    private Button cropButton;

    @FXML
    private Button applyButton;
    private boolean isCropping;//enabled by crop button and disabled when cropping is finished
    private boolean isSelecting;//enabled by "Select Color" buttons and disabled when selection is finished
    private boolean canResetCrop; //enabled when cropping is finished and disabled when crop is reset to default viewport
    private boolean firstColorSelected;

    static final String DEFAULT_BUTTON_TEXT = "Select Color";

    @FXML
    private TextField txtField1, txtField2, txtField3, txtField4, txtField5, txtField6;
    private List<TextField> colorSelectTxtFields;

    @FXML
    private Label colorLabel;

    private List<Color> selectedColors;
    @FXML private ImageView colorPickerImgView;
    private File selectedFile;
    @FXML private Rectangle averageColorPreview = new Rectangle(); //displays the average color of selection


    private LoadingModel loadingModel = new LoadingModel();

    @Override
    public void initialize(URL url, ResourceBundle resourceBundle) {
        SharedDataModel sharedDataModel = SharedDataModel.getInstance();
        selectedFile = sharedDataModel.getSelectedImage();
        colorPickerImgView.setImage(new Image(selectedFile.toURI().toString()));
        colorPickerImgView.setPreserveRatio(true);
        colorPickerImgView.setSmooth(true);

        isSelecting = false;
        isCropping = false;
        canResetCrop = false;
        firstColorSelected = false;

        selectedColorInsertIndex = 0;

        selectedColors = new ArrayList<>();
        paletteColorRectangles = new ArrayList<>();
        paletteColorRectangles.add(paletteColor0);
        paletteColorRectangles.add(paletteColor1);
        paletteColorRectangles.add(paletteColor2);
        paletteColorRectangles.add(paletteColor3);
        paletteColorRectangles.add(paletteColor4);
        paletteColorRectangles.add(paletteColor5);
        paletteColorRectangles.add(paletteColor6);
        paletteColorRectangles.add(paletteColor7);
        paletteColorRectangles.add(paletteColor8);
        paletteColorRectangles.add(paletteColor9);
        paletteColorRectangles.add(paletteColor10);
        paletteColorRectangles.add(paletteColor11);
        paletteColorRectangles.add(paletteColor12);
        paletteColorRectangles.add(paletteColor13);
        paletteColorRectangles.add(paletteColor14);

        colorSelectButtons = new ArrayList<>();
        colorSelectButtons.add(button1);
        colorSelectButtons.add(button2);
        colorSelectButtons.add(button3);
        colorSelectButtons.add(button4);
        colorSelectButtons.add(button5);
        colorSelectButtons.add(button6);

        colorSelectTxtFields = new ArrayList<>();
        colorSelectTxtFields.add(txtField1);
        colorSelectTxtFields.add(txtField2);
        colorSelectTxtFields.add(txtField3);
        colorSelectTxtFields.add(txtField4);
        colorSelectTxtFields.add(txtField5);
        colorSelectTxtFields.add(txtField6);

        finalSelectRectangles = new ArrayList<>();
        finalSelectRectangles.add(finalSelectRect1);
        finalSelectRectangles.add(finalSelectRect2);
        finalSelectRectangles.add(finalSelectRect3);
        finalSelectRectangles.add(finalSelectRect4);
        finalSelectRectangles.add(finalSelectRect5);
        finalSelectRectangles.add(finalSelectRect6);

        updateApplyButton();
    }

    private static Rectangle2D resetViewport(ImageView imageView) {
        //reset the viewport to default value (view entire image)
        Rectangle2D defaultViewport = getDefaultViewport(imageView);

        imageView.setViewport(defaultViewport);

        return defaultViewport;
    }

    private static Rectangle2D getDefaultViewport(ImageView imageView){
        Image image = imageView.getImage();
        return new Rectangle2D(0, 0, image.getWidth(), image.getHeight());
    }

    @FXML
    private void handleMousePressed(MouseEvent event) {
        //TODO: IF USER SELECTS AREA OUTSIDE OF IMAGE, SHIFT SELECTION BOX INSIDE IMAGE
        if(isSelecting || isCropping) {
            selectionRectangle.setVisible(true);
            double x = event.getX();
            double y = event.getY();
            selectionRectangle.setX(x);
            selectionRectangle.setY(y);
            selectionRectangle.setWidth(0);
            selectionRectangle.setHeight(0);
            selectedColors.clear();
        }
    }

    @FXML
    private void handleMouseDragged(MouseEvent event) {
        if(isSelecting || isCropping) {
            double x = event.getX();
            double y = event.getY();
            double width = x - selectionRectangle.getX();
            double height = y - selectionRectangle.getY();

            selectionRectangle.setWidth(width);
            selectionRectangle.setHeight(height);
        }
    }

    @FXML
    private void handleMouseReleased(MouseEvent event) {
        if(isSelecting) {
            Color averageColor = getAvgColorFromSelection();

            // Set the color label text
            colorLabel.setText("Greyscale: " + Math.round(getGreyScaleDouble(averageColor)));

            //display average color to user
            updateAverageColorPreview(averageColor);

            firstColorSelected = true;
        }

        if(isCropping){
            canResetCrop = true;
            cropImage();
        }
    }

    public void enterCropMode(ActionEvent actionEvent) {
        //same button is used for cropping and resetting cropping
        if(canResetCrop){//button text is "Reset Crop"
            resetViewport(colorPickerImgView);
            cropButton.setText("Crop");
            canResetCrop = false;
        }
        else{//button text is "Crop"
            cropButton.setText("Cropping...");
            isCropping = true;
        }

        resetButtonsText();
        isSelecting = false;
        selectionRectangle.setVisible(false);
    }

    private void cropImage() {
        //get bounds of selection rectangle
        //crop imageView accordingly
        double scaleFactor = calculateImgViewScaleFactor(colorPickerImgView);
        double width = selectionRectangle.getWidth() * scaleFactor;
        double height = selectionRectangle.getHeight() * scaleFactor;
        double x = (selectionRectangle.getX() - colorPickerImgView.getLayoutX()) * scaleFactor;
        double y = (selectionRectangle.getY() - colorPickerImgView.getLayoutY()) * scaleFactor;

        Rectangle2D view = new Rectangle2D(x, y, width, height);
        colorPickerImgView.setViewport(view);
        isCropping = false;
        cropButton.setText("Reset Crop");

        selectionRectangle.setVisible(false);
    }

    private void updateAverageColorPreview(Color newColor) {
        Color prevColor = (Color) averageColorPreview.getFill();
        if (!prevColor.equals(newColor))//change the stroke of the box to the previous color, if color changes
            averageColorPreview.setStroke(prevColor);

        averageColorPreview.setFill(newColor);
    }

    @FXML//used so the rectangles in color palette can update the average color preview
    public void updateAverageColorPreview(MouseEvent mouseEvent){
        Rectangle sourceRect = (Rectangle) mouseEvent.getSource();
        Color rectColor = (Color) sourceRect.getFill();
        updateAverageColorPreview(rectColor);
    }

    private Color getAvgColorFromSelection(){
        double x = selectionRectangle.getX();//(x, y) is the top left corner of the selectionRectangle in windowspace
        double y = selectionRectangle.getY();
        double width = selectionRectangle.getWidth();
        double height = selectionRectangle.getHeight();

        javafx.scene.image.PixelReader pixelReader = colorPickerImgView.getImage().getPixelReader();

        Rectangle2D viewport = colorPickerImgView.getViewport();
        if(viewport == null){
            viewport = resetViewport(colorPickerImgView);
        }

        double scaleFactor;
        if(viewport == getDefaultViewport(colorPickerImgView)){//use this scaleFactor when image is not cropped
            scaleFactor = calculateImgViewScaleFactor(colorPickerImgView);
        }
        else{
            scaleFactor = calculateImgViewCroppedScaleFactor(colorPickerImgView);
        }


        //getLayoutX(), getLayoutY() refer to top left corner of image in windowspace
        double trueStartX = (x - colorPickerImgView.getLayoutX()) * scaleFactor;
        double trueStartY = (y - colorPickerImgView.getLayoutY()) * scaleFactor;

        double trueEndX = trueStartX + width * scaleFactor;
        double trueEndY = trueStartY + height * scaleFactor;

        trueStartX += viewport.getMinX();//viewport may be offset from the top left corner, this counters that offset
        trueStartY += viewport.getMinY();
        trueEndX += viewport.getMinX();
        trueEndY += viewport.getMinY();

        //read pixels from selected crop
        selectedColors.clear();
        boolean badColorDetected = false;
        for (int posX = (int) trueStartX; posX < trueEndX; posX++) {
            for (int posY = (int) trueStartY; posY < trueEndY; posY++) {
                try{
                    if(viewport.contains(posX, posY)){//only add color if it is inside the viewport (visible to user)
                        Color color = pixelReader.getColor(posX, posY);
                        selectedColors.add(color);
                    }
                    else{
                        badColorDetected = true;
                    }
                }
                catch (IndexOutOfBoundsException e){
                    badColorDetected = true;
                }
            }
        }

        if(badColorDetected){//TODO: CHANGE SOLUTION TO THIS PROBLEM?
            System.out.println("Some colors could not be added. Please confirm that your selection contains the desired colors.");
        }

        return calculateAverageColor(selectedColors);
    }

    private double calculateImgViewCroppedScaleFactor(ImageView imageView) {
        Rectangle2D viewport = imageView.getViewport();
        if(viewport.getWidth() > viewport.getHeight()){
            return viewport.getWidth() / imageView.getFitWidth();
        }
        else{
            return viewport.getHeight() / imageView.getFitHeight();
        }
    }

    private double calculateImgViewScaleFactor(ImageView imgView) {
        //getWidth() and getHeight() refer to the full resolution image
        //fitWidth() and fitHeight() refer to the image in the window
        if(imgView.getImage().getWidth() > imgView.getImage().getHeight()) {
            return imgView.getImage().getWidth() / imgView.getFitWidth();
        }
        else {
            return imgView.getImage().getHeight() / imgView.getFitHeight();
        }
    }

    private Color calculateAverageColor(List<Color> colors) {
        double redSum = 0;
        double greenSum = 0;
        double blueSum = 0;

        for (Color color : colors) {
            redSum += color.getRed();
            greenSum += color.getGreen();
            blueSum += color.getBlue();
        }

        int size = colors.size();
        double averageRed = redSum / size;
        double averageGreen = greenSum / size;
        double averageBlue = blueSum / size;

        return Color.color(averageRed, averageGreen, averageBlue);
    }

    private String getRGBString(Color color) {
        int r = (int) (color.getRed() * 255);
        int g = (int) (color.getGreen() * 255);
        int b = (int) (color.getBlue() * 255);
        return r + ", " + g + ", " + b;
    }

    private double getGreyScaleDouble(Color color){
        //new calculation uses weighted scaling
        double redVal = color.getRed();
        double greenVal = color.getGreen();
        double blueVal = color.getBlue();

        redVal = Math.pow(redVal, 2.2);
        greenVal = Math.pow(greenVal, 2.2);
        blueVal = Math.pow(blueVal, 2.2);

        redVal *= 0.2126729;
        greenVal *= 0.71522;
        blueVal *= 0.0721750;

        double weightedAverageColor = redVal + greenVal + blueVal;
        weightedAverageColor = Math.pow(weightedAverageColor, 1/2.2);
        return weightedAverageColor * 255;
    }

    //returns false if the color is null or has already been added
    public boolean addSelectedColor() {
        //add selected color to palette
        //if color is null, or has already been selected, return false
        //else, find the highest rectangle in the palette which does not have a color
        //      and change that rectangle's color to the selected color (kept track of using selectedColorInsertIndex)
        //also, update the text field (to int. greyscale value) and its corresponding color square
        Color newColor = (Color) averageColorPreview.getFill();

        if (firstColorSelected) {
            //get the rectangle for the first empty color slot in palette
            Rectangle rect = paletteColorRectangles.get(selectedColorInsertIndex);
            if (!isColorInList(newColor)) {
                rect.setFill(newColor);//only add color to palette if it is not a duplicate
            }

            Button sourceButton = resetButtonsText();
            if (sourceButton != null) {
                //modify appropriate text field to average greyscale value
                TextField partnerTxtField = getTextFieldForButton(sourceButton);

                //java would use the wrong overload of round() if it used a double
                Integer greyScale = Math.round((float)getGreyScaleDouble(newColor));
                partnerTxtField.setText(String.valueOf(greyScale));

                //without these two lines, text field would not update properly
                partnerTxtField.positionCaret(partnerTxtField.getText().length());
                partnerTxtField.positionCaret(0);

                //update square which contains the average color visual for the button
                Rectangle partnerRectangle = getRectangleForButton(sourceButton);
                updateFinalSelectRect(partnerRectangle);

                //disable/enable apply button as needed
                updateApplyButton();
            }
            else{
                Toolkit.getDefaultToolkit().beep();
                return false; //source button is null
            }

            ++selectedColorInsertIndex;
            isSelecting = false;
            return true;//color changed successfully
        }
        Toolkit.getDefaultToolkit().beep();
        return false;//no color has been selected yet
    }

    public void removeColor() {
        if(selectedColorInsertIndex > 0){
            Rectangle removeRect = null;
            //find the rectangle which needs to be removed
            //currently, program finds the rectangle which has the same color as the averageColorPreview
            //averageColorPreview takes the color of the last selected rectangle
            //TODO: SHOW HIGHLIGHTING AROUND RECTANGLE WHEN IT IS SELECTED?

            for(Rectangle rect : paletteColorRectangles){
                if(rect.getFill().equals(averageColorPreview.getFill())){
                    removeRect = rect;
                    break;
                }
            }

            if (removeRect == null){//no rectangle matches the color of the average color preview
                Toolkit.getDefaultToolkit().beep();
                return;
            }

            //find removeRect's location in palette by getting the number at the end of its name
            String rectID = removeRect.getId();
            Pattern pattern = Pattern.compile("\\D*(\\d+)$");
            Matcher matcher = pattern.matcher(rectID);
            int startingIndex;
            if (matcher.find()) {
                String numberString = matcher.group(1);
                startingIndex = Integer.parseInt(numberString);
            }
            else{
                Toolkit.getDefaultToolkit().beep();
                return;//TODO: PROPER SOLUTION?
                //pretty sure this would only be reached if a rectangle was improperly named
            }

            //rect 3 color goes to rect 2, rect 2 color goes to rect 1, etc
            for (int i = startingIndex; i < selectedColorInsertIndex; ++i){//from removed rectangle to last rect w/ assigned color
                paletteColorRectangles.get(i).setFill(paletteColorRectangles.get(i + 1).getFill());
            }
            --selectedColorInsertIndex;
        }
    }

    private void updateFinalSelectRect(Rectangle rect) {//when a text field is updated, update the rectangle beside it
        TextField txtField = getTextFieldForRectangle(rect);

        double greyScale;
        try{
            greyScale = Integer.valueOf(txtField.getText());
        }
        catch(NumberFormatException e){
            greyScale = 0;
        }

        if(greyScale > 255){
            greyScale = 255;
        }

        if (greyScale < 0){
            greyScale = 0;
        }

        double val = greyScale / (255);
        rect.setFill(new Color(val, val, val, 1));
        rect.setVisible(true);
    }

    public void updatesFromTextField(KeyEvent event){
        //whenever a text field is updated, update its partner color rectangle and change the visibility of the Apply button
        //if all text fields contain valid info, make the Apply button functional
        //if not, make the button not functional
        TextField sourceTxtField = (TextField) event.getSource();
        updateFinalSelectRect(getRectangleForTextField(sourceTxtField));

        updateApplyButton();
    }

    private void updateApplyButton() {
        //only enable apply button if all fields contain good data (integers) and model is loaded
        if(areAllFieldsValid() && isGoodLoadingModel()){//TODO: KEEPS BUTTON DISABLED IF NEW MODEL IS LOADED IN
                                                        //only updates setDisable() when text field is modified
            applyButton.setDisable(false);
        }
        else{
            applyButton.setDisable(true);
        }
    }

    //returns the text field the button corresponds to
    private TextField getTextFieldForButton(Button sourceButton) {
        switch (sourceButton.getId()){
            case "button1":
                return txtField1;
            case "button2":
                return txtField2;
            case "button3":
                return txtField3;
            case "button4":
                return txtField4;
            case "button5":
                return txtField5;
            case "button6":
                return txtField6;
            default:
                return null;
        }
    }

    private Rectangle getRectangleForButton(Button sourceButton) {
        switch (sourceButton.getId()){
            case "button1":
                return finalSelectRect1;
            case "button2":
                return finalSelectRect2;
            case "button3":
                return finalSelectRect3;
            case "button4":
                return finalSelectRect4;
            case "button5":
                return finalSelectRect5;
            case "button6":
                return finalSelectRect6;
            default:
                return null;
        }
    }

    private TextField getTextFieldForRectangle(Rectangle rect) {
        switch (rect.getId()){
            case "finalSelectRect1":
                return txtField1;
            case "finalSelectRect2":
                return txtField2;
            case "finalSelectRect3":
                return txtField3;
            case "finalSelectRect4":
                return txtField4;
            case "finalSelectRect5":
                return txtField5;
            case "finalSelectRect6":
                return txtField6;
            default:
                return null;
        }
    }

    private Rectangle getRectangleForTextField(TextField txtField) {
        switch (txtField.getId()){
            case "txtField1":
                return finalSelectRect1;
            case "txtField2":
                return finalSelectRect2;
            case "txtField3":
                return finalSelectRect3;
            case "txtField4":
                return finalSelectRect4;
            case "txtField5":
                return finalSelectRect5;
            case "txtField6":
                return finalSelectRect6;
            default:
                return null;
        }
    }

    private boolean isColorInList(Color newColor) {
        for (Rectangle rect : paletteColorRectangles) {
            if (rect.getFill().equals(newColor))
                return true;
        }
        return false;
    }

    public void applyButtonPressed() {
        boolean isGoodInput = areAllFieldsValid();//check to see if all text fields contain valid input

        if(isGoodInput && isGoodLoadingModel()) {
            loadingModel.setTonemapping(
                    new double[]{0.031, 0.090, 0.198, 0.362, 0.591, 0.900},
                    new byte[]
                            {
                                    (byte) Integer.parseInt(txtField1.getText()),
                                    (byte) Integer.parseInt(txtField2.getText()),
                                    (byte) Integer.parseInt(txtField3.getText()),
                                    (byte) Integer.parseInt(txtField4.getText()),
                                    (byte) Integer.parseInt(txtField5.getText()),
                                    (byte) Integer.parseInt(txtField6.getText())
                            });
        }
        else{
            Toolkit.getDefaultToolkit().beep();
            //TODO: PROBABLY CHANGE THIS VERIFICATION METHOD
            System.err.println("Please fill all fields and load a model before performing color calibration.");
        }
    }

    private boolean areAllFieldsValid(){
        //only apply color calibration if all text fields are filled with good info (integers)
        for (TextField field : colorSelectTxtFields){//TODO: CHECK IF VALS ARE 0-255?
            if(!field.getText().matches("-?\\d+")){//regex to check if input is integer
                return false;
            }
        }
        return true;
    }

    public void enterColorSelectionMode(ActionEvent actionEvent) {
        //change text of button to indicate selection
        Button sourceButton = (Button) actionEvent.getSource();
        resetButtonsText();

        sourceButton.setText("Draw to select...");

        isSelecting = true;
        isCropping = false;
    }

    private Button resetButtonsText(){
        Button sourceButton = null;
        for (Button button: colorSelectButtons){
            if (!button.getText().equals(DEFAULT_BUTTON_TEXT)) {
                sourceButton = button;
            }
            button.setText(DEFAULT_BUTTON_TEXT);
        }

        return sourceButton;
    }

    public void setLoadingModel(LoadingModel loadingModel){
        //TODO: THIS FUNCTION IS NOT CALLED IF THE COLOR CHECKER IS OPENED BEFORE THE MODEL IS LOADED
        //close color checker when new model is loaded?

        this.loadingModel = loadingModel;

        //initialize txtFields with their respective values
        if (isGoodLoadingModel()){
            DoubleUnaryOperator luminanceEncoding = loadingModel.getLuminanceEncodingFunction();
            txtField1.setText(Long.toString(Math.round(luminanceEncoding.applyAsDouble(0.031))));
            txtField2.setText(Long.toString(Math.round(luminanceEncoding.applyAsDouble(0.090))));
            txtField3.setText(Long.toString(Math.round(luminanceEncoding.applyAsDouble(0.198))));
            txtField4.setText(Long.toString(Math.round(luminanceEncoding.applyAsDouble(0.362))));
            txtField5.setText(Long.toString(Math.round(luminanceEncoding.applyAsDouble(0.591))));
            txtField6.setText(Long.toString(Math.round(luminanceEncoding.applyAsDouble(0.900))));

            for(Rectangle rect : finalSelectRectangles){
                rect.setVisible(true);
                updateFinalSelectRect(rect);
            }

            updateApplyButton();
        }
        else{
            //TODO: WHAT TO DO IF NO MODEL FOUND?
            System.err.println("Could not bring in luminance encodings: no model found");
        }
    }

<<<<<<< HEAD
    private boolean isGoodLoadingModel(){//treat this function as a replacement for (loadingModel == null) b/c that statement doesn't work
        //TODO: REMOVE JANKY WORKAROUND
        try{
            DoubleUnaryOperator luminanceEncoding = loadingModel.getLuminanceEncodingFunction();
        }
        catch(Exception e){
            return false;
        }
=======
    private boolean goodLoadingModel(){//treat this function as a replacement for (loadingModel == null) b/c that statement doesn't work
//        //TODO: REMOVE JANKY WORKAROUND
//        try{
//            DoubleUnaryOperator luminanceEncoding = loadingModel.getLuminanceEncodingFunction();
//        }
//        catch(Exception e){
//            return false;
//        }
//
//        return true;
>>>>>>> 60255616

        return loadingModel.hasValidHandler();
    }
}<|MERGE_RESOLUTION|>--- conflicted
+++ resolved
@@ -676,16 +676,6 @@
         }
     }
 
-<<<<<<< HEAD
-    private boolean isGoodLoadingModel(){//treat this function as a replacement for (loadingModel == null) b/c that statement doesn't work
-        //TODO: REMOVE JANKY WORKAROUND
-        try{
-            DoubleUnaryOperator luminanceEncoding = loadingModel.getLuminanceEncodingFunction();
-        }
-        catch(Exception e){
-            return false;
-        }
-=======
     private boolean goodLoadingModel(){//treat this function as a replacement for (loadingModel == null) b/c that statement doesn't work
 //        //TODO: REMOVE JANKY WORKAROUND
 //        try{
@@ -696,7 +686,6 @@
 //        }
 //
 //        return true;
->>>>>>> 60255616
 
         return loadingModel.hasValidHandler();
     }
