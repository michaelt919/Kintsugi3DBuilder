package tetzlaff.ibrelight.javafx.controllers.menubar;

import javafx.event.ActionEvent;
import javafx.fxml.FXML;
import javafx.fxml.Initializable;
import javafx.geometry.Rectangle2D;
import javafx.scene.control.Button;
import javafx.scene.control.Label;
import javafx.scene.control.TextField;
import javafx.scene.image.Image;
import javafx.scene.image.ImageView;
import javafx.scene.input.KeyEvent;
import javafx.scene.input.MouseEvent;
import javafx.scene.paint.Color;
import javafx.scene.shape.Rectangle;
import org.slf4j.Logger;
import org.slf4j.LoggerFactory;
import tetzlaff.ibrelight.core.LoadingModel;

import java.awt.*;
import java.net.URL;
import java.util.ArrayList;
import java.util.List;
import java.util.ResourceBundle;
import java.util.function.DoubleUnaryOperator;
import java.util.regex.Matcher;
import java.util.regex.Pattern;

public class EyedropperController implements Initializable {
    private static final Logger log = LoggerFactory.getLogger(EyedropperController.class);

    @FXML
    private Rectangle selectionRectangle;

    @FXML
    private Rectangle paletteColor0, paletteColor1, paletteColor2, paletteColor3, paletteColor4, paletteColor5, paletteColor6,
            paletteColor7, paletteColor8, paletteColor9, paletteColor10, paletteColor11, paletteColor12, paletteColor13, paletteColor14;
    private List<Rectangle> paletteColorRectangles;
    private int selectedColorInsertIndex; //first index in color palette which does not have a color assigned to it

    @FXML
    private Rectangle finalSelectRect1, finalSelectRect2, finalSelectRect3, finalSelectRect4, finalSelectRect5, finalSelectRect6;
    private List<Rectangle> finalSelectRectangles;

    @FXML
    private Button button1, button2, button3, button4, button5, button6;
    private List<Button> colorSelectButtons;

    @FXML
    private Button cropButton;

    @FXML
    private Button applyButton;
    private boolean isCropping;//enabled by crop button and disabled when cropping is finished
    private boolean isSelecting;//enabled by "Select Color" buttons and disabled when selection is finished
    private boolean canResetCrop; //enabled when cropping is finished and disabled when crop is reset to default viewport
    private boolean firstColorSelected;

    static final String DEFAULT_BUTTON_TEXT = "Select Color";

    @FXML
    private TextField txtField1, txtField2, txtField3, txtField4, txtField5, txtField6;
    private List<TextField> colorSelectTxtFields;

    @FXML
    private Label colorLabel;

    private List<Color> selectedColors;
    @FXML private ImageView colorPickerImgView;
    private Image selectedFile;
    @FXML private Rectangle averageColorPreview = new Rectangle(); //displays the average color of selection


    private LoadingModel loadingModel = new LoadingModel();

    @Override
    public void initialize(URL url, ResourceBundle resourceBundle) {
        SharedDataModel sharedDataModel = SharedDataModel.getInstance();
        selectedFile = sharedDataModel.getSelectedImage();
        colorPickerImgView.setImage(selectedFile);
        colorPickerImgView.setPreserveRatio(true);
        colorPickerImgView.setSmooth(true);

        isSelecting = false;
        isCropping = false;
        canResetCrop = false;
        firstColorSelected = false;

        selectedColorInsertIndex = 0;

        selectedColors = new ArrayList<>();
        paletteColorRectangles = new ArrayList<>();
        paletteColorRectangles.add(paletteColor0);
        paletteColorRectangles.add(paletteColor1);
        paletteColorRectangles.add(paletteColor2);
        paletteColorRectangles.add(paletteColor3);
        paletteColorRectangles.add(paletteColor4);
        paletteColorRectangles.add(paletteColor5);
        paletteColorRectangles.add(paletteColor6);
        paletteColorRectangles.add(paletteColor7);
        paletteColorRectangles.add(paletteColor8);
        paletteColorRectangles.add(paletteColor9);
        paletteColorRectangles.add(paletteColor10);
        paletteColorRectangles.add(paletteColor11);
        paletteColorRectangles.add(paletteColor12);
        paletteColorRectangles.add(paletteColor13);
        paletteColorRectangles.add(paletteColor14);

        colorSelectButtons = new ArrayList<>();
        colorSelectButtons.add(button1);
        colorSelectButtons.add(button2);
        colorSelectButtons.add(button3);
        colorSelectButtons.add(button4);
        colorSelectButtons.add(button5);
        colorSelectButtons.add(button6);

        colorSelectTxtFields = new ArrayList<>();
        colorSelectTxtFields.add(txtField1);
        colorSelectTxtFields.add(txtField2);
        colorSelectTxtFields.add(txtField3);
        colorSelectTxtFields.add(txtField4);
        colorSelectTxtFields.add(txtField5);
        colorSelectTxtFields.add(txtField6);

        finalSelectRectangles = new ArrayList<>();
        finalSelectRectangles.add(finalSelectRect1);
        finalSelectRectangles.add(finalSelectRect2);
        finalSelectRectangles.add(finalSelectRect3);
        finalSelectRectangles.add(finalSelectRect4);
        finalSelectRectangles.add(finalSelectRect5);
        finalSelectRectangles.add(finalSelectRect6);

        updateApplyButton();
    }

    private static Rectangle2D resetViewport(ImageView imageView) {
        //reset the viewport to default value (view entire image)
        Rectangle2D defaultViewport = getDefaultViewport(imageView);

        imageView.setViewport(defaultViewport);

        return defaultViewport;
    }

    private static Rectangle2D getDefaultViewport(ImageView imageView){
        Image image = imageView.getImage();
        return new Rectangle2D(0, 0, image.getWidth(), image.getHeight());
    }

    @FXML
    private void handleMousePressed(MouseEvent event) {
        //TODO: IF USER SELECTS AREA OUTSIDE OF IMAGE, SHIFT SELECTION BOX INSIDE IMAGE
        if(isSelecting || isCropping) {
            selectionRectangle.setVisible(true);
            double x = event.getX();
            double y = event.getY();
            selectionRectangle.setX(x);
            selectionRectangle.setY(y);
            selectionRectangle.setWidth(0);
            selectionRectangle.setHeight(0);
            selectedColors.clear();
        }
    }

    @FXML
    private void handleMouseDragged(MouseEvent event) {
        if(isSelecting || isCropping) {
            double x = event.getX();
            double y = event.getY();
            double width = x - selectionRectangle.getX();
            double height = y - selectionRectangle.getY();

<<<<<<< HEAD
            //attempt at detecting when the mouse has left the imageView
//            Point2D selectionRectangleRelativeCoords = colorPickerImgView.localToScene(new Point2D
//                    (colorPickerImgView.getX() + colorPickerImgView.getImage().getRequestedWidth(),
//                            colorPickerImgView.getY() + colorPickerImgView.getImage().getRequestedHeight()));
//
//            double relativeX = selectionRectangleRelativeCoords.getX();
//            double relativeY = selectionRectangleRelativeCoords.getY();
//
//            log.debug("x is " + x + ", relativeX is " + relativeX);
//            log.debug("y is " + y + ", relativeY is " + relativeY);
//
//            if (x > relativeX) {
//                log.debug("X TOO BIG");
//            }
//            if (y > relativeY) {
//                log.debug("Y TOO BIG");
//            }

=======
>>>>>>> 3d549442
            selectionRectangle.setWidth(width);
            selectionRectangle.setHeight(height);
        }
    }

    @FXML
    private void handleMouseReleased(MouseEvent event) {
        if(isSelecting) {
            Color averageColor = getAvgColorFromSelection();

            // Set the color label text
            colorLabel.setText("Greyscale: " + Math.round(getGreyScaleDouble(averageColor)));

            //display average color to user
            updateAverageColorPreview(averageColor);

            firstColorSelected = true;
        }

        if(isCropping){
            canResetCrop = true;
            cropImage();
        }
    }

    public void enterCropMode() {
        //same button is used for cropping and resetting cropping
        if(canResetCrop){//button text is "Reset Crop"
            resetViewport(colorPickerImgView);
            cropButton.setText("Crop");
            canResetCrop = false;
        }
        else{//button text is "Crop"
            cropButton.setText("Cropping...");
            isCropping = true;
        }

        resetButtonsText();
        isSelecting = false;
        selectionRectangle.setVisible(false);
    }

    private void cropImage() {
        //get bounds of selection rectangle
        //crop imageView accordingly
        double scaleFactor = calculateImgViewScaleFactor(colorPickerImgView);
        double width = selectionRectangle.getWidth() * scaleFactor;
        double height = selectionRectangle.getHeight() * scaleFactor;
        double x = (selectionRectangle.getX() - colorPickerImgView.getLayoutX()) * scaleFactor;
        double y = (selectionRectangle.getY() - colorPickerImgView.getLayoutY()) * scaleFactor;

        Rectangle2D view = new Rectangle2D(x, y, width, height);
        colorPickerImgView.setViewport(view);
        isCropping = false;
        cropButton.setText("Reset Crop");

        selectionRectangle.setVisible(false);
    }

    private void updateAverageColorPreview(Color newColor) {
        Color prevColor = (Color) averageColorPreview.getFill();
        if (!prevColor.equals(newColor))//change the stroke of the box to the previous color, if color changes
            averageColorPreview.setStroke(prevColor);

        averageColorPreview.setFill(newColor);
    }

    @FXML//used so the rectangles in color palette can update the average color preview
    public void updateAverageColorPreview(MouseEvent mouseEvent){
        Rectangle sourceRect = (Rectangle) mouseEvent.getSource();
        Color rectColor = (Color) sourceRect.getFill();
        updateAverageColorPreview(rectColor);
    }

    private Color getAvgColorFromSelection(){
        double x = selectionRectangle.getX();//(x, y) is the top left corner of the selectionRectangle in windowspace
        double y = selectionRectangle.getY();
        double width = selectionRectangle.getWidth();
        double height = selectionRectangle.getHeight();

        javafx.scene.image.PixelReader pixelReader = colorPickerImgView.getImage().getPixelReader();

        Rectangle2D viewport = colorPickerImgView.getViewport();
        if(viewport == null){
            viewport = resetViewport(colorPickerImgView);
        }

        double scaleFactor;
        if(viewport == getDefaultViewport(colorPickerImgView)){//use this scaleFactor when image is not cropped
            scaleFactor = calculateImgViewScaleFactor(colorPickerImgView);
        }
        else{
            scaleFactor = calculateImgViewCroppedScaleFactor(colorPickerImgView);
        }


        //getLayoutX(), getLayoutY() refer to top left corner of image in windowspace
        double trueStartX = (x - colorPickerImgView.getLayoutX()) * scaleFactor;
        double trueStartY = (y - colorPickerImgView.getLayoutY()) * scaleFactor;

        double trueEndX = trueStartX + width * scaleFactor;
        double trueEndY = trueStartY + height * scaleFactor;

        trueStartX += viewport.getMinX();//viewport may be offset from the top left corner, this counters that offset
        trueStartY += viewport.getMinY();
        trueEndX += viewport.getMinX();
        trueEndY += viewport.getMinY();

        //read pixels from selected crop
        selectedColors.clear();
        boolean badColorDetected = false;
        for (int posX = (int) trueStartX; posX < trueEndX; posX++) {
            for (int posY = (int) trueStartY; posY < trueEndY; posY++) {
                try{
                    if(viewport.contains(posX, posY)){//only add color if it is inside the viewport (visible to user)
                        Color color = pixelReader.getColor(posX, posY);
                        selectedColors.add(color);
                    }
                    else{
                        badColorDetected = true;
                    }
                }
                catch (IndexOutOfBoundsException e){
                    badColorDetected = true;
                }
            }
        }

        if(badColorDetected){//TODO: CHANGE SOLUTION TO THIS PROBLEM?
            log.info("Some colors could not be added. Please confirm that your selection contains the desired colors.");
        }

        return calculateAverageColor(selectedColors);
    }

    private double calculateImgViewCroppedScaleFactor(ImageView imageView) {
        Rectangle2D viewport = imageView.getViewport();
        if(viewport.getWidth() > viewport.getHeight()){
            return viewport.getWidth() / imageView.getFitWidth();
        }
        else{
            return viewport.getHeight() / imageView.getFitHeight();
        }
    }

    private double calculateImgViewScaleFactor(ImageView imgView) {
        //getWidth() and getHeight() refer to the full resolution image
        //fitWidth() and fitHeight() refer to the image in the window
        if(imgView.getImage().getWidth() > imgView.getImage().getHeight()) {
            return imgView.getImage().getWidth() / imgView.getFitWidth();
        }
        else {
            return imgView.getImage().getHeight() / imgView.getFitHeight();
        }
    }

    private Color calculateAverageColor(List<Color> colors) {
        double redSum = 0;
        double greenSum = 0;
        double blueSum = 0;

        for (Color color : colors) {
            redSum += color.getRed();
            greenSum += color.getGreen();
            blueSum += color.getBlue();
        }

        int size = colors.size();
        double averageRed = redSum / size;
        double averageGreen = greenSum / size;
        double averageBlue = blueSum / size;

        return Color.color(averageRed, averageGreen, averageBlue);
    }

    private String getRGBString(Color color) {
        int r = (int) (color.getRed() * 255);
        int g = (int) (color.getGreen() * 255);
        int b = (int) (color.getBlue() * 255);
        return r + ", " + g + ", " + b;
    }

    private double getGreyScaleDouble(Color color){
        //new calculation uses weighted scaling
        double redVal = color.getRed();
        double greenVal = color.getGreen();
        double blueVal = color.getBlue();

        redVal = Math.pow(redVal, 2.2);
        greenVal = Math.pow(greenVal, 2.2);
        blueVal = Math.pow(blueVal, 2.2);

        redVal *= 0.2126729;
        greenVal *= 0.71522;
        blueVal *= 0.0721750;

        double weightedAverageColor = redVal + greenVal + blueVal;
        weightedAverageColor = Math.pow(weightedAverageColor, 1/2.2);
        return weightedAverageColor * 255;
    }

    //returns false if the color is null or has already been added
    public boolean addSelectedColor() {
        //add selected color to palette
        //if color is null, or has already been selected, return false
        //else, find the highest rectangle in the palette which does not have a color
        //      and change that rectangle's color to the selected color (kept track of using selectedColorInsertIndex)
        //also, update the text field (to int. greyscale value) and its corresponding color square
        Color newColor = (Color) averageColorPreview.getFill();

        if (firstColorSelected) {
            //get the rectangle for the first empty color slot in palette
            Rectangle rect = paletteColorRectangles.get(selectedColorInsertIndex);
            if (!isColorInList(newColor)) {
                rect.setFill(newColor);//only add color to palette if it is not a duplicate
            }

            Button sourceButton = resetButtonsText();
            if (sourceButton != null) {
                //modify appropriate text field to average greyscale value
                TextField partnerTxtField = getTextFieldForButton(sourceButton);

                //java would use the wrong overload of round() if it used a double
                Integer greyScale = Math.round((float)getGreyScaleDouble(newColor));
                partnerTxtField.setText(String.valueOf(greyScale));

                //without these two lines, text field would not update properly
                partnerTxtField.positionCaret(partnerTxtField.getText().length());
                partnerTxtField.positionCaret(0);

                //update square which contains the average color visual for the button
                Rectangle partnerRectangle = getRectangleForButton(sourceButton);
                updateFinalSelectRect(partnerRectangle);

                //disable/enable apply button as needed
                updateApplyButton();
            }
            else{
                Toolkit.getDefaultToolkit().beep();
                return false; //source button is null
            }

            ++selectedColorInsertIndex;
            isSelecting = false;
            return true;//color changed successfully
        }
        Toolkit.getDefaultToolkit().beep();
        return false;//no color has been selected yet
    }

    public void removeColor() {
        if(selectedColorInsertIndex > 0){
            Rectangle removeRect = null;
            //find the rectangle which needs to be removed
            //currently, program finds the rectangle which has the same color as the averageColorPreview
            //averageColorPreview takes the color of the last selected rectangle
            //TODO: SHOW HIGHLIGHTING AROUND RECTANGLE WHEN IT IS SELECTED?

            for(Rectangle rect : paletteColorRectangles){
                if(rect.getFill().equals(averageColorPreview.getFill())){
                    removeRect = rect;
                    break;
                }
            }

            if (removeRect == null){//no rectangle matches the color of the average color preview
                Toolkit.getDefaultToolkit().beep();
                return;
            }

            //find removeRect's location in palette by getting the number at the end of its name
            String rectID = removeRect.getId();
            Pattern pattern = Pattern.compile("\\D*(\\d+)$");
            Matcher matcher = pattern.matcher(rectID);
            int startingIndex;
            if (matcher.find()) {
                String numberString = matcher.group(1);
                startingIndex = Integer.parseInt(numberString);
            }
            else{
                Toolkit.getDefaultToolkit().beep();
                return;//TODO: PROPER SOLUTION?
                //pretty sure this would only be reached if a rectangle was improperly named
            }

            //rect 3 color goes to rect 2, rect 2 color goes to rect 1, etc
            for (int i = startingIndex; i < selectedColorInsertIndex; ++i){//from removed rectangle to last rect w/ assigned color
                paletteColorRectangles.get(i).setFill(paletteColorRectangles.get(i + 1).getFill());
            }
            --selectedColorInsertIndex;
        }
    }

    private void updateFinalSelectRect(Rectangle rect) {//when a text field is updated, update the rectangle beside it
        TextField txtField = getTextFieldForRectangle(rect);

        double greyScale;
        try{
            greyScale = Integer.valueOf(txtField.getText());
        }
        catch(NumberFormatException e){
            greyScale = 0;
        }

        if(greyScale > 255){
            greyScale = 255;
        }

        if (greyScale < 0){
            greyScale = 0;
        }

        double val = greyScale / (255);
        rect.setFill(new Color(val, val, val, 1));
        rect.setVisible(true);
    }

    public void updatesFromTextField(KeyEvent event){
        //whenever a text field is updated, update its partner color rectangle and change the visibility of the Apply button
        //if all text fields contain valid info, make the Apply button functional
        //if not, make the button not functional
        TextField sourceTxtField = (TextField) event.getSource();
        updateFinalSelectRect(getRectangleForTextField(sourceTxtField));

        updateApplyButton();
    }

    private void updateApplyButton() {
        //only enable apply button if all fields contain good data (integers) and model is loaded
        if(areAllFieldsValid() && isGoodLoadingModel()){//TODO: KEEPS BUTTON DISABLED IF NEW MODEL IS LOADED IN
                                                        //only updates setDisable() when text field is modified
            applyButton.setDisable(false);
        }
        else{
            applyButton.setDisable(true);
        }
    }

    //returns the text field the button corresponds to
    private TextField getTextFieldForButton(Button sourceButton) {
        switch (sourceButton.getId()){
            case "button1":
                return txtField1;
            case "button2":
                return txtField2;
            case "button3":
                return txtField3;
            case "button4":
                return txtField4;
            case "button5":
                return txtField5;
            case "button6":
                return txtField6;
            default:
                return null;
        }
    }

    private Rectangle getRectangleForButton(Button sourceButton) {
        switch (sourceButton.getId()){
            case "button1":
                return finalSelectRect1;
            case "button2":
                return finalSelectRect2;
            case "button3":
                return finalSelectRect3;
            case "button4":
                return finalSelectRect4;
            case "button5":
                return finalSelectRect5;
            case "button6":
                return finalSelectRect6;
            default:
                return null;
        }
    }

    private TextField getTextFieldForRectangle(Rectangle rect) {
        switch (rect.getId()){
            case "finalSelectRect1":
                return txtField1;
            case "finalSelectRect2":
                return txtField2;
            case "finalSelectRect3":
                return txtField3;
            case "finalSelectRect4":
                return txtField4;
            case "finalSelectRect5":
                return txtField5;
            case "finalSelectRect6":
                return txtField6;
            default:
                return null;
        }
    }

    private Rectangle getRectangleForTextField(TextField txtField) {
        switch (txtField.getId()){
            case "txtField1":
                return finalSelectRect1;
            case "txtField2":
                return finalSelectRect2;
            case "txtField3":
                return finalSelectRect3;
            case "txtField4":
                return finalSelectRect4;
            case "txtField5":
                return finalSelectRect5;
            case "txtField6":
                return finalSelectRect6;
            default:
                return null;
        }
    }

    private boolean isColorInList(Color newColor) {
        for (Rectangle rect : paletteColorRectangles) {
            if (rect.getFill().equals(newColor))
                return true;
        }
        return false;
    }

    public void applyButtonPressed() {
        boolean isGoodInput = areAllFieldsValid();//check to see if all text fields contain valid input

        if(isGoodInput && isGoodLoadingModel()) {
            loadingModel.setTonemapping(
                    new double[]{0.031, 0.090, 0.198, 0.362, 0.591, 0.900},
                    new byte[]
                            {
                                    (byte) Integer.parseInt(txtField1.getText()),
                                    (byte) Integer.parseInt(txtField2.getText()),
                                    (byte) Integer.parseInt(txtField3.getText()),
                                    (byte) Integer.parseInt(txtField4.getText()),
                                    (byte) Integer.parseInt(txtField5.getText()),
                                    (byte) Integer.parseInt(txtField6.getText())
                            });
        }
        else{
            Toolkit.getDefaultToolkit().beep();
            //TODO: PROBABLY CHANGE THIS VERIFICATION METHOD
            System.err.println("Please fill all fields and load a model before performing color calibration.");
        }
    }

    private boolean areAllFieldsValid(){
        //only apply color calibration if all text fields are filled with good info (integers)
        for (TextField field : colorSelectTxtFields){//TODO: CHECK IF VALS ARE 0-255?
            if(!field.getText().matches("-?\\d+")){//regex to check if input is integer
                return false;
            }
        }
        return this.loadingModel.hasValidHandler();
    }

    public void enterColorSelectionMode(ActionEvent actionEvent) {
        //change text of button to indicate selection
        Button sourceButton = (Button) actionEvent.getSource();
        resetButtonsText();

        sourceButton.setText("Draw to select...");

        isSelecting = true;
        isCropping = false;
    }

    private Button resetButtonsText(){
        Button sourceButton = null;
        for (Button button: colorSelectButtons){
            if (!button.getText().equals(DEFAULT_BUTTON_TEXT)) {
                sourceButton = button;
            }
            button.setText(DEFAULT_BUTTON_TEXT);
        }

        return sourceButton;
    }

    public void setLoadingModel(LoadingModel loadingModel){
        //TODO: THIS FUNCTION IS NOT CALLED IF THE COLOR CHECKER IS OPENED BEFORE THE MODEL IS LOADED
        //close color checker when new model is loaded?

        this.loadingModel = loadingModel;

        //initialize txtFields with their respective values
        if (isGoodLoadingModel()){
            DoubleUnaryOperator luminanceEncoding = loadingModel.getLuminanceEncodingFunction();
            txtField1.setText(Long.toString(Math.round(luminanceEncoding.applyAsDouble(0.031))));
            txtField2.setText(Long.toString(Math.round(luminanceEncoding.applyAsDouble(0.090))));
            txtField3.setText(Long.toString(Math.round(luminanceEncoding.applyAsDouble(0.198))));
            txtField4.setText(Long.toString(Math.round(luminanceEncoding.applyAsDouble(0.362))));
            txtField5.setText(Long.toString(Math.round(luminanceEncoding.applyAsDouble(0.591))));
            txtField6.setText(Long.toString(Math.round(luminanceEncoding.applyAsDouble(0.900))));

            for(Rectangle rect : finalSelectRectangles){
                rect.setVisible(true);
                updateFinalSelectRect(rect);
            }

            updateApplyButton();
        }
        else{
            //TODO: WHAT TO DO IF NO MODEL FOUND?
            System.err.println("Could not bring in luminance encodings: no model found");
        }
    }

    private boolean isGoodLoadingModel(){
        return loadingModel.hasValidHandler();
    }
}<|MERGE_RESOLUTION|>--- conflicted
+++ resolved
@@ -170,27 +170,6 @@
             double width = x - selectionRectangle.getX();
             double height = y - selectionRectangle.getY();
 
-<<<<<<< HEAD
-            //attempt at detecting when the mouse has left the imageView
-//            Point2D selectionRectangleRelativeCoords = colorPickerImgView.localToScene(new Point2D
-//                    (colorPickerImgView.getX() + colorPickerImgView.getImage().getRequestedWidth(),
-//                            colorPickerImgView.getY() + colorPickerImgView.getImage().getRequestedHeight()));
-//
-//            double relativeX = selectionRectangleRelativeCoords.getX();
-//            double relativeY = selectionRectangleRelativeCoords.getY();
-//
-//            log.debug("x is " + x + ", relativeX is " + relativeX);
-//            log.debug("y is " + y + ", relativeY is " + relativeY);
-//
-//            if (x > relativeX) {
-//                log.debug("X TOO BIG");
-//            }
-//            if (y > relativeY) {
-//                log.debug("Y TOO BIG");
-//            }
-
-=======
->>>>>>> 3d549442
             selectionRectangle.setWidth(width);
             selectionRectangle.setHeight(height);
         }
