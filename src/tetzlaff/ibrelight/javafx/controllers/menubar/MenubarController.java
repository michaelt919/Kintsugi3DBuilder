--- conflicted
+++ resolved
@@ -584,11 +584,7 @@
                 makeWindow(".psx Unzipper", unzipperOpen, "fxml/menubar/UnzipFileSelection.fxml");
             unzipFileSelectionController.init();
         }
-<<<<<<< HEAD
-          catch(IOException e)
-=======
         catch(IOException e)
->>>>>>> 1acf9527
         {
             e.printStackTrace();
         }
