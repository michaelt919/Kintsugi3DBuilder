/*
 * Copyright (c) 2019 - 2024 Seth Berrier, Michael Tetzlaff, Jacob Buelow, Luke Denney, Ian Anderson, Zoe Cuthrell, Blane Suess, Isaac Tesch, Nathaniel Willius
 * Copyright (c) 2019 The Regents of the University of Minnesota
 *
 * Licensed under GPLv3
 * ( http://www.gnu.org/licenses/gpl-3.0.html )
 *
 * This code is free software: you can redistribute it and/or modify it under the terms of the GNU General Public License as published by the Free Software Foundation, either version 3 of the License, or (at your option) any later version.
 * This code is distributed in the hope that it will be useful, but WITHOUT ANY WARRANTY; without even the implied warranty of MERCHANTABILITY or FITNESS FOR A PARTICULAR PURPOSE.  See the GNU General Public License for more details.
 */

package kintsugi3d.builder.javafx;

import java.io.File;
import java.io.FileNotFoundException;
import java.io.IOException;
import java.net.URL;
import java.nio.charset.StandardCharsets;
import java.util.ArrayList;
import java.util.Locale;
import java.util.Objects;
import java.util.Scanner;
import java.util.function.Function;
import java.util.function.Predicate;

import com.sun.glass.ui.Application;
import javafx.application.Platform;
import javafx.fxml.FXMLLoader;
import javafx.scene.Parent;
import javafx.scene.Scene;
import javafx.scene.control.*;
import javafx.scene.control.Alert.AlertType;
import javafx.scene.image.Image;
import javafx.stage.FileChooser;
import javafx.stage.FileChooser.ExtensionFilter;
import javafx.stage.Stage;
import javafx.stage.Window;
import javafx.stage.WindowEvent;
import kintsugi3d.builder.core.DefaultProgressMonitor;
import kintsugi3d.builder.core.IOModel;
import kintsugi3d.builder.core.UserCancellationException;
import kintsugi3d.builder.core.ViewSet;
import kintsugi3d.builder.javafx.controllers.menubar.AboutController;
import kintsugi3d.builder.javafx.controllers.menubar.MenubarController;
import kintsugi3d.builder.javafx.controllers.menubar.fxmlpageutils.CanConfirm;
import kintsugi3d.builder.javafx.controllers.menubar.fxmlpageutils.FXMLPage;
import kintsugi3d.builder.javafx.controllers.menubar.fxmlpageutils.FXMLPageController;
import kintsugi3d.builder.javafx.controllers.menubar.fxmlpageutils.FXMLPageScrollerController;
import kintsugi3d.builder.javafx.controllers.menubar.systemsettings.SystemSettingsController;
import kintsugi3d.builder.javafx.controllers.scene.WelcomeWindowController;
import kintsugi3d.builder.resources.ibr.MeshImportException;
import kintsugi3d.util.Flag;
import kintsugi3d.util.RecentProjects;
import org.slf4j.Logger;
import org.slf4j.LoggerFactory;

public final class ProjectIO
{
    private static final ProjectIO INSTANCE = new ProjectIO();

    public static ProjectIO getInstance()
    {
        return INSTANCE;
    }

    private static final Logger log = LoggerFactory.getLogger(ProjectIO.class);

    private File projectFile;
    private File vsetFile;
    private boolean projectLoaded;

    private final Flag loaderWindowOpen = new Flag(false);
    private Flag systemSettingsModalOpen = new Flag(false);
    private Flag aboutWindowOpen = new Flag(false);



    private FileChooser projectFileChooser;

    private FileChooser getProjectFileChooserSafe()
    {
        if (projectFileChooser == null)
        {
            projectFileChooser = new FileChooser();
        }

        projectFileChooser.setInitialDirectory(RecentProjects.getMostRecentDirectory());

        return projectFileChooser;
    }

    private ProjectIO()
    {
        // Try to initialize file chooser in advance of when it will be needed.
        Platform.runLater(this::getProjectFileChooserSafe);

        MultithreadModels.getInstance().getIOModel().addProgressMonitor(new DefaultProgressMonitor()
        {
            @Override
            public void cancelComplete(UserCancellationException e)
            {
                projectLoaded = false;
                Platform.runLater(() ->
                {
                    Alert alert = new Alert(AlertType.INFORMATION, "The operation was cancelled. Loading has stopped.");
                    alert.setTitle("Cancelled");
                    alert.setHeaderText("Cancelled");
                    alert.show();
                });
            }

            @Override
            public void fail(Throwable e)
            {
                projectLoaded = false;
                if (e instanceof MeshImportException)
                {
                    handleException("Imported object is missing texture coordinates", e);
                }
                else
                {
                    handleException("An error occurred while loading project", e);
                }
            }

            @Override
            public void warn(Throwable e)
            {
                handleException("An error occurred while loading project", e);
            }
        });
    }

    public File getProjectFile()
    {
        return projectFile;
    }

    public File getVsetFile()
    {
        return vsetFile;
    }

    public boolean isProjectLoaded()
    {
        return projectLoaded;
    }

    private static void handleException(String message, Throwable e)
    {
        log.error("{}:", message, e);
        Platform.runLater(() ->
        {
            ButtonType ok = new ButtonType("OK", ButtonBar.ButtonData.OK_DONE);
            ButtonType showLog = new ButtonType("Show Log", ButtonBar.ButtonData.YES);
            Alert alert = new Alert(Alert.AlertType.NONE, message + "\nSee the log for more info.", ok, showLog);
            ((ButtonBase) alert.getDialogPane().lookupButton(showLog)).setOnAction(event -> {
                // Use the menubar's console open function to prevent 2 console windows from appearing
                MenubarController.getInstance().help_console();
            });
            alert.show();
        });
    }

    private boolean confirmClose(String text)
    {
        if (projectLoaded)
        {
            Dialog<ButtonType> confirmation = new Alert(Alert.AlertType.CONFIRMATION,
                    "If you click OK, any unsaved changes to the current project will be lost.");
            confirmation.setTitle("Close Project Confirmation");
            confirmation.setHeaderText(text);

            //TODO: apply dark mode to popups
            return confirmation.showAndWait()
                    .filter(Predicate.isEqual(ButtonType.OK))
                    .isPresent();
        }
        else
        {
            return true;
        }
    }

    private static <ControllerType> ControllerType makeWindow(Window parentWindow, String title, Flag flag,
        Function<Parent, Scene> sceneFactory, String urlString) throws IOException
    {
        URL url = MenubarController.class.getClassLoader().getResource(urlString);
        if (url == null)
        {
            throw new FileNotFoundException(urlString);
        }
        FXMLLoader fxmlLoader = new FXMLLoader(url);
        Parent root = fxmlLoader.load();
        Stage stage = new Stage();
        stage.getIcons().add(new Image(new File("Kintsugi3D-icon.png").toURI().toURL().toString()));
        stage.setTitle(title);
        stage.setScene(sceneFactory.apply(root));
        stage.initOwner(parentWindow);

        stage.setResizable(false);

        flag.set(true);
        stage.addEventHandler(WindowEvent.WINDOW_CLOSE_REQUEST, param -> flag.set(false));

        stage.show();

        return fxmlLoader.getController();
    }

    private <ControllerType> ControllerType makeWindow(String title, Flag flag, Window window, String urlString) throws IOException
    {
        URL url = MenubarController.class.getClassLoader().getResource(urlString);
        if (url == null)
        {
            throw new FileNotFoundException(urlString);
        }
        FXMLLoader fxmlLoader = new FXMLLoader(url);
        Parent root = fxmlLoader.load();
        Stage stage = new Stage();
        stage.getIcons().add(new Image(new File("Kintsugi3D-icon.png").toURI().toURL().toString()));
        stage.setTitle(title);
        stage.setScene(new Scene(root));
        stage.initOwner(window);

        stage.setResizable(false);

        flag.set(true);
        stage.addEventHandler(WindowEvent.WINDOW_CLOSE_REQUEST, param -> flag.set(false));

        stage.show();

        return fxmlLoader.getController();
    }

    private static <ControllerType> ControllerType makeWindow(Window parentWindow, String title, Flag flag, String urlString) throws IOException
    {
        return makeWindow(parentWindow, title, flag, Scene::new, urlString);
    }

    private static <ControllerType> ControllerType makeWindow(
        Window parentWindow, String title, Flag flag, int width, int height, String urlString) throws IOException
    {
        return makeWindow(parentWindow, title, flag, root -> new Scene(root, width, height), urlString);
    }

    public boolean isCreateProjectWindowOpen()
    {
        return loaderWindowOpen.get();
    }

    private void onLoadStart()
    {
        projectFile = null;
        vsetFile = null;

        MultithreadModels.getInstance().getIOModel().unload();
        projectLoaded = true;
        MenubarController.getInstance().setToggleableShaderDisable(true);
    }

    private void onViewSetCreated(ViewSet viewSet, Window parentWindow)
    {
        // Force user to save the project before proceeding, so that they have a place to save the results
        saveProjectAs(parentWindow, () -> setViewsetDirectories(viewSet));
    }

<<<<<<< HEAD
            // need to use a lambda callback so that this is called after the file location is chosen
            // but before its actually saved
            if (Objects.equals(vsetFile, projectFile)) // Saved as a VSET
            {
                // Set the root directory first, then the supporting files directory
                MultithreadModels.getInstance().getIOModel()
=======
    private void setViewsetDirectories(ViewSet viewSet) {
        File filesDirectory = ViewSet.getDefaultSupportingFilesDirectory(projectFile);
        filesDirectory.mkdirs();

        // need to use a lambda callback so that this is called after the file location is chosen
        // but before its actually saved
        if (Objects.equals(vsetFile, projectFile)) // Saved as a VSET
        {
            // Set the root directory first, then the supporting files directory
            MultithreadModels.getInstance().getLoadingModel()
>>>>>>> efa7e6fb
                    .getLoadedViewSet().setRootDirectory(projectFile.getParentFile());

            viewSet.setSupportingFilesDirectory(filesDirectory);
        }
        else // Saved as a Kintsugi 3D project
        {
            viewSet.setRootDirectory(filesDirectory);
            viewSet.setSupportingFilesDirectory(filesDirectory);
        }
    }

    public void createProject(Window parentWindow)
    {
        if (loaderWindowOpen.get()) {return;}

        if (!confirmClose("Are you sure you want to create a new project?")) {return;}

        //File fxmlFilesDirectory = new File("src/main/resources/fxml/menubar/createnewproject");
        File fxmlFilesDirectory = new File("create-new-project-fxmls.txt");

        if (!fxmlFilesDirectory.exists()){
            log.error("Failed to open fxml files directory for \"Create New Project\" process.");
            return;
        }

        try (Scanner scanner = new Scanner(fxmlFilesDirectory, StandardCharsets.UTF_8)){
            scanner.useLocale(Locale.US);

            ArrayList<FXMLPage> pages = new ArrayList<>();

            while (scanner.hasNext())
            {
                String fileName = scanner.next();

//                URL url = MenubarController.class.getClassLoader().getResource(fileName);
//                if (url == null)
//                {
//                    throw new FileNotFoundException(fileName);
//                }
//                FXMLLoader loader = new FXMLLoader(url);

                FXMLLoader loader = new FXMLLoader(getClass().getResource(fileName));
                loader.load();

                pages.add(new FXMLPage(fileName, loader));

                FXMLPageController controller = loader.getController();

                if (controller instanceof CanConfirm){
                    controller.setLoadStartCallback(this::onLoadStart);
                    controller.setViewSetCallback(
                            (viewSet) ->onViewSetCreated(viewSet, parentWindow));
                }
            }

            if(pages.isEmpty()){
                log.error("Failed to load fxml pages for \"Create New Project\" process.");
                return;
            }

            String hostFXMLPath = "fxml/menubar/FXMLPageScroller.fxml";
            FXMLPageScrollerController scrollerController =
                    makeWindow(parentWindow, "Load Files", loaderWindowOpen, hostFXMLPath);

            String firstPageFXMLPath = "/fxml/menubar/createnewproject/ImportOrCustomProject.fxml";
            scrollerController.setPages(pages, firstPageFXMLPath);
            scrollerController.init();
        } catch (IOException e) {
            log.error("Could not find fxml files for \"Create New Project\" process.", e);
        }


        //String[] fxmlFiles = fxmlFilesDirectory.list();

//        if (fxmlFiles == null || fxmlFiles.length == 0) {
//            log.error("Could not find fxml files for \"Create New Project\" process.");
//                return;
//        }
//
//        try{
//            ArrayList<FXMLPage> pages = new ArrayList<>();
//            for (String fileName : fxmlFiles)
//            {
//                String pathPrefix = "fxml/menubar/createnewproject/";
//                String fullFileName = pathPrefix + fileName;
//
//                URL url = MenubarController.class.getClassLoader().getResource(fullFileName);
//                if (url == null)
//                {
//                    throw new FileNotFoundException(fullFileName);
//                }
//                FXMLLoader loader = new FXMLLoader(url);
//                loader.load();
//
//                pages.add(new FXMLPage(fullFileName, loader));
//
//                FXMLPageController controller = loader.getController();
//
//                if (controller instanceof CanConfirm){
//                    controller.setLoadStartCallback(this::onLoadStart);
//                    controller.setViewSetCallback(
//                                (viewSet) ->onViewSetCreated(viewSet, parentWindow));
//                }
//            }
//
//
//            String hostFXMLPath = "fxml/menubar/FXMLPageScroller.fxml";
//            FXMLPageScrollerController scrollerController =
//                    makeWindow(parentWindow, "Load Files", loaderWindowOpen, hostFXMLPath);
//
//            String firstPageFXMLPath = "fxml/menubar/createnewproject/ImportOrCustomProject.fxml";
//            scrollerController.setPages(pages, firstPageFXMLPath);
//            scrollerController.init();
//
//        } catch (Exception e) {
//            handleException("An error occurred creating a new project", e);
//        }

    }

    private static void startLoad(File projectFile, File vsetFile)
    {
        MultithreadModels.getInstance().getIOModel().unload();

        RecentProjects.updateRecentFiles(projectFile.getAbsolutePath());

        if (Objects.equals(projectFile.getParentFile(), vsetFile.getParentFile()))
        {
            // VSET file is the project file or they're in the same directory.
            // Use a supporting files directory underneath by default
            new Thread(() ->
            {
                try
                {
                    MultithreadModels.getInstance().getIOModel()
                        .loadFromVSETFile(vsetFile.getPath(), vsetFile, ViewSet.getDefaultSupportingFilesDirectory(projectFile));
                }
                catch (RuntimeException e)
                {
                    log.error("Error loading view set file", e);
                }
                catch (Error e)
                {
                    log.error("Error loading view set file", e);
                    //noinspection ProhibitedExceptionThrown
                    throw e;
                }
            })
            .start();
        }
        else
        {
            // VSET file is presumably already in a supporting files directory, so just use that directory by default
            new Thread(() ->
            {
                try
                {
                    MultithreadModels.getInstance().getIOModel()
                        .loadFromVSETFile(vsetFile.getPath(), vsetFile);
                }
                catch (RuntimeException e)
                {
                    log.error("Error loading view set file", e);
                }
                catch (Error e)
                {
                    log.error("Error loading view set file", e);
                    //noinspection ProhibitedExceptionThrown
                    throw e;
                }
            })
            .start();
        }

        //TODO: update color checker here, if the window for it is open
        //right now, the model will load but the color checker's apply button
        //  does not update until the text fields are changed
    }

    public void openProjectFromFile(File selectedFile)
    {
        //open the project, update the recent files list & recentDirectory, disable shaders which aren't useful until processing textures
        this.projectFile = selectedFile;
        RecentProjects.setMostRecentDirectory(this.projectFile.getParentFile());

        File newVsetFile = null;

        if (projectFile.getName().endsWith(".vset"))
        {
            newVsetFile = projectFile;
        }
        else
        {
            try
            {
                newVsetFile = InternalModels.getInstance().getProjectModel().openProjectFile(projectFile);
            }
            catch (Exception e)
            {
                handleException("An error occurred opening project", e);
            }
        }

        if (newVsetFile != null)
        {
            this.vsetFile = newVsetFile;
            this.projectLoaded = true;

            startLoad(projectFile, vsetFile);

            // Have to set loaded project file after startLoad since startLoad resets everything in order to unload a previously loaded project.
            MultithreadModels.getInstance().getIOModel().setLoadedProjectFile(projectFile);

            WelcomeWindowController.getInstance().hideWelcomeWindow();
            RecentProjects.updateAllControlStructures();

            //disable some shaders because they only function properly after processing textures
            MenubarController.getInstance().setToggleableShaderDisable(true);
        }
    }

    public void openProjectWithPrompt(Window parentWindow)
    {
        if (confirmClose("Are you sure you want to open another project?"))
        {
            FileChooser fileChooser = getProjectFileChooserSafe();
            fileChooser.setTitle("Open project");
            projectFileChooser.getExtensionFilters().clear();
            projectFileChooser.getExtensionFilters().add(new ExtensionFilter("Full projects", "*.k3d", "*.ibr"));
            projectFileChooser.getExtensionFilters().add(new ExtensionFilter("Standalone view sets", "*.vset"));
            File selectedFile = fileChooser.showOpenDialog(parentWindow);
            if (selectedFile != null)
            {
                //opens project and also updates the recently opened files list
                openProjectFromFile(selectedFile);
            }
        }
    }

    /**
     * NOTE: After "Save As", view set will share the same UUID as the original project,
     * including the preview resolution images and specular fit cache in the user's AppData folder.
     * Not sure if this is a feature or a bug -- so long as the view set doesn't change, this will reduce
     * the footprint on the user's hard drive.  But problems could happen if the ability to modify the
     * actual views (add / remove view) later on down the road.
     * @param parentWindow
     */
    public void saveProject(Window parentWindow)
    {
        if (projectFile == null)
        {
            saveProjectAs(parentWindow);
        }
        else
        {
            RecentProjects.setMostRecentDirectory(projectFile.getParentFile());
            try
            {
                IOModel ioModel = MultithreadModels.getInstance().getIOModel();

                File filesDirectory = ViewSet.getDefaultSupportingFilesDirectory(projectFile);
                if (projectFile.getName().endsWith(".vset"))
                {
                    ioModel.getLoadedViewSet().setRootDirectory(projectFile.getParentFile());
                    ioModel.getLoadedViewSet().setSupportingFilesDirectory(filesDirectory);
                    ioModel.saveToVSETFile(projectFile);
                    this.vsetFile = projectFile;
                    this.projectFile = null;
                    MultithreadModels.getInstance().getIOModel().setLoadedProjectFile(vsetFile);
                }
                else
                {
                    filesDirectory.mkdirs();
                    ioModel.getLoadedViewSet().setRootDirectory(filesDirectory);
                    ioModel.getLoadedViewSet().setSupportingFilesDirectory(filesDirectory);
                    this.vsetFile = new File(filesDirectory, projectFile.getName() + ".vset");
                    ioModel.saveToVSETFile(vsetFile);
                    InternalModels.getInstance().getProjectModel().saveProjectFile(projectFile, vsetFile);
                    MultithreadModels.getInstance().getIOModel().setLoadedProjectFile(projectFile);
                }

                ioModel.saveGlTF(filesDirectory);

                // Save textures and basis funtions (will be deferred to graphics thread).
                ioModel.saveMaterialFiles(filesDirectory, () ->
                {
                    // Display message when all textures have been saved on graphics thread.
                    //TODO: MAKE PRETTIER, LOOK INTO NULL SAFETY
                    Platform.runLater(() ->
                    {
                        Dialog<ButtonType> saveInfo = new Alert(Alert.AlertType.INFORMATION,
                            "Save Complete!");
                        saveInfo.setTitle("Save successful");
                        saveInfo.setHeaderText(projectFile.getName());
                        saveInfo.show();
                    });
                });
            }
            catch(Exception e)
            {
                handleException("An error occurred saving project", e);
            }
        }
    }

    public void saveProjectAs(Window parentWindow, Runnable callback)
    {
        saveProjectAs(parentWindow, callback, null);
    }

    public void saveProjectAs(Window parentWindow, Runnable callback, File defaultDirectory)
    {
        FileChooser fileChooser = getProjectFileChooserSafe();
        fileChooser.setTitle("Save project");
        projectFileChooser.getExtensionFilters().clear();
        projectFileChooser.getExtensionFilters().add(new ExtensionFilter("Full projects", "*.k3d"));
        projectFileChooser.getExtensionFilters().add(new ExtensionFilter("Standalone view sets", "*.vset"));
        fileChooser.setSelectedExtensionFilter(fileChooser.getExtensionFilters().get(0));
        if (defaultDirectory != null)
        {
            fileChooser.setInitialFileName("");
            fileChooser.setInitialDirectory(defaultDirectory);
        }
        else if (projectFile != null)
        {
            fileChooser.setInitialFileName(projectFile.getName());
            fileChooser.setInitialDirectory(projectFile.getParentFile());
        }
        else if (vsetFile != null)
        {
            fileChooser.setInitialFileName("");
            fileChooser.setInitialDirectory(vsetFile.getParentFile());
        }

        var fileContainer = new Object()
        {
            boolean complete = false;
            File selectedFile = null;
        };

        if (Application.isEventThread())
        {
            // If already on the JavaFX application thread, just open the dialog here to avoid deadlock
            fileContainer.selectedFile = fileChooser.showSaveDialog(parentWindow);
            fileContainer.complete = true;
        }
        else
        {
            // On MacOS, the save dialog needs to run on JavaFX thread, so use Platform.runLater if not already on that thread.
            Platform.runLater(() ->
            {
                fileContainer.selectedFile = fileChooser.showSaveDialog(parentWindow);
                fileContainer.complete = true;
            });

            while (!fileContainer.complete)
            {
                Thread.onSpinWait();
            }
        }

        if (fileContainer.selectedFile != null)
        {
            this.projectFile = fileContainer.selectedFile;

            if (callback != null)
            {
                callback.run();
            }

            RecentProjects.updateRecentFiles(fileContainer.selectedFile.toString());
            saveProject(parentWindow);
        }
    }


    /**
     * NOTE: After "Save As", view set will share the same UUID as the original project,
     * including the preview resolution images and specular fit cache in the user's AppData folder.
     * Not sure if this is a feature or a bug -- so long as the view set doesn't change, this will reduce
     * the footprint on the user's hard drive.  But problems could happen if the ability to modify the
     * actual views (add / remove view) later on down the road.
     * @param parentWindow
     */
    public void saveProjectAs(Window parentWindow)
    {
        saveProjectAs(parentWindow, null);
    }

    public void closeProject()
    {
        projectFile = null;
        vsetFile = null;

        MultithreadModels.getInstance().getIOModel().unload();
        projectLoaded = false;

        MenubarController.getInstance().setToggleableShaderDisable(true);
    }

    public void closeProjectAfterConfirmation()
    {
        if (confirmClose("Are you sure you want to close the current project?"))
        {
            closeProject();
        }
    }

    public void openSystemSettingsModal(InternalModels internalModels, Window window) {
        if (systemSettingsModalOpen.get())
        {
            return;
        }

        try
        {
            SystemSettingsController systemSettingsController = makeWindow("System Settings", systemSettingsModalOpen, window, "fxml/menubar/systemsettings/SystemSettings.fxml");
            systemSettingsController.init(internalModels, window);
        }
        catch (IOException e)
        {
            log.error("An error occurred opening the settings modal:", e);
        }
    }

    public void openAboutModal(Window window) {
        try
        {

            AboutController aboutController = makeWindow(
                    "About Kintsugi 3D Builder", aboutWindowOpen, window, "fxml/menubar/About.fxml");
            aboutController.init();

        }
        catch (Exception e)
        {
            handleException("An error occurred showing help and about", e);
        }
    }

}<|MERGE_RESOLUTION|>--- conflicted
+++ resolved
@@ -265,14 +265,6 @@
         saveProjectAs(parentWindow, () -> setViewsetDirectories(viewSet));
     }
 
-<<<<<<< HEAD
-            // need to use a lambda callback so that this is called after the file location is chosen
-            // but before its actually saved
-            if (Objects.equals(vsetFile, projectFile)) // Saved as a VSET
-            {
-                // Set the root directory first, then the supporting files directory
-                MultithreadModels.getInstance().getIOModel()
-=======
     private void setViewsetDirectories(ViewSet viewSet) {
         File filesDirectory = ViewSet.getDefaultSupportingFilesDirectory(projectFile);
         filesDirectory.mkdirs();
@@ -282,8 +274,7 @@
         if (Objects.equals(vsetFile, projectFile)) // Saved as a VSET
         {
             // Set the root directory first, then the supporting files directory
-            MultithreadModels.getInstance().getLoadingModel()
->>>>>>> efa7e6fb
+                MultithreadModels.getInstance().getIOModel()
                     .getLoadedViewSet().setRootDirectory(projectFile.getParentFile());
 
             viewSet.setSupportingFilesDirectory(filesDirectory);
