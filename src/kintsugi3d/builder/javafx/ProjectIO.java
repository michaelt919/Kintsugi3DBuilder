/*
 *  Copyright (c) Michael Tetzlaff 2023
 *
 *  Licensed under GPLv3
 *  ( http://www.gnu.org/licenses/gpl-3.0.html )
 *
 *  This code is free software: you can redistribute it and/or modify it under the terms of the GNU General Public License as published by the Free Software Foundation, either version 3 of the License, or (at your option) any later version.
 *
 *  This code is distributed in the hope that it will be useful, but WITHOUT ANY WARRANTY; without even the implied warranty of MERCHANTABILITY or FITNESS FOR A PARTICULAR PURPOSE.  See the GNU General Public License for more details.
 */

package kintsugi3d.builder.javafx;

import java.io.File;
import java.io.FileNotFoundException;
import java.io.IOException;
import java.net.URL;
import java.util.Objects;
import java.util.function.Function;
import java.util.function.Predicate;

import com.sun.glass.ui.Application;
import javafx.application.Platform;
import javafx.fxml.FXMLLoader;
import javafx.scene.Parent;
import javafx.scene.Scene;
import javafx.scene.control.*;
import javafx.scene.image.Image;
import javafx.stage.FileChooser;
import javafx.stage.FileChooser.ExtensionFilter;
import javafx.stage.Stage;
import javafx.stage.Window;
import javafx.stage.WindowEvent;
import kintsugi3d.builder.core.IOModel;
import kintsugi3d.builder.core.LoadingMonitor;
import kintsugi3d.builder.core.ViewSet;
import kintsugi3d.builder.javafx.controllers.menubar.LoaderController;
import kintsugi3d.builder.javafx.controllers.menubar.MenubarController;
import kintsugi3d.builder.javafx.controllers.scene.CreateProjectController;
import kintsugi3d.builder.javafx.controllers.scene.WelcomeWindowController;
import kintsugi3d.util.Flag;
import kintsugi3d.util.RecentProjects;
import org.slf4j.Logger;
import org.slf4j.LoggerFactory;

public final class ProjectIO
{
    private static final ProjectIO INSTANCE = new ProjectIO();
    public static ProjectIO getInstance()
    {
        return INSTANCE;
    }

    private static final Logger log = LoggerFactory.getLogger(ProjectIO.class);

    private File projectFile;
    private File vsetFile;
    private boolean projectLoaded;

    private final Flag loaderWindowOpen = new Flag(false);

    private FileChooser projectFileChooser;

    private FileChooser getProjectFileChooserSafe()
    {
        if (projectFileChooser == null)
        {
            projectFileChooser = new FileChooser();
            projectFileChooser.setInitialDirectory(new File(System.getProperty("user.home")));
        }

        return projectFileChooser;
    }

    private ProjectIO()
    {
        // Try to initialize file chooser in advance of when it will be needed.
        Platform.runLater(this::getProjectFileChooserSafe);

        MultithreadModels.getInstance().getLoadingModel().addLoadingMonitor(new LoadingMonitor()
        {
            @Override
            public void startLoading()
            {
            }

            @Override
            public void setMaximum(double maximum)
            {
            }

            @Override
            public void setProgress(double progress)
            {
            }

            @Override
            public void loadingComplete()
            {
            }

            @Override
            public void loadingFailed(Throwable e)
            {
                projectLoaded = false;
                handleException("An error occurred while loading project", e);
            }

            @Override
            public void loadingWarning(Throwable e)
            {
                handleException("An error occurred while loading project", e);
            }
        });
    }

    public File getProjectFile()
    {
        return projectFile;
    }

    public File getVsetFile()
    {
        return vsetFile;
    }

    public boolean isProjectLoaded()
    {
        return projectLoaded;
    }

    private static void handleException(String message, Throwable e)
    {
        log.error("{}:", message, e);
        Platform.runLater(() ->
        {
            ButtonType ok = new ButtonType("OK", ButtonBar.ButtonData.OK_DONE);
            ButtonType showLog = new ButtonType("Show Log", ButtonBar.ButtonData.YES);
            Alert alert = new Alert(Alert.AlertType.ERROR, message + "\nSee the log for more info.", ok, showLog);
            ((ButtonBase) alert.getDialogPane().lookupButton(showLog)).setOnAction(event -> {
                // Use the menubar's console open function to prevent 2 console windows from appearing
                MenubarController.getInstance().help_console();
            });
            alert.show();
        });
    }

    private boolean confirmClose(String text)
    {
        if (projectLoaded)
        {
            Dialog<ButtonType> confirmation = new Alert(Alert.AlertType.CONFIRMATION,
                    "If you click OK, any unsaved changes to the current project will be lost.");
            confirmation.setTitle("Close Project Confirmation");
            confirmation.setHeaderText(text);

            //TODO: apply dark mode to popups
            return confirmation.showAndWait()
                    .filter(Predicate.isEqual(ButtonType.OK))
                    .isPresent();
        }
        else
        {
            return true;
        }
    }

    private static <ControllerType> ControllerType makeWindow(Window parentWindow, String title, Flag flag,
        Function<Parent, Scene> sceneFactory, String urlString) throws IOException
    {
        URL url = MenubarController.class.getClassLoader().getResource(urlString);
        if (url == null)
        {
            throw new FileNotFoundException(urlString);
        }
        FXMLLoader fxmlLoader = new FXMLLoader(url);
        Parent root = fxmlLoader.load();
        Stage stage = new Stage();
        stage.getIcons().add(new Image(new File("Kintsugi3D-icon.png").toURI().toURL().toString()));
        stage.setTitle(title);
        stage.setScene(sceneFactory.apply(root));
        stage.initOwner(parentWindow);

        stage.setResizable(false);

        flag.set(true);
        stage.addEventHandler(WindowEvent.WINDOW_CLOSE_REQUEST, param -> flag.set(false));

        stage.show();

        return fxmlLoader.getController();
    }

    private static <ControllerType> ControllerType makeWindow(Window parentWindow, String title, Flag flag, String urlString) throws IOException
    {
        return makeWindow(parentWindow, title, flag, Scene::new, urlString);
    }

    private static <ControllerType> ControllerType makeWindow(
        Window parentWindow, String title, Flag flag, int width, int height, String urlString) throws IOException
    {
        return makeWindow(parentWindow, title, flag, root -> new Scene(root, width, height), urlString);
    }

    public boolean isCreateProjectWindowOpen()
    {
        return loaderWindowOpen.get();
    }

    private void onLoadStart()
    {
        projectFile = null;
        vsetFile = null;

        MultithreadModels.getInstance().getLoadingModel().unload();
        projectLoaded = true;
    }

    private void onViewSetCreated(ViewSet viewSet, Window parentWindow)
    {
        // Force user to save the project before proceeding, so that they have a place to save the results
        saveProjectAs(parentWindow, () ->
        {
            File filesDirectory = ViewSet.getDefaultSupportingFilesDirectory(projectFile);
            filesDirectory.mkdirs();

            // need to use a lambda callback so that this is called after the file location is chosen
            // but before its actually saved
            if (Objects.equals(vsetFile, projectFile)) // Saved as a VSET
            {
                // Set the root directory first, then the supporting files directory
                MultithreadModels.getInstance().getLoadingModel()
                    .getLoadedViewSet().setRootDirectory(projectFile.getParentFile());

                viewSet.setSupportingFilesDirectory(filesDirectory);
            }
            else // Saved as a Kintsugi 3D project
            {
                viewSet.setRootDirectory(filesDirectory);
                viewSet.setSupportingFilesDirectory(filesDirectory);
            }
        });
    }

    public void createProject(Window parentWindow)
    {
        if (!loaderWindowOpen.get())
        {
            if (confirmClose("Are you sure you want to create a new project?"))
            {
                try//recent files are updated in CreateProjectController after project is made
                {
                    LoaderController createProjectController =
                        makeWindow(parentWindow, "Load Files", loaderWindowOpen, 750, 330, "fxml/menubar/Loader.fxml");
                    createProjectController.setLoadStartCallback(this::onLoadStart);
                    createProjectController.setViewSetCallback(viewSet -> onViewSetCreated(viewSet, parentWindow));
                    createProjectController.init();
                }
                catch (Exception e)
                {
                    handleException("An error occurred creating a new project", e);
                }
            }
        }
    }

    public void createProjectNew(Window parentWindow)
    {
        if (!loaderWindowOpen.get())
        {
            if (confirmClose("Are you sure you want to create a new project?"))
            {
                try//recent files are updated in CreateProjectController after project is made
                {
                    CreateProjectController createProjectController =
                            makeWindow(parentWindow, "Load Files", loaderWindowOpen, "fxml/menubar/CreateProject.fxml");
                    createProjectController.setLoadStartCallback(this::onLoadStart);
                    createProjectController.setViewSetCallback(viewSet -> onViewSetCreated(viewSet, parentWindow));
                    createProjectController.init();
<<<<<<< HEAD
                    WelcomeWindowController.getInstance().hideWelcomeWindow();
=======

>>>>>>> 36e9a266
                }
                catch (Exception e)
                {
                    handleException("An error occurred creating a new project", e);
                }
            }
        }
    }

    private static void startLoad(File projectFile, File vsetFile)
    {
        MultithreadModels.getInstance().getLoadingModel().unload();

        RecentProjects.updateRecentFiles(projectFile.getAbsolutePath());

        if (Objects.equals(projectFile.getParentFile(), vsetFile.getParentFile()))
        {
            // VSET file is the project file or they're in the same directory.
            // Use a supporting files directory underneath by default
            new Thread(() ->
            {
                try
                {
                    MultithreadModels.getInstance().getLoadingModel()
                        .loadFromVSETFile(vsetFile.getPath(), vsetFile, ViewSet.getDefaultSupportingFilesDirectory(projectFile));
                }
                catch (RuntimeException e)
                {
                    log.error("Error loading view set file", e);
                }
                catch (Error e)
                {
                    log.error("Error loading view set file", e);
                    //noinspection ProhibitedExceptionThrown
                    throw e;
                }
            })
            .start();
        }
        else
        {
            // VSET file is presumably already in a supporting files directory, so just use that directory by default
            new Thread(() ->
            {
                try
                {
                    MultithreadModels.getInstance().getLoadingModel()
                        .loadFromVSETFile(vsetFile.getPath(), vsetFile);
                }
                catch (RuntimeException e)
                {
                    log.error("Error loading view set file", e);
                }
                catch (Error e)
                {
                    log.error("Error loading view set file", e);
                    //noinspection ProhibitedExceptionThrown
                    throw e;
                }
            })
            .start();
        }

        //TODO: update color checker here, if the window for it is open
        //right now, the model will load but the color checker's apply button
        //  does not update until the text fields are changed
    }

    public void openProjectFromFile(File selectedFile)
    {
        //open the project and update the recent files list
        this.projectFile = selectedFile;
        File newVsetFile = null;

        if (projectFile.getName().endsWith(".vset"))
        {
            newVsetFile = projectFile;
        }
        else
        {
            try
            {
                newVsetFile = InternalModels.getInstance().getProjectModel().openProjectFile(projectFile);
            }
            catch (Exception e)
            {
                handleException("An error occurred opening project", e);
            }
        }

        if (newVsetFile != null)
        {
            this.vsetFile = newVsetFile;
            this.projectLoaded = true;

            startLoad(projectFile, vsetFile);

            // Have to set loaded project file after startLoad since startLoad resets everything in order to unload a previously loaded project.
            MultithreadModels.getInstance().getLoadingModel().setLoadedProjectFile(projectFile);

            WelcomeWindowController.getInstance().hideWelcomeWindow();
        }
    }

    public void openProjectWithPrompt(Window parentWindow)
    {
        if (confirmClose("Are you sure you want to open another project?"))
        {
            FileChooser fileChooser = getProjectFileChooserSafe();
            fileChooser.setTitle("Open project");
            projectFileChooser.getExtensionFilters().clear();
            projectFileChooser.getExtensionFilters().add(new ExtensionFilter("Full projects", "*.k3d", "*.ibr"));
            projectFileChooser.getExtensionFilters().add(new ExtensionFilter("Standalone view sets", "*.vset"));
            File selectedFile = fileChooser.showOpenDialog(parentWindow);
            if (selectedFile != null)
            {
                //opens project and also updates the recently opened files list
                openProjectFromFile(selectedFile);
            }
        }
    }

    /**
     * NOTE: After "Save As", view set will share the same UUID as the original project,
     * including the preview resolution images and specular fit cache in the user's AppData folder.
     * Not sure if this is a feature or a bug -- so long as the view set doesn't change, this will reduce
     * the footprint on the user's hard drive.  But problems could happen if the ability to modify the
     * actual views (add / remove view) later on down the road.
     * @param parentWindow
     */
    public void saveProject(Window parentWindow)
    {
        if (projectFile == null)
        {
            saveProjectAs(parentWindow);
        }
        else
        {
            try
            {
                IOModel ioModel = MultithreadModels.getInstance().getLoadingModel();

                File filesDirectory = ViewSet.getDefaultSupportingFilesDirectory(projectFile);
                if (projectFile.getName().endsWith(".vset"))
                {
                    ioModel.getLoadedViewSet().setRootDirectory(projectFile.getParentFile());
                    ioModel.getLoadedViewSet().setSupportingFilesDirectory(filesDirectory);
                    ioModel.saveToVSETFile(projectFile);
                    this.vsetFile = projectFile;
                    this.projectFile = null;
                    MultithreadModels.getInstance().getLoadingModel().setLoadedProjectFile(vsetFile);
                }
                else
                {
                    filesDirectory.mkdirs();
                    ioModel.getLoadedViewSet().setRootDirectory(filesDirectory);
                    ioModel.getLoadedViewSet().setSupportingFilesDirectory(filesDirectory);
                    this.vsetFile = new File(filesDirectory, projectFile.getName() + ".vset");
                    ioModel.saveToVSETFile(vsetFile);
                    InternalModels.getInstance().getProjectModel().saveProjectFile(projectFile, vsetFile);
                    MultithreadModels.getInstance().getLoadingModel().setLoadedProjectFile(projectFile);
                }

                ioModel.saveGlTF(filesDirectory);

                // Save textures and basis funtions (will be deferred to graphics thread).
                ioModel.saveMaterialFiles(filesDirectory, () ->
                {
                    // Display message when all textures have been saved on graphics thread.
                    //TODO: MAKE PRETTIER, LOOK INTO NULL SAFETY
                    Platform.runLater(() ->
                    {
                        Dialog<ButtonType> saveInfo = new Alert(Alert.AlertType.INFORMATION,
                            "Save Complete!");
                        saveInfo.setTitle("Save successful");
                        saveInfo.setHeaderText(projectFile.getName());
                        saveInfo.show();
                    });
                });
            }
            catch(Exception e)
            {
                handleException("An error occurred saving project", e);
            }
        }
    }

    public void saveProjectAs(Window parentWindow, Runnable callback)
    {
        FileChooser fileChooser = getProjectFileChooserSafe();
        fileChooser.setTitle("Save project");
        projectFileChooser.getExtensionFilters().clear();
        projectFileChooser.getExtensionFilters().add(new ExtensionFilter("Full projects", "*.k3d"));
        projectFileChooser.getExtensionFilters().add(new ExtensionFilter("Standalone view sets", "*.vset"));
        fileChooser.setSelectedExtensionFilter(fileChooser.getExtensionFilters().get(0));
        if (projectFile != null)
        {
            fileChooser.setInitialFileName(projectFile.getName());
            fileChooser.setInitialDirectory(projectFile.getParentFile());
        }
        else if (vsetFile != null)
        {
            fileChooser.setInitialFileName("");
            fileChooser.setInitialDirectory(vsetFile.getParentFile());
        }

        var fileContainer = new Object()
        {
            boolean complete = false;
            File selectedFile = null;
        };

        if (Application.isEventThread())
        {
            // If already on the JavaFX application thread, just open the dialog here to avoid deadlock
            fileContainer.selectedFile = fileChooser.showSaveDialog(parentWindow);
            fileContainer.complete = true;
        }
        else
        {
            // On MacOS, the save dialog needs to run on JavaFX thread, so use Platform.runLater if not already on that thread.
            Platform.runLater(() ->
            {
                fileContainer.selectedFile = fileChooser.showSaveDialog(parentWindow);
                fileContainer.complete = true;
                RecentProjects.updateRecentFiles(fileContainer.selectedFile.toString());
            });

            while (!fileContainer.complete)
            {
                Thread.onSpinWait();
            }
        }

        if (fileContainer.selectedFile != null)
        {
            this.projectFile = fileContainer.selectedFile;

            if (callback != null)
            {
                callback.run();
            }

            saveProject(parentWindow);
        }
    }

    /**
     * NOTE: After "Save As", view set will share the same UUID as the original project,
     * including the preview resolution images and specular fit cache in the user's AppData folder.
     * Not sure if this is a feature or a bug -- so long as the view set doesn't change, this will reduce
     * the footprint on the user's hard drive.  But problems could happen if the ability to modify the
     * actual views (add / remove view) later on down the road.
     * @param parentWindow
     */
    public void saveProjectAs(Window parentWindow)
    {
        saveProjectAs(parentWindow, null);
    }

    public void closeProject()
    {
        projectFile = null;
        vsetFile = null;

        MultithreadModels.getInstance().getLoadingModel().unload();
        projectLoaded = false;
    }

    public void closeProjectAfterConfirmation()
    {
        if (confirmClose("Are you sure you want to close the current project?"))
        {
            closeProject();
        }
    }
}<|MERGE_RESOLUTION|>--- conflicted
+++ resolved
@@ -277,11 +277,7 @@
                     createProjectController.setLoadStartCallback(this::onLoadStart);
                     createProjectController.setViewSetCallback(viewSet -> onViewSetCreated(viewSet, parentWindow));
                     createProjectController.init();
-<<<<<<< HEAD
                     WelcomeWindowController.getInstance().hideWelcomeWindow();
-=======
-
->>>>>>> 36e9a266
                 }
                 catch (Exception e)
                 {
