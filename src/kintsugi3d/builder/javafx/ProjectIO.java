/*
 * Copyright (c) 2019 - 2024 Seth Berrier, Michael Tetzlaff, Jacob Buelow, Luke Denney, Ian Anderson, Zoe Cuthrell, Blane Suess, Isaac Tesch, Nathaniel Willius
 * Copyright (c) 2019 The Regents of the University of Minnesota
 *
 * Licensed under GPLv3
 * ( http://www.gnu.org/licenses/gpl-3.0.html )
 *
 * This code is free software: you can redistribute it and/or modify it under the terms of the GNU General Public License as published by the Free Software Foundation, either version 3 of the License, or (at your option) any later version.
 * This code is distributed in the hope that it will be useful, but WITHOUT ANY WARRANTY; without even the implied warranty of MERCHANTABILITY or FITNESS FOR A PARTICULAR PURPOSE.  See the GNU General Public License for more details.
 */

package kintsugi3d.builder.javafx;

import java.io.File;
import java.io.FileNotFoundException;
import java.io.IOException;
import java.net.URL;
<<<<<<< HEAD
import java.util.List;
=======
import java.nio.charset.StandardCharsets;
import java.util.ArrayList;
import java.util.Locale;
>>>>>>> 314e482d
import java.util.Objects;
import java.util.Scanner;
import java.util.function.Function;
import java.util.function.Predicate;

import com.sun.glass.ui.Application;
import javafx.application.Platform;
import javafx.fxml.FXMLLoader;
import javafx.scene.Parent;
import javafx.scene.Scene;
import javafx.scene.control.*;
import javafx.scene.image.Image;
import javafx.stage.FileChooser;
import javafx.stage.FileChooser.ExtensionFilter;
import javafx.stage.Stage;
import javafx.stage.Window;
import javafx.stage.WindowEvent;
import kintsugi3d.builder.core.IOModel;
import kintsugi3d.builder.core.LoadingMonitor;
import kintsugi3d.builder.core.ViewSet;
import kintsugi3d.builder.javafx.controllers.menubar.AboutController;
import kintsugi3d.builder.javafx.controllers.menubar.MenubarController;
import kintsugi3d.builder.javafx.controllers.menubar.fxmlpageutils.CanConfirm;
import kintsugi3d.builder.javafx.controllers.menubar.fxmlpageutils.FXMLPage;
import kintsugi3d.builder.javafx.controllers.menubar.fxmlpageutils.FXMLPageController;
import kintsugi3d.builder.javafx.controllers.menubar.fxmlpageutils.FXMLPageScrollerController;
import kintsugi3d.builder.javafx.controllers.menubar.systemsettings.SystemSettingsController;
import kintsugi3d.builder.javafx.controllers.scene.WelcomeWindowController;
import kintsugi3d.builder.resources.ibr.MeshImportException;
import kintsugi3d.util.Flag;
import kintsugi3d.util.RecentProjects;
import org.slf4j.Logger;
import org.slf4j.LoggerFactory;

public final class ProjectIO
{
    private static final ProjectIO INSTANCE = new ProjectIO();

    public static ProjectIO getInstance()
    {
        return INSTANCE;
    }

    private static final Logger log = LoggerFactory.getLogger(ProjectIO.class);

    private File projectFile;
    private File vsetFile;
    private boolean projectLoaded;

    private final Flag loaderWindowOpen = new Flag(false);
    private Flag systemSettingsModalOpen = new Flag(false);
    private Flag aboutWindowOpen = new Flag(false);



    private FileChooser projectFileChooser;

    private FileChooser getProjectFileChooserSafe()
    {
        if (projectFileChooser == null)
        {
            projectFileChooser = new FileChooser();
<<<<<<< HEAD
            List<String> items = RecentProjects.getItemsFromRecentsFile();

            if(items.isEmpty())
            {
                projectFileChooser.setInitialDirectory(new File(System.getProperty("user.home")));
            }
            else
            {
                for (int i = items.get(0).length()-1; i > 0; i--) {
                    if (items.get(0).charAt(i) == '\\')
                    {
                        projectFileChooser.setInitialDirectory(new File(items.get(0).substring(0,i)));
                        break;
                    }
                }
            }


        }
=======
        }

        projectFileChooser.setInitialDirectory(RecentProjects.getMostRecentDirectory());

>>>>>>> 314e482d
        return projectFileChooser;
}

    private ProjectIO()
    {
        // Try to initialize file chooser in advance of when it will be needed.
        Platform.runLater(this::getProjectFileChooserSafe);

        MultithreadModels.getInstance().getLoadingModel().addLoadingMonitor(new LoadingMonitor()
        {
            @Override
            public void startLoading()
            {
            }

            @Override
            public void setMaximum(double maximum)
            {
            }

            @Override
            public void setProgress(double progress)
            {
            }

            @Override
            public void loadingComplete()
            {
            }

            @Override
            public void loadingFailed(Throwable e)
            {
                projectLoaded = false;
                if(e instanceof MeshImportException){
                    handleException("Imported object is missing texture coordinates", e);
                } else {
                    handleException("An error occurred while loading project", e);
                }
            }

            @Override
            public void loadingWarning(Throwable e)
            {
                handleException("An error occurred while loading project", e);
            }
        });
    }

    public File getProjectFile()
    {
        return projectFile;
    }

    public File getVsetFile()
    {
        return vsetFile;
    }

    public boolean isProjectLoaded()
    {
        return projectLoaded;
    }

    private static void handleException(String message, Throwable e)
    {
        log.error("{}:", message, e);
        Platform.runLater(() ->
        {
            ButtonType ok = new ButtonType("OK", ButtonBar.ButtonData.OK_DONE);
            ButtonType showLog = new ButtonType("Show Log", ButtonBar.ButtonData.YES);
            Alert alert = new Alert(Alert.AlertType.NONE, message + "\nSee the log for more info.", ok, showLog);
            ((ButtonBase) alert.getDialogPane().lookupButton(showLog)).setOnAction(event -> {
                // Use the menubar's console open function to prevent 2 console windows from appearing
                MenubarController.getInstance().help_console();
            });
            alert.show();
        });
    }

    private boolean confirmClose(String text)
    {
        if (projectLoaded)
        {
            Dialog<ButtonType> confirmation = new Alert(Alert.AlertType.CONFIRMATION,
                    "If you click OK, any unsaved changes to the current project will be lost.");
            confirmation.setTitle("Close Project Confirmation");
            confirmation.setHeaderText(text);

            //TODO: apply dark mode to popups
            return confirmation.showAndWait()
                    .filter(Predicate.isEqual(ButtonType.OK))
                    .isPresent();
        }
        else
        {
            return true;
        }
    }

    private static <ControllerType> ControllerType makeWindow(Window parentWindow, String title, Flag flag,
        Function<Parent, Scene> sceneFactory, String urlString) throws IOException
    {
        URL url = MenubarController.class.getClassLoader().getResource(urlString);
        if (url == null)
        {
            throw new FileNotFoundException(urlString);
        }
        FXMLLoader fxmlLoader = new FXMLLoader(url);
        Parent root = fxmlLoader.load();
        Stage stage = new Stage();
        stage.getIcons().add(new Image(new File("Kintsugi3D-icon.png").toURI().toURL().toString()));
        stage.setTitle(title);
        stage.setScene(sceneFactory.apply(root));
        stage.initOwner(parentWindow);

        stage.setResizable(false);

        flag.set(true);
        stage.addEventHandler(WindowEvent.WINDOW_CLOSE_REQUEST, param -> flag.set(false));

        stage.show();

        return fxmlLoader.getController();
    }

    private <ControllerType> ControllerType makeWindow(String title, Flag flag, Window window, String urlString) throws IOException
    {
        URL url = MenubarController.class.getClassLoader().getResource(urlString);
        if (url == null)
        {
            throw new FileNotFoundException(urlString);
        }
        FXMLLoader fxmlLoader = new FXMLLoader(url);
        Parent root = fxmlLoader.load();
        Stage stage = new Stage();
        stage.getIcons().add(new Image(new File("Kintsugi3D-icon.png").toURI().toURL().toString()));
        stage.setTitle(title);
        stage.setScene(new Scene(root));
        stage.initOwner(window);

        stage.setResizable(false);

        flag.set(true);
        stage.addEventHandler(WindowEvent.WINDOW_CLOSE_REQUEST, param -> flag.set(false));

        stage.show();

        return fxmlLoader.getController();
    }

    private static <ControllerType> ControllerType makeWindow(Window parentWindow, String title, Flag flag, String urlString) throws IOException
    {
        return makeWindow(parentWindow, title, flag, Scene::new, urlString);
    }

    private static <ControllerType> ControllerType makeWindow(
        Window parentWindow, String title, Flag flag, int width, int height, String urlString) throws IOException
    {
        return makeWindow(parentWindow, title, flag, root -> new Scene(root, width, height), urlString);
    }

    public boolean isCreateProjectWindowOpen()
    {
        return loaderWindowOpen.get();
    }

    private void onLoadStart()
    {
        projectFile = null;
        vsetFile = null;

        MultithreadModels.getInstance().getLoadingModel().unload();
        projectLoaded = true;
        MenubarController.getInstance().setToggleableShaderDisable(true);
    }

    private void onViewSetCreated(ViewSet viewSet, Window parentWindow)
    {
        // Force user to save the project before proceeding, so that they have a place to save the results
        saveProjectAs(parentWindow, () -> setViewsetDirectories(viewSet));
    }

    private void setViewsetDirectories(ViewSet viewSet) {
        File filesDirectory = ViewSet.getDefaultSupportingFilesDirectory(projectFile);
        filesDirectory.mkdirs();

        // need to use a lambda callback so that this is called after the file location is chosen
        // but before its actually saved
        if (Objects.equals(vsetFile, projectFile)) // Saved as a VSET
        {
            // Set the root directory first, then the supporting files directory
            MultithreadModels.getInstance().getLoadingModel()
                    .getLoadedViewSet().setRootDirectory(projectFile.getParentFile());

            viewSet.setSupportingFilesDirectory(filesDirectory);
        }
        else // Saved as a Kintsugi 3D project
        {
            viewSet.setRootDirectory(filesDirectory);
            viewSet.setSupportingFilesDirectory(filesDirectory);
        }
    }

    public void createProject(Window parentWindow)
    {
        if (loaderWindowOpen.get()) {return;}

        if (!confirmClose("Are you sure you want to create a new project?")) {return;}

        //File fxmlFilesDirectory = new File("src/main/resources/fxml/menubar/createnewproject");
        File fxmlFilesDirectory = new File("create-new-project-fxmls.txt");

        if (!fxmlFilesDirectory.exists()){
            log.error("Failed to open fxml files directory for \"Create New Project\" process.");
            return;
        }

        try (Scanner scanner = new Scanner(fxmlFilesDirectory, StandardCharsets.UTF_8)){
            scanner.useLocale(Locale.US);

            ArrayList<FXMLPage> pages = new ArrayList<>();

            while (scanner.hasNext())
            {
                String fileName = scanner.next();

//                URL url = MenubarController.class.getClassLoader().getResource(fileName);
//                if (url == null)
//                {
//                    throw new FileNotFoundException(fileName);
//                }
//                FXMLLoader loader = new FXMLLoader(url);

                FXMLLoader loader = new FXMLLoader(getClass().getResource(fileName));
                loader.load();

                pages.add(new FXMLPage(fileName, loader));

                FXMLPageController controller = loader.getController();

                if (controller instanceof CanConfirm){
                    controller.setLoadStartCallback(this::onLoadStart);
                    controller.setViewSetCallback(
                            (viewSet) ->onViewSetCreated(viewSet, parentWindow));
                }
            }

            if(pages.isEmpty()){
                log.error("Failed to load fxml pages for \"Create New Project\" process.");
                return;
            }

            String hostFXMLPath = "fxml/menubar/FXMLPageScroller.fxml";
            FXMLPageScrollerController scrollerController =
                    makeWindow(parentWindow, "Load Files", loaderWindowOpen, hostFXMLPath);

            String firstPageFXMLPath = "/fxml/menubar/createnewproject/ImportOrCustomProject.fxml";
            scrollerController.setPages(pages, firstPageFXMLPath);
            scrollerController.init();
        } catch (IOException e) {
            log.error("Could not find fxml files for \"Create New Project\" process.", e);
        }


        //String[] fxmlFiles = fxmlFilesDirectory.list();

//        if (fxmlFiles == null || fxmlFiles.length == 0) {
//            log.error("Could not find fxml files for \"Create New Project\" process.");
//                return;
//        }
//
//        try{
//            ArrayList<FXMLPage> pages = new ArrayList<>();
//            for (String fileName : fxmlFiles)
//            {
//                String pathPrefix = "fxml/menubar/createnewproject/";
//                String fullFileName = pathPrefix + fileName;
//
//                URL url = MenubarController.class.getClassLoader().getResource(fullFileName);
//                if (url == null)
//                {
//                    throw new FileNotFoundException(fullFileName);
//                }
//                FXMLLoader loader = new FXMLLoader(url);
//                loader.load();
//
//                pages.add(new FXMLPage(fullFileName, loader));
//
//                FXMLPageController controller = loader.getController();
//
//                if (controller instanceof CanConfirm){
//                    controller.setLoadStartCallback(this::onLoadStart);
//                    controller.setViewSetCallback(
//                                (viewSet) ->onViewSetCreated(viewSet, parentWindow));
//                }
//            }
//
//
//            String hostFXMLPath = "fxml/menubar/FXMLPageScroller.fxml";
//            FXMLPageScrollerController scrollerController =
//                    makeWindow(parentWindow, "Load Files", loaderWindowOpen, hostFXMLPath);
//
//            String firstPageFXMLPath = "fxml/menubar/createnewproject/ImportOrCustomProject.fxml";
//            scrollerController.setPages(pages, firstPageFXMLPath);
//            scrollerController.init();
//
//        } catch (Exception e) {
//            handleException("An error occurred creating a new project", e);
//        }

    }

    private static void startLoad(File projectFile, File vsetFile)
    {
        MultithreadModels.getInstance().getLoadingModel().unload();

        RecentProjects.updateRecentFiles(projectFile.getAbsolutePath());

        if (Objects.equals(projectFile.getParentFile(), vsetFile.getParentFile()))
        {
            // VSET file is the project file or they're in the same directory.
            // Use a supporting files directory underneath by default
            new Thread(() ->
            {
                try
                {
                    MultithreadModels.getInstance().getLoadingModel()
                        .loadFromVSETFile(vsetFile.getPath(), vsetFile, ViewSet.getDefaultSupportingFilesDirectory(projectFile));
                }
                catch (RuntimeException e)
                {
                    log.error("Error loading view set file", e);
                }
                catch (Error e)
                {
                    log.error("Error loading view set file", e);
                    //noinspection ProhibitedExceptionThrown
                    throw e;
                }
            })
            .start();
        }
        else
        {
            // VSET file is presumably already in a supporting files directory, so just use that directory by default
            new Thread(() ->
            {
                try
                {
                    MultithreadModels.getInstance().getLoadingModel()
                        .loadFromVSETFile(vsetFile.getPath(), vsetFile);
                }
                catch (RuntimeException e)
                {
                    log.error("Error loading view set file", e);
                }
                catch (Error e)
                {
                    log.error("Error loading view set file", e);
                    //noinspection ProhibitedExceptionThrown
                    throw e;
                }
            })
            .start();
        }

        //TODO: update color checker here, if the window for it is open
        //right now, the model will load but the color checker's apply button
        //  does not update until the text fields are changed
    }

    public void openProjectFromFile(File selectedFile)
    {
        //open the project, update the recent files list & recentDirectory, disable shaders which aren't useful until processing textures
        this.projectFile = selectedFile;
        RecentProjects.setMostRecentDirectory(this.projectFile.getParentFile());

        File newVsetFile = null;

        if (projectFile.getName().endsWith(".vset"))
        {
            newVsetFile = projectFile;
        }
        else
        {
            try
            {
                newVsetFile = InternalModels.getInstance().getProjectModel().openProjectFile(projectFile);
            }
            catch (Exception e)
            {
                handleException("An error occurred opening project", e);
            }
        }

        if (newVsetFile != null)
        {
            this.vsetFile = newVsetFile;
            this.projectLoaded = true;

            startLoad(projectFile, vsetFile);

            // Have to set loaded project file after startLoad since startLoad resets everything in order to unload a previously loaded project.
            MultithreadModels.getInstance().getLoadingModel().setLoadedProjectFile(projectFile);

            WelcomeWindowController.getInstance().hideWelcomeWindow();
            RecentProjects.updateAllControlStructures();

            //disable some shaders because they only function properly after processing textures
            MenubarController.getInstance().setToggleableShaderDisable(true);
        }
    }

    public void openProjectWithPrompt(Window parentWindow)
    {
        if (confirmClose("Are you sure you want to open another project?"))
        {
            FileChooser fileChooser = getProjectFileChooserSafe();
            fileChooser.setTitle("Open project");
            projectFileChooser.getExtensionFilters().clear();
            projectFileChooser.getExtensionFilters().add(new ExtensionFilter("Full projects", "*.k3d", "*.ibr"));
            projectFileChooser.getExtensionFilters().add(new ExtensionFilter("Standalone view sets", "*.vset"));
            File selectedFile = fileChooser.showOpenDialog(parentWindow);
            if (selectedFile != null)
            {
                //opens project and also updates the recently opened files list
                openProjectFromFile(selectedFile);
            }
        }
    }

    /**
     * NOTE: After "Save As", view set will share the same UUID as the original project,
     * including the preview resolution images and specular fit cache in the user's AppData folder.
     * Not sure if this is a feature or a bug -- so long as the view set doesn't change, this will reduce
     * the footprint on the user's hard drive.  But problems could happen if the ability to modify the
     * actual views (add / remove view) later on down the road.
     * @param parentWindow
     */
    public void saveProject(Window parentWindow)
    {
        if (projectFile == null)
        {
            saveProjectAs(parentWindow);
        }
        else
        {
            RecentProjects.setMostRecentDirectory(projectFile.getParentFile());
            try
            {
                IOModel ioModel = MultithreadModels.getInstance().getLoadingModel();

                File filesDirectory = ViewSet.getDefaultSupportingFilesDirectory(projectFile);
                if (projectFile.getName().endsWith(".vset"))
                {
                    ioModel.getLoadedViewSet().setRootDirectory(projectFile.getParentFile());
                    ioModel.getLoadedViewSet().setSupportingFilesDirectory(filesDirectory);
                    ioModel.saveToVSETFile(projectFile);
                    this.vsetFile = projectFile;
                    this.projectFile = null;
                    MultithreadModels.getInstance().getLoadingModel().setLoadedProjectFile(vsetFile);
                }
                else
                {
                    filesDirectory.mkdirs();
                    ioModel.getLoadedViewSet().setRootDirectory(filesDirectory);
                    ioModel.getLoadedViewSet().setSupportingFilesDirectory(filesDirectory);
                    this.vsetFile = new File(filesDirectory, projectFile.getName() + ".vset");
                    ioModel.saveToVSETFile(vsetFile);
                    InternalModels.getInstance().getProjectModel().saveProjectFile(projectFile, vsetFile);
                    MultithreadModels.getInstance().getLoadingModel().setLoadedProjectFile(projectFile);
                }

                ioModel.saveGlTF(filesDirectory);

                // Save textures and basis funtions (will be deferred to graphics thread).
                ioModel.saveMaterialFiles(filesDirectory, () ->
                {
                    // Display message when all textures have been saved on graphics thread.
                    //TODO: MAKE PRETTIER, LOOK INTO NULL SAFETY
                    Platform.runLater(() ->
                    {
                        Dialog<ButtonType> saveInfo = new Alert(Alert.AlertType.INFORMATION,
                            "Save Complete!");
                        saveInfo.setTitle("Save successful");
                        saveInfo.setHeaderText(projectFile.getName());
                        saveInfo.show();
                    });
                });
            }
            catch(Exception e)
            {
                handleException("An error occurred saving project", e);
            }
        }
    }

    public void saveProjectAs(Window parentWindow, Runnable callback)
    {
        saveProjectAs(parentWindow, callback, null);
    }

    public void saveProjectAs(Window parentWindow, Runnable callback, File defaultDirectory)
    {
        FileChooser fileChooser = getProjectFileChooserSafe();
        fileChooser.setTitle("Save project");
        projectFileChooser.getExtensionFilters().clear();
        projectFileChooser.getExtensionFilters().add(new ExtensionFilter("Full projects", "*.k3d"));
        projectFileChooser.getExtensionFilters().add(new ExtensionFilter("Standalone view sets", "*.vset"));
        fileChooser.setSelectedExtensionFilter(fileChooser.getExtensionFilters().get(0));
        if (defaultDirectory != null)
        {
            fileChooser.setInitialFileName("");
            fileChooser.setInitialDirectory(defaultDirectory);
        }
        else if (projectFile != null)
        {
            fileChooser.setInitialFileName(projectFile.getName());
            fileChooser.setInitialDirectory(projectFile.getParentFile());
        }
        else if (vsetFile != null)
        {
            fileChooser.setInitialFileName("");
            fileChooser.setInitialDirectory(vsetFile.getParentFile());
        }

        var fileContainer = new Object()
        {
            boolean complete = false;
            File selectedFile = null;
        };

        if (Application.isEventThread())
        {
            // If already on the JavaFX application thread, just open the dialog here to avoid deadlock
            fileContainer.selectedFile = fileChooser.showSaveDialog(parentWindow);
            fileContainer.complete = true;
        }
        else
        {
            // On MacOS, the save dialog needs to run on JavaFX thread, so use Platform.runLater if not already on that thread.
            Platform.runLater(() ->
            {
                fileContainer.selectedFile = fileChooser.showSaveDialog(parentWindow);
                fileContainer.complete = true;
            });

            while (!fileContainer.complete)
            {
                Thread.onSpinWait();
            }
        }

        if (fileContainer.selectedFile != null)
        {
            this.projectFile = fileContainer.selectedFile;

            if (callback != null)
            {
                callback.run();
            }

            RecentProjects.updateRecentFiles(fileContainer.selectedFile.toString());
            saveProject(parentWindow);
        }
    }


    /**
     * NOTE: After "Save As", view set will share the same UUID as the original project,
     * including the preview resolution images and specular fit cache in the user's AppData folder.
     * Not sure if this is a feature or a bug -- so long as the view set doesn't change, this will reduce
     * the footprint on the user's hard drive.  But problems could happen if the ability to modify the
     * actual views (add / remove view) later on down the road.
     * @param parentWindow
     */
    public void saveProjectAs(Window parentWindow)
    {
        saveProjectAs(parentWindow, null);
    }

    public void closeProject()
    {
        projectFile = null;
        vsetFile = null;

        MultithreadModels.getInstance().getLoadingModel().unload();
        projectLoaded = false;

        MenubarController.getInstance().setToggleableShaderDisable(true);
    }

    public void closeProjectAfterConfirmation()
    {
        if (confirmClose("Are you sure you want to close the current project?"))
        {
            closeProject();
        }
    }

    public void openSystemSettingsModal(InternalModels internalModels, Window window) {
        if (systemSettingsModalOpen.get())
        {
            return;
        }

        try
        {
            SystemSettingsController systemSettingsController = makeWindow("System Settings", systemSettingsModalOpen, window, "fxml/menubar/systemsettings/SystemSettings.fxml");
            systemSettingsController.init(internalModels, window);
        }
        catch (IOException e)
        {
            log.error("An error occurred opening the settings modal:", e);
        }
    }

    public void openAboutModal(Window window) {
        try
        {

            AboutController aboutController = makeWindow(
                    "About Kintsugi 3D Builder", aboutWindowOpen, window, "fxml/menubar/About.fxml");
            aboutController.init();

        }
        catch (Exception e)
        {
            handleException("An error occurred showing help and about", e);
        }
    }

}<|MERGE_RESOLUTION|>--- conflicted
+++ resolved
@@ -15,13 +15,9 @@
 import java.io.FileNotFoundException;
 import java.io.IOException;
 import java.net.URL;
-<<<<<<< HEAD
-import java.util.List;
-=======
 import java.nio.charset.StandardCharsets;
 import java.util.ArrayList;
 import java.util.Locale;
->>>>>>> 314e482d
 import java.util.Objects;
 import java.util.Scanner;
 import java.util.function.Function;
@@ -84,34 +80,12 @@
         if (projectFileChooser == null)
         {
             projectFileChooser = new FileChooser();
-<<<<<<< HEAD
-            List<String> items = RecentProjects.getItemsFromRecentsFile();
-
-            if(items.isEmpty())
-            {
-                projectFileChooser.setInitialDirectory(new File(System.getProperty("user.home")));
-            }
-            else
-            {
-                for (int i = items.get(0).length()-1; i > 0; i--) {
-                    if (items.get(0).charAt(i) == '\\')
-                    {
-                        projectFileChooser.setInitialDirectory(new File(items.get(0).substring(0,i)));
-                        break;
-                    }
-                }
-            }
-
-
-        }
-=======
         }
 
         projectFileChooser.setInitialDirectory(RecentProjects.getMostRecentDirectory());
 
->>>>>>> 314e482d
         return projectFileChooser;
-}
+    }
 
     private ProjectIO()
     {
