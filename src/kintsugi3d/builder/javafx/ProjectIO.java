--- conflicted
+++ resolved
@@ -181,17 +181,17 @@
     private void onViewSetCreated(ViewSet viewSet, Window parentWindow)
     {
         // Force user to save the project before proceeding, so that they have a place to save the results
-        saveProjectAs(parentWindow, () -> {
+        saveProjectAs(parentWindow, () ->
+        {
             setViewsetDirectories(viewSet);
-<<<<<<< HEAD
+
             ProgressMonitor monitor = MultithreadModels.getInstance().getIOModel().getProgressMonitor();
-            if (monitor != null){
+            if (monitor != null)
+            {
                 monitor.setStage(0, ProgressMonitor.PREPARING_PROJECT);
             }
-            viewSet.loadMasks();
-=======
-            viewSet.copyMasks(MultithreadModels.getInstance().getIOModel().getProgressMonitor());
->>>>>>> 551f4ee0
+
+            viewSet.copyMasks();
         });
     }
 
