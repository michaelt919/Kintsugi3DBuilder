/*
 * Copyright (c) 2019 - 2024 Seth Berrier, Michael Tetzlaff, Jacob Buelow, Luke Denney, Ian Anderson, Zoe Cuthrell, Blane Suess, Isaac Tesch, Nathaniel Willius
 * Copyright (c) 2019 The Regents of the University of Minnesota
 *
 * Licensed under GPLv3
 * ( http://www.gnu.org/licenses/gpl-3.0.html )
 *
 * This code is free software: you can redistribute it and/or modify it under the terms of the GNU General Public License as published by the Free Software Foundation, either version 3 of the License, or (at your option) any later version.
 * This code is distributed in the hope that it will be useful, but WITHOUT ANY WARRANTY; without even the implied warranty of MERCHANTABILITY or FITNESS FOR A PARTICULAR PURPOSE.  See the GNU General Public License for more details.
 */

package kintsugi3d.builder.javafx;

import java.io.File;
import java.io.FileNotFoundException;
import java.io.IOException;
import java.net.URL;
import java.nio.charset.StandardCharsets;
import java.util.ArrayList;
import java.util.Locale;
import java.util.Objects;
import java.util.Scanner;
import java.util.function.Function;
import java.util.function.Predicate;

import com.sun.glass.ui.Application;
import javafx.application.Platform;
import javafx.fxml.FXMLLoader;
import javafx.scene.Parent;
import javafx.scene.Scene;
import javafx.scene.control.*;
import javafx.scene.control.Alert.AlertType;
import javafx.scene.image.Image;
import javafx.stage.FileChooser;
import javafx.stage.FileChooser.ExtensionFilter;
import javafx.stage.Stage;
import javafx.stage.Window;
import javafx.stage.WindowEvent;
import kintsugi3d.builder.core.DefaultProgressMonitor;
import kintsugi3d.builder.core.IOModel;
import kintsugi3d.builder.core.UserCancellationException;
import kintsugi3d.builder.core.ViewSet;
import kintsugi3d.builder.javafx.controllers.menubar.AboutController;
import kintsugi3d.builder.javafx.controllers.menubar.MenubarController;
import kintsugi3d.builder.javafx.controllers.menubar.fxmlpageutils.CanConfirm;
import kintsugi3d.builder.javafx.controllers.menubar.fxmlpageutils.FXMLPage;
import kintsugi3d.builder.javafx.controllers.menubar.fxmlpageutils.FXMLPageController;
import kintsugi3d.builder.javafx.controllers.menubar.fxmlpageutils.FXMLPageScrollerController;
import kintsugi3d.builder.javafx.controllers.menubar.systemsettings.SystemSettingsController;
import kintsugi3d.builder.javafx.controllers.scene.WelcomeWindowController;
import kintsugi3d.builder.resources.ibr.MeshImportException;
import kintsugi3d.util.Flag;
import kintsugi3d.util.RecentProjects;
import org.slf4j.Logger;
import org.slf4j.LoggerFactory;

public final class ProjectIO
{
    private static final ProjectIO INSTANCE = new ProjectIO();

    public static ProjectIO getInstance()
    {
        return INSTANCE;
    }

    private static final Logger log = LoggerFactory.getLogger(ProjectIO.class);

    private File projectFile;
    private File vsetFile;
    private boolean projectLoaded;

    private final Flag loaderWindowOpen = new Flag(false);
    private Flag systemSettingsModalOpen = new Flag(false);
    private Flag aboutWindowOpen = new Flag(false);



    private FileChooser projectFileChooser;

    private FileChooser getProjectFileChooserSafe()
    {
        if (projectFileChooser == null)
        {
            projectFileChooser = new FileChooser();
        }

        projectFileChooser.setInitialDirectory(RecentProjects.getMostRecentDirectory());

        return projectFileChooser;
    }

    private ProjectIO()
    {
        // Try to initialize file chooser in advance of when it will be needed.
        Platform.runLater(this::getProjectFileChooserSafe);

        MultithreadModels.getInstance().getIOModel().addProgressMonitor(new DefaultProgressMonitor()
        {
            @Override
            public void cancelComplete(UserCancellationException e)
            {
                projectLoaded = false;
                Platform.runLater(() ->
                {
                    Alert alert = new Alert(AlertType.INFORMATION, "The operation was cancelled. Loading has stopped.");
                    alert.setTitle("Cancelled");
                    alert.setHeaderText("Cancelled");
                    alert.show();
                });
            }

            @Override
            public void fail(Throwable e)
            {
                projectLoaded = false;
                if (e instanceof MeshImportException)
                {
                    handleException("Imported object is missing texture coordinates", e);
                }
                else
                {
                    handleException("An error occurred while loading project", e);
                }
            }

            @Override
            public void warn(Throwable e)
            {
                handleException("An error occurred while loading project", e);
            }
        });
    }

    public File getProjectFile()
    {
        return projectFile;
    }

    public File getVsetFile()
    {
        return vsetFile;
    }

    public boolean isProjectLoaded()
    {
        return projectLoaded;
    }

    private static void handleException(String message, Throwable e)
    {
        log.error("{}:", message, e);
        Platform.runLater(() ->
        {
            ButtonType ok = new ButtonType("OK", ButtonBar.ButtonData.OK_DONE);
            ButtonType showLog = new ButtonType("Show Log", ButtonBar.ButtonData.YES);
            Alert alert = new Alert(Alert.AlertType.NONE, message + "\nSee the log for more info.", ok, showLog);
            ((ButtonBase) alert.getDialogPane().lookupButton(showLog)).setOnAction(event -> {
                // Use the menubar's console open function to prevent 2 console windows from appearing
                MenubarController.getInstance().help_console();
            });
            alert.show();
        });
    }

    private boolean confirmClose(String text)
    {
        if (projectLoaded)
        {
            Dialog<ButtonType> confirmation = new Alert(Alert.AlertType.CONFIRMATION,
                    "If you click OK, any unsaved changes to the current project will be lost.");
            confirmation.setTitle("Close Project Confirmation");
            confirmation.setHeaderText(text);

            //TODO: apply dark mode to popups
            return confirmation.showAndWait()
                    .filter(Predicate.isEqual(ButtonType.OK))
                    .isPresent();
        }
        else
        {
            return true;
        }
    }

    private static <ControllerType> ControllerType makeWindow(Window parentWindow, String title, Flag flag,
        Function<Parent, Scene> sceneFactory, String urlString) throws IOException
    {
        URL url = MenubarController.class.getClassLoader().getResource(urlString);
        if (url == null)
        {
            throw new FileNotFoundException(urlString);
        }
        FXMLLoader fxmlLoader = new FXMLLoader(url);
        Parent root = fxmlLoader.load();
        Stage stage = new Stage();
        stage.getIcons().add(new Image(new File("Kintsugi3D-icon.png").toURI().toURL().toString()));
        stage.setTitle(title);
        stage.setScene(sceneFactory.apply(root));
        stage.initOwner(parentWindow);

        stage.setResizable(false);

        flag.set(true);
        stage.addEventHandler(WindowEvent.WINDOW_CLOSE_REQUEST, param -> flag.set(false));

        stage.show();

        return fxmlLoader.getController();
    }

    private <ControllerType> ControllerType makeWindow(String title, Flag flag, Window window, String urlString) throws IOException
    {
        URL url = MenubarController.class.getClassLoader().getResource(urlString);
        if (url == null)
        {
            throw new FileNotFoundException(urlString);
        }
        FXMLLoader fxmlLoader = new FXMLLoader(url);
        Parent root = fxmlLoader.load();
        Stage stage = new Stage();
        stage.getIcons().add(new Image(new File("Kintsugi3D-icon.png").toURI().toURL().toString()));
        stage.setTitle(title);
        stage.setScene(new Scene(root));
        stage.initOwner(window);

        stage.setResizable(false);

        flag.set(true);
        stage.addEventHandler(WindowEvent.WINDOW_CLOSE_REQUEST, param -> flag.set(false));

        stage.show();

        return fxmlLoader.getController();
    }

    private static <ControllerType> ControllerType makeWindow(Window parentWindow, String title, Flag flag, String urlString) throws IOException
    {
        return makeWindow(parentWindow, title, flag, Scene::new, urlString);
    }

    private static <ControllerType> ControllerType makeWindow(
        Window parentWindow, String title, Flag flag, int width, int height, String urlString) throws IOException
    {
        return makeWindow(parentWindow, title, flag, root -> new Scene(root, width, height), urlString);
    }

    public boolean isCreateProjectWindowOpen()
    {
        return loaderWindowOpen.get();
    }

    private void onLoadStart()
    {
        projectFile = null;
        vsetFile = null;

        MultithreadModels.getInstance().getIOModel().unload();
        projectLoaded = true;
        MenubarController.getInstance().setToggleableShaderDisable(true);
    }

    private void onViewSetCreated(ViewSet viewSet, Window parentWindow)
    {
        // Force user to save the project before proceeding, so that they have a place to save the results
        saveProjectAs(parentWindow, () -> setViewsetDirectories(viewSet));
    }

<<<<<<< HEAD
            // need to use a lambda callback so that this is called after the file location is chosen
            // but before its actually saved
            if (Objects.equals(vsetFile, projectFile)) // Saved as a VSET
            {
                // Set the root directory first, then the supporting files directory
=======
    private void setViewsetDirectories(ViewSet viewSet) {
        File filesDirectory = ViewSet.getDefaultSupportingFilesDirectory(projectFile);
        filesDirectory.mkdirs();

        // need to use a lambda callback so that this is called after the file location is chosen
        // but before its actually saved
        if (Objects.equals(vsetFile, projectFile)) // Saved as a VSET
        {
            // Set the root directory first, then the supporting files directory
>>>>>>> 98f06ebc
                MultithreadModels.getInstance().getIOModel()
                    .getLoadedViewSet().setRootDirectory(projectFile.getParentFile());

            viewSet.setSupportingFilesDirectory(filesDirectory);
        }
        else // Saved as a Kintsugi 3D project
        {
            viewSet.setRootDirectory(filesDirectory);
            viewSet.setSupportingFilesDirectory(filesDirectory);
        }
    }

    public void createProject(Window parentWindow)
    {
        if (loaderWindowOpen.get()) {return;}

        if (!confirmClose("Are you sure you want to create a new project?")) {return;}

        //File fxmlFilesDirectory = new File("src/main/resources/fxml/menubar/createnewproject");
        File fxmlFilesDirectory = new File("create-new-project-fxmls.txt");

        if (!fxmlFilesDirectory.exists()){
            log.error("Failed to open fxml files directory for \"Create New Project\" process.");
            return;
        }

        try (Scanner scanner = new Scanner(fxmlFilesDirectory, StandardCharsets.UTF_8)){
            scanner.useLocale(Locale.US);

            ArrayList<FXMLPage> pages = new ArrayList<>();

            while (scanner.hasNext())
            {
                String fileName = scanner.next();

//                URL url = MenubarController.class.getClassLoader().getResource(fileName);
//                if (url == null)
//                {
//                    throw new FileNotFoundException(fileName);
//                }
//                FXMLLoader loader = new FXMLLoader(url);

                FXMLLoader loader = new FXMLLoader(getClass().getResource(fileName));
                loader.load();

                pages.add(new FXMLPage(fileName, loader));

                FXMLPageController controller = loader.getController();

                if (controller instanceof CanConfirm){
                    controller.setLoadStartCallback(this::onLoadStart);
                    controller.setViewSetCallback(
                            (viewSet) ->onViewSetCreated(viewSet, parentWindow));
                }
            }

            if(pages.isEmpty()){
                log.error("Failed to load fxml pages for \"Create New Project\" process.");
                return;
            }

            String hostFXMLPath = "fxml/menubar/FXMLPageScroller.fxml";
            FXMLPageScrollerController scrollerController =
                    makeWindow(parentWindow, "Load Files", loaderWindowOpen, hostFXMLPath);

            String firstPageFXMLPath = "/fxml/menubar/createnewproject/ImportOrCustomProject.fxml";
            scrollerController.setPages(pages, firstPageFXMLPath);
            scrollerController.init();
        } catch (IOException e) {
            log.error("Could not find fxml files for \"Create New Project\" process.", e);
        }


        //String[] fxmlFiles = fxmlFilesDirectory.list();

//        if (fxmlFiles == null || fxmlFiles.length == 0) {
//            log.error("Could not find fxml files for \"Create New Project\" process.");
//                return;
//        }
//
//        try{
//            ArrayList<FXMLPage> pages = new ArrayList<>();
//            for (String fileName : fxmlFiles)
//            {
//                String pathPrefix = "fxml/menubar/createnewproject/";
//                String fullFileName = pathPrefix + fileName;
//
//                URL url = MenubarController.class.getClassLoader().getResource(fullFileName);
//                if (url == null)
//                {
//                    throw new FileNotFoundException(fullFileName);
//                }
//                FXMLLoader loader = new FXMLLoader(url);
//                loader.load();
//
//                pages.add(new FXMLPage(fullFileName, loader));
//
//                FXMLPageController controller = loader.getController();
//
//                if (controller instanceof CanConfirm){
//                    controller.setLoadStartCallback(this::onLoadStart);
//                    controller.setViewSetCallback(
//                                (viewSet) ->onViewSetCreated(viewSet, parentWindow));
//                }
//            }
//
//
//            String hostFXMLPath = "fxml/menubar/FXMLPageScroller.fxml";
//            FXMLPageScrollerController scrollerController =
//                    makeWindow(parentWindow, "Load Files", loaderWindowOpen, hostFXMLPath);
//
//            String firstPageFXMLPath = "fxml/menubar/createnewproject/ImportOrCustomProject.fxml";
//            scrollerController.setPages(pages, firstPageFXMLPath);
//            scrollerController.init();
//
//        } catch (Exception e) {
//            handleException("An error occurred creating a new project", e);
//        }

    }

    private static void startLoad(File projectFile, File vsetFile)
    {
        MultithreadModels.getInstance().getIOModel().unload();

        RecentProjects.updateRecentFiles(projectFile.getAbsolutePath());

        if (Objects.equals(projectFile.getParentFile(), vsetFile.getParentFile()))
        {
            // VSET file is the project file or they're in the same directory.
            // Use a supporting files directory underneath by default
            new Thread(() ->
            {
                try
                {
                    MultithreadModels.getInstance().getIOModel()
                        .loadFromVSETFile(vsetFile.getPath(), vsetFile, ViewSet.getDefaultSupportingFilesDirectory(projectFile));
                }
                catch (RuntimeException e)
                {
                    log.error("Error loading view set file", e);
                }
                catch (Error e)
                {
                    log.error("Error loading view set file", e);
                    //noinspection ProhibitedExceptionThrown
                    throw e;
                }
            })
            .start();
        }
        else
        {
            // VSET file is presumably already in a supporting files directory, so just use that directory by default
            new Thread(() ->
            {
                try
                {
                    MultithreadModels.getInstance().getIOModel()
                        .loadFromVSETFile(vsetFile.getPath(), vsetFile);
                }
                catch (RuntimeException e)
                {
                    log.error("Error loading view set file", e);
                }
                catch (Error e)
                {
                    log.error("Error loading view set file", e);
                    //noinspection ProhibitedExceptionThrown
                    throw e;
                }
            })
            .start();
        }

        //TODO: update color checker here, if the window for it is open
        //right now, the model will load but the color checker's apply button
        //  does not update until the text fields are changed
    }

    public void openProjectFromFile(File selectedFile)
    {
        //open the project, update the recent files list & recentDirectory, disable shaders which aren't useful until processing textures
        this.projectFile = selectedFile;
        RecentProjects.setMostRecentDirectory(this.projectFile.getParentFile());

        File newVsetFile = null;

        if (projectFile.getName().endsWith(".vset"))
        {
            newVsetFile = projectFile;
        }
        else
        {
            try
            {
                newVsetFile = InternalModels.getInstance().getProjectModel().openProjectFile(projectFile);
            }
            catch (Exception e)
            {
                handleException("An error occurred opening project", e);
            }
        }

        if (newVsetFile != null)
        {
            this.vsetFile = newVsetFile;
            this.projectLoaded = true;

            startLoad(projectFile, vsetFile);

            // Have to set loaded project file after startLoad since startLoad resets everything in order to unload a previously loaded project.
            MultithreadModels.getInstance().getIOModel().setLoadedProjectFile(projectFile);

            WelcomeWindowController.getInstance().hideWelcomeWindow();
            RecentProjects.updateAllControlStructures();

            //disable some shaders because they only function properly after processing textures
            MenubarController.getInstance().setToggleableShaderDisable(true);
        }
    }

    public void openProjectWithPrompt(Window parentWindow)
    {
        if (confirmClose("Are you sure you want to open another project?"))
        {
            FileChooser fileChooser = getProjectFileChooserSafe();
            fileChooser.setTitle("Open project");
            projectFileChooser.getExtensionFilters().clear();
            projectFileChooser.getExtensionFilters().add(new ExtensionFilter("Full projects", "*.k3d", "*.ibr"));
            projectFileChooser.getExtensionFilters().add(new ExtensionFilter("Standalone view sets", "*.vset"));
            File selectedFile = fileChooser.showOpenDialog(parentWindow);
            if (selectedFile != null)
            {
                //opens project and also updates the recently opened files list
                openProjectFromFile(selectedFile);
            }
        }
    }

    /**
     * NOTE: After "Save As", view set will share the same UUID as the original project,
     * including the preview resolution images and specular fit cache in the user's AppData folder.
     * Not sure if this is a feature or a bug -- so long as the view set doesn't change, this will reduce
     * the footprint on the user's hard drive.  But problems could happen if the ability to modify the
     * actual views (add / remove view) later on down the road.
     * @param parentWindow
     */
    public void saveProject(Window parentWindow)
    {
        if (projectFile == null)
        {
            saveProjectAs(parentWindow);
        }
        else
        {
            RecentProjects.setMostRecentDirectory(projectFile.getParentFile());
            try
            {
                IOModel ioModel = MultithreadModels.getInstance().getIOModel();

                File filesDirectory = ViewSet.getDefaultSupportingFilesDirectory(projectFile);
                if (projectFile.getName().endsWith(".vset"))
                {
                    ioModel.getLoadedViewSet().setRootDirectory(projectFile.getParentFile());
                    ioModel.getLoadedViewSet().setSupportingFilesDirectory(filesDirectory);
                    ioModel.saveToVSETFile(projectFile);
                    this.vsetFile = projectFile;
                    this.projectFile = null;
                    MultithreadModels.getInstance().getIOModel().setLoadedProjectFile(vsetFile);
                }
                else
                {
                    filesDirectory.mkdirs();
                    ioModel.getLoadedViewSet().setRootDirectory(filesDirectory);
                    ioModel.getLoadedViewSet().setSupportingFilesDirectory(filesDirectory);
                    this.vsetFile = new File(filesDirectory, projectFile.getName() + ".vset");
                    ioModel.saveToVSETFile(vsetFile);
                    InternalModels.getInstance().getProjectModel().saveProjectFile(projectFile, vsetFile);
                    MultithreadModels.getInstance().getIOModel().setLoadedProjectFile(projectFile);
                }

                ioModel.saveGlTF(filesDirectory);

                // Save textures and basis funtions (will be deferred to graphics thread).
                ioModel.saveMaterialFiles(filesDirectory, () ->
                {
                    // Display message when all textures have been saved on graphics thread.
                    //TODO: MAKE PRETTIER, LOOK INTO NULL SAFETY
                    Platform.runLater(() ->
                    {
                        Dialog<ButtonType> saveInfo = new Alert(Alert.AlertType.INFORMATION,
                            "Save Complete!");
                        saveInfo.setTitle("Save successful");
                        saveInfo.setHeaderText(projectFile.getName());
                        saveInfo.show();
                    });
                });
            }
            catch(Exception e)
            {
                handleException("An error occurred saving project", e);
            }
        }
    }

    public void saveProjectAs(Window parentWindow, Runnable callback)
    {
        saveProjectAs(parentWindow, callback, null);
    }

    public void saveProjectAs(Window parentWindow, Runnable callback, File defaultDirectory)
    {
        FileChooser fileChooser = getProjectFileChooserSafe();
        fileChooser.setTitle("Save project");
        projectFileChooser.getExtensionFilters().clear();
        projectFileChooser.getExtensionFilters().add(new ExtensionFilter("Full projects", "*.k3d"));
        projectFileChooser.getExtensionFilters().add(new ExtensionFilter("Standalone view sets", "*.vset"));
        fileChooser.setSelectedExtensionFilter(fileChooser.getExtensionFilters().get(0));
        if (defaultDirectory != null)
        {
            fileChooser.setInitialFileName("");
            fileChooser.setInitialDirectory(defaultDirectory);
        }
        else if (projectFile != null)
        {
            fileChooser.setInitialFileName(projectFile.getName());
            fileChooser.setInitialDirectory(projectFile.getParentFile());
        }
        else if (vsetFile != null)
        {
            fileChooser.setInitialFileName("");
            fileChooser.setInitialDirectory(vsetFile.getParentFile());
        }

        var fileContainer = new Object()
        {
            boolean complete = false;
            File selectedFile = null;
        };

        if (Application.isEventThread())
        {
            // If already on the JavaFX application thread, just open the dialog here to avoid deadlock
            fileContainer.selectedFile = fileChooser.showSaveDialog(parentWindow);
            fileContainer.complete = true;
        }
        else
        {
            // On MacOS, the save dialog needs to run on JavaFX thread, so use Platform.runLater if not already on that thread.
            Platform.runLater(() ->
            {
                fileContainer.selectedFile = fileChooser.showSaveDialog(parentWindow);
                fileContainer.complete = true;
            });

            while (!fileContainer.complete)
            {
                Thread.onSpinWait();
            }
        }

        if (fileContainer.selectedFile != null)
        {
            this.projectFile = fileContainer.selectedFile;

            if (callback != null)
            {
                callback.run();
            }

            RecentProjects.updateRecentFiles(fileContainer.selectedFile.toString());
            saveProject(parentWindow);
        }
    }


    /**
     * NOTE: After "Save As", view set will share the same UUID as the original project,
     * including the preview resolution images and specular fit cache in the user's AppData folder.
     * Not sure if this is a feature or a bug -- so long as the view set doesn't change, this will reduce
     * the footprint on the user's hard drive.  But problems could happen if the ability to modify the
     * actual views (add / remove view) later on down the road.
     * @param parentWindow
     */
    public void saveProjectAs(Window parentWindow)
    {
        saveProjectAs(parentWindow, null);
    }

    public void closeProject()
    {
        projectFile = null;
        vsetFile = null;

        MultithreadModels.getInstance().getIOModel().unload();
        projectLoaded = false;

        MenubarController.getInstance().setToggleableShaderDisable(true);
    }

    public void closeProjectAfterConfirmation()
    {
        if (confirmClose("Are you sure you want to close the current project?"))
        {
            closeProject();
        }
    }

    public void openSystemSettingsModal(InternalModels internalModels, Window window) {
        if (systemSettingsModalOpen.get())
        {
            return;
        }

        try
        {
            SystemSettingsController systemSettingsController = makeWindow("System Settings", systemSettingsModalOpen, window, "fxml/menubar/systemsettings/SystemSettings.fxml");
            systemSettingsController.init(internalModels, window);
        }
        catch (IOException e)
        {
            log.error("An error occurred opening the settings modal:", e);
        }
    }

    public void openAboutModal(Window window) {
        try
        {

            AboutController aboutController = makeWindow(
                    "About Kintsugi 3D Builder", aboutWindowOpen, window, "fxml/menubar/About.fxml");
            aboutController.init();

        }
        catch (Exception e)
        {
            handleException("An error occurred showing help and about", e);
        }
    }

}<|MERGE_RESOLUTION|>--- conflicted
+++ resolved
@@ -265,13 +265,6 @@
         saveProjectAs(parentWindow, () -> setViewsetDirectories(viewSet));
     }
 
-<<<<<<< HEAD
-            // need to use a lambda callback so that this is called after the file location is chosen
-            // but before its actually saved
-            if (Objects.equals(vsetFile, projectFile)) // Saved as a VSET
-            {
-                // Set the root directory first, then the supporting files directory
-=======
     private void setViewsetDirectories(ViewSet viewSet) {
         File filesDirectory = ViewSet.getDefaultSupportingFilesDirectory(projectFile);
         filesDirectory.mkdirs();
@@ -281,7 +274,6 @@
         if (Objects.equals(vsetFile, projectFile)) // Saved as a VSET
         {
             // Set the root directory first, then the supporting files directory
->>>>>>> 98f06ebc
                 MultithreadModels.getInstance().getIOModel()
                     .getLoadedViewSet().setRootDirectory(projectFile.getParentFile());
 
