--- conflicted
+++ resolved
@@ -258,36 +258,7 @@
             canvas -> menuBarController.getFramebufferView().setCanvas(canvas));
 
         SettingsModelImpl settingsModel = InternalModels.getInstance().getSettingsModel();
-<<<<<<< HEAD
         DefaultSettings.apply(settingsModel);
-=======
-        settingsModel.createBooleanSetting("lightCalibrationMode", false);
-        settingsModel.createObjectSetting("currentLightCalibration", Vector2.ZERO);
-        settingsModel.createBooleanSetting("occlusionEnabled", true, true);
-        settingsModel.createBooleanSetting("fresnelEnabled", false, true);
-        settingsModel.createBooleanSetting("pbrGeometricAttenuationEnabled", false, true);
-        settingsModel.createBooleanSetting("relightingEnabled", false);
-        settingsModel.createBooleanSetting("shadowsEnabled", false, true);
-        settingsModel.createBooleanSetting("visibleLightsEnabled", true);
-        settingsModel.createBooleanSetting("lightWidgetsEnabled", false);
-        settingsModel.createBooleanSetting("visibleCameraPosesEnabled", false);
-        settingsModel.createBooleanSetting("visibleSavedCameraPosesEnabled", false);
-        settingsModel.createSettingFromProperty("weightExponent", Number.class,
-            StaticUtilities.clamp(1, 100, new SimpleFloatProperty(16.0f)), true);
-        settingsModel.createSettingFromProperty("isotropyFactor", Number.class,
-            StaticUtilities.clamp(0, 1, new SimpleFloatProperty(0.0f)), true);
-        settingsModel.createSettingFromProperty("occlusionBias", Number.class,
-            StaticUtilities.clamp(0, 0.1, new SimpleFloatProperty(0.0025f)), true);
-        settingsModel.createObjectSetting("weightMode", ShadingParameterMode.PER_PIXEL, true);
-        settingsModel.createBooleanSetting("is3DGridEnabled", true, true);
-        settingsModel.createBooleanSetting("isCameraVisualEnabled", false, true);
-        settingsModel.createBooleanSetting("compassEnabled", false, true);
-        settingsModel.createBooleanSetting("multisamplingEnabled", false, true);
-        settingsModel.createBooleanSetting("halfResolutionEnabled", false, true);
-        settingsModel.createBooleanSetting("sceneWindowOpen", false);
-        settingsModel.createBooleanSetting("buehlerAlgorithm", true, true);
-        settingsModel.createNumericSetting("buehlerViewCount", 5, true);
->>>>>>> 51fefba3
 
         // Load user preferences, injecting where needed
         log.info("Loading user preferences from file {}", JacksonUserPreferencesSerializer.getPreferencesFile());
