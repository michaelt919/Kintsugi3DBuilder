/*
 * Copyright (c) 2019 - 2024 Seth Berrier, Michael Tetzlaff, Jacob Buelow, Luke Denney, Ian Anderson, Zoe Cuthrell, Blane Suess, Isaac Tesch, Nathaniel Willius
 * Copyright (c) 2019 The Regents of the University of Minnesota
 *
 * Licensed under GPLv3
 * ( http://www.gnu.org/licenses/gpl-3.0.html )
 *
 * This code is free software: you can redistribute it and/or modify it under the terms of the GNU General Public License as published by the Free Software Foundation, either version 3 of the License, or (at your option) any later version.
 * This code is distributed in the hope that it will be useful, but WITHOUT ANY WARRANTY; without even the implied warranty of MERCHANTABILITY or FITNESS FOR A PARTICULAR PURPOSE.  See the GNU General Public License for more details.
 */

package kintsugi3d.builder.javafx;

import javafx.application.Application;
import javafx.application.Platform;
import javafx.beans.property.SimpleFloatProperty;
import javafx.fxml.FXMLLoader;
import javafx.geometry.Rectangle2D;
import javafx.scene.Parent;
import javafx.scene.Scene;
import javafx.scene.control.*;
import javafx.scene.control.Alert.AlertType;
import javafx.scene.image.Image;
import javafx.stage.Screen;
import javafx.stage.Stage;
import kintsugi3d.builder.app.Rendering;
import kintsugi3d.builder.app.SynchronizedWindow;
import kintsugi3d.builder.app.WindowSynchronization;
import kintsugi3d.builder.javafx.controllers.menubar.MenubarController;
import kintsugi3d.builder.javafx.controllers.scene.ProgressBarsController;
import kintsugi3d.builder.javafx.controllers.scene.RootSceneController;
import kintsugi3d.builder.javafx.controllers.scene.WelcomeWindowController;
import kintsugi3d.builder.javafx.internal.SettingsModelImpl;
import kintsugi3d.builder.javafx.util.StaticUtilities;
import kintsugi3d.builder.preferences.GlobalUserPreferencesManager;
import kintsugi3d.builder.preferences.serialization.JacksonUserPreferencesSerializer;
import kintsugi3d.gl.vecmath.Vector2;
import kintsugi3d.util.ShadingParameterMode;
import org.slf4j.Logger;
import org.slf4j.LoggerFactory;

import java.io.File;
import java.io.IOException;
import java.net.URL;
import java.util.ArrayList;
import java.util.Collection;
import java.util.concurrent.ExecutionException;
import java.util.concurrent.FutureTask;
import java.util.function.Consumer;
import java.util.function.Predicate;

public class MainApplication extends Application
{
    private static final Logger log = LoggerFactory.getLogger(MainApplication.class);

    private static MainApplication appInstance;

    public MainApplication()
    {
        appInstance = this;
    }

    public static MainApplication getAppInstance()
    {
        return appInstance;
    }

    private static class StageSynchronization implements SynchronizedWindow
    {
        private final Stage stage;

        StageSynchronization(Stage sceneStage)
        {
            this.stage = sceneStage;
        }

        @Override
        public boolean isFocused()
        {
            return stage.isFocused();
        }

        @Override
        public void focus()
        {
            stage.toFront();
        }

        @Override
        public void quit()
        {
            // Commit the current user preferences to disk
            try
            {
                log.info("Saving user preferences file to {}", JacksonUserPreferencesSerializer.getPreferencesFile());
                GlobalUserPreferencesManager.getInstance().save();
                log.debug("User preferences file saved successfully!");
            }
            catch (Exception e)
            {
                log.error("An error occurred saving user preferences", e);
                Platform.runLater(() ->
                {
                    new Alert(AlertType.ERROR, "An error occurred while saving user preferences. Your preferences may have been lost.\nCheck the log for more info.").showAndWait();
                });
            }

            Platform.runLater(stage::close);
        }

        @Override
        public boolean confirmQuit()
        {
            FutureTask<Boolean> confirmationTask = new FutureTask<>(() ->
            {
                Dialog<ButtonType> confirmation = new Alert(AlertType.CONFIRMATION, "If you click OK, any unsaved changes will be lost.");
                confirmation.setTitle("Exit Confirmation");
                confirmation.setHeaderText("Are you sure you want to exit?");
                return confirmation.showAndWait()
                    .filter(Predicate.isEqual(ButtonType.OK))
                    .isPresent();
            });

            Platform.runLater(confirmationTask);

            try
            {
                // Blocks until the user confirms or cancels.
                return confirmationTask.get();
            }
            catch (InterruptedException | ExecutionException e)
            {
                log.error("Exception occurred confirming application quit:", e);
                return false;
            }
        }
    }

    private static final Collection<Consumer<Stage>> START_LISTENERS = new ArrayList<>(1);

    public static void addStartListener(Consumer<Stage> startListener)
    {
        START_LISTENERS.add(startListener);
    }

    @Override
    public void start(Stage primaryStage) throws IOException
    {
        primaryStage.getIcons().add(new Image(new File("Kintsugi3D-icon.png").toURI().toURL().toString()));

        //get FXML URLs
        String menuBarFXMLFileName = "fxml/menubar/MenuBar.fxml";
        URL menuBarURL = getClass().getClassLoader().getResource(menuBarFXMLFileName);
        assert menuBarURL != null : "cant find " + menuBarFXMLFileName;

        String sceneFXMLFileName = "fxml/scene/RootScene.fxml";
        URL sceneURL = getClass().getClassLoader().getResource(sceneFXMLFileName);
        assert sceneURL != null : "cant find " + sceneFXMLFileName;

        String welcomeWindowFXMLFileName = "fxml/scene/WelcomeWindow.fxml";
        URL welcomeWindowURL = getClass().getClassLoader().getResource(welcomeWindowFXMLFileName);
        assert welcomeWindowURL != null : "cant find " + welcomeWindowFXMLFileName;

        String progressBarsFXMLFileName = "fxml/scene/ProgressBars.fxml";
        URL progressBarsURL = getClass().getClassLoader().getResource(progressBarsFXMLFileName);
        assert progressBarsURL != null : "cant find " + progressBarsFXMLFileName;

        //init fxml loaders
        FXMLLoader sceneFXMLLoader = new FXMLLoader(sceneURL);
        FXMLLoader menuBarFXMLLoader = new FXMLLoader(menuBarURL);
        FXMLLoader welcomeWindowFXMLLoader = new FXMLLoader(welcomeWindowURL);
        FXMLLoader progressBarsFXMLLoader = new FXMLLoader(progressBarsURL);

        //load Parents
        Parent menuBarRoot = menuBarFXMLLoader.load();
        Parent sceneRoot = sceneFXMLLoader.load();
        Parent welcomeRoot = welcomeWindowFXMLLoader.load();
        Parent progressBarsRoot = progressBarsFXMLLoader.load();

        //load Controllers
        RootSceneController sceneController = sceneFXMLLoader.getController();
        MenubarController menuBarController = menuBarFXMLLoader.getController();
        WelcomeWindowController welcomeWindowController = welcomeWindowFXMLLoader.getController();
        ProgressBarsController progressBarsController = progressBarsFXMLLoader.getController();

        //load stages
        primaryStage.setTitle("Kintsugi 3D Builder");
        primaryStage.setScene(new Scene(menuBarRoot));
        primaryStage.setMaximized(true);

        Stage welcomeStage = new Stage();
        welcomeStage.getIcons().add(new Image(new File("Kintsugi3D-icon.png").toURI().toURL().toString()));
        welcomeStage.setTitle("Welcome!");
        welcomeStage.setScene(new Scene(welcomeRoot));
        welcomeStage.initOwner(primaryStage.getScene().getWindow());

        Stage sceneStage = new Stage();
        sceneStage.getIcons().add(new Image(new File("Kintsugi3D-icon.png").toURI().toURL().toString()));
        sceneStage.setTitle("Scene");
        sceneStage.setScene(new Scene(sceneRoot));

        Stage progressBarsStage = new Stage();
        progressBarsStage.getIcons().add(new Image(new File("Kintsugi3D-icon.png").toURI().toURL().toString()));
        progressBarsStage.setTitle("Progress");
        progressBarsStage.setScene(new Scene(progressBarsRoot));
        progressBarsStage.initOwner(primaryStage.getScene().getWindow());


        //set positions

        Rectangle2D primaryScreenBounds = Screen.getPrimary().getVisualBounds();

//        primaryStage.setX(primaryScreenBounds.getMinX() + 10);
//        primaryStage.setY(primaryScreenBounds.getMinY() + 10);

        welcomeStage.setX(primaryScreenBounds.getMinX() + 10);
        welcomeStage.setY(primaryScreenBounds.getMinY() + 120);

        primaryStage.show();

        sceneStage.setX(primaryScreenBounds.getMinX() + primaryScreenBounds.getWidth() - 430);
        sceneStage.setY(primaryScreenBounds.getMinY() + 10);
        sceneStage.initOwner(primaryStage.getScene().getWindow());

//        sceneStage.show();
//        sceneStage.setMinWidth(sceneStage.getWidth());
//        sceneStage.setMaxWidth(sceneStage.getWidth());

//        String libraryFXMLFileName = "fxml/library/Library.fxml";
//        URL libraryURL = getClass().getClassLoader().getResource(libraryFXMLFileName);
//        assert libraryURL != null : "cant find " + libraryFXMLFileName;
//        FXMLLoader libraryFXMLLoader = new FXMLLoader(libraryURL);
//        LibraryController libraryController = libraryFXMLLoader.getController();

//        Parent libraryRoot = libraryFXMLLoader.load();
//        Stage libraryStage = new Stage();
//        libraryStage.getIcons().add(new Image(new File("Kintsugi3D-icon.png").toURI().toURL().toString()));
//        libraryStage.setTitle("Library");
//        libraryStage.setScene(new Scene(libraryRoot));

//        libraryStage.setX(primaryScreenBounds.getMinX() + 10);
//        libraryStage.setY(primaryScreenBounds.getMinY() + 50);
//        libraryStage.initOwner(primaryStage.getScene().getWindow());
//        libraryStage.show();

        primaryStage.requestFocus();
        primaryStage.show();
        welcomeStage.show();

        MultithreadModels.getInstance().getCanvasModel().addCanvasChangedListener(
            canvas -> menuBarController.getFramebufferView().setCanvas(canvas));

        SettingsModelImpl settingsModel = InternalModels.getInstance().getSettingsModel();
        settingsModel.createBooleanSetting("lightCalibrationMode", false);
        settingsModel.createObjectSetting("currentLightCalibration", Vector2.ZERO);
        settingsModel.createBooleanSetting("occlusionEnabled", true, true);
        settingsModel.createBooleanSetting("fresnelEnabled", false, true);
        settingsModel.createBooleanSetting("pbrGeometricAttenuationEnabled", false, true);
        settingsModel.createBooleanSetting("relightingEnabled", false);
        settingsModel.createBooleanSetting("shadowsEnabled", false, true);
        settingsModel.createBooleanSetting("visibleLightsEnabled", true);
        settingsModel.createBooleanSetting("lightWidgetsEnabled", false);
        settingsModel.createBooleanSetting("visibleCameraPosesEnabled", false);
        settingsModel.createBooleanSetting("visibleSavedCameraPosesEnabled", false);
        settingsModel.createSettingFromProperty("gamma", Number.class,
            StaticUtilities.clamp(1, 5, new SimpleFloatProperty(2.2f)), true);
        settingsModel.createSettingFromProperty("weightExponent", Number.class,
            StaticUtilities.clamp(1, 100, new SimpleFloatProperty(16.0f)), true);
        settingsModel.createSettingFromProperty("isotropyFactor", Number.class,
            StaticUtilities.clamp(0, 1, new SimpleFloatProperty(0.0f)), true);
        settingsModel.createSettingFromProperty("occlusionBias", Number.class,
            StaticUtilities.clamp(0, 0.1, new SimpleFloatProperty(0.0025f)), true);
        settingsModel.createObjectSetting("weightMode", ShadingParameterMode.PER_PIXEL, true);
        settingsModel.createBooleanSetting("is3DGridEnabled", true, true);
        settingsModel.createBooleanSetting("compassEnabled", false, true);
        settingsModel.createBooleanSetting("multisamplingEnabled", false, true);
        settingsModel.createBooleanSetting("halfResolutionEnabled", false, true);
        settingsModel.createBooleanSetting("sceneWindowOpen", false);
        settingsModel.createBooleanSetting("buehlerAlgorithm", true, true);
        settingsModel.createNumericSetting("buehlerViewCount", 5, true);

        // Load user preferences, injecting where needed
        log.info("Loading user preferences from file {}", JacksonUserPreferencesSerializer.getPreferencesFile());
        GlobalUserPreferencesManager.getInstance().load();

        if (GlobalUserPreferencesManager.getInstance().hasStartupFailures())
        {
            ButtonType ok = new ButtonType("OK", ButtonBar.ButtonData.OK_DONE);
            ButtonType showLog = new ButtonType("Show Log", ButtonBar.ButtonData.YES);
            Alert alert = new Alert(AlertType.WARNING, "An error occurred loading your user preferences, and they may have been reverted to their defaults. No action is needed.\nCheck the log for more info.", ok, showLog);
            ((Button) alert.getDialogPane().lookupButton(showLog)).setOnAction(event -> {
                menuBarController.help_console();
            });
            alert.show();
        }

        //distribute to controllers
        sceneController.init(
            InternalModels.getInstance().getCameraModel(),
            InternalModels.getInstance().getLightingModel(),
            InternalModels.getInstance().getEnvironmentModel(),
            InternalModels.getInstance().getObjectModel(),
            InternalModels.getInstance().getProjectModel(),
            MultithreadModels.getInstance().getSceneViewportModel());

<<<<<<< HEAD
        //init progress bars first so other controllers can access the progress bar fxml components
        progressBarsController.init(progressBarsStage);

        menuBarController.init(primaryStage, InternalModels.getInstance(),
            () -> getHostServices().showDocument("https://michaelt919.github.io/Kintsugi3DBuilder/Kintsugi3DDocumentation.pdf"));

=======
>>>>>>> b9da9bf7
        welcomeWindowController.init(welcomeStage, Rendering.getRequestQueue(), InternalModels.getInstance(),
                () -> getHostServices().showDocument("https://michaelt919.github.io/Kintsugi3DBuilder/Kintsugi3DDocumentation.pdf"));

        menuBarController.init(primaryStage, InternalModels.getInstance(),
            () -> getHostServices().showDocument("https://michaelt919.github.io/Kintsugi3DBuilder/Kintsugi3DDocumentation.pdf"));

        // Open scene window from the menu
        settingsModel.getBooleanProperty("sceneWindowOpen").addListener(sceneWindowOpen ->
        {
            boolean shouldOpen = settingsModel.getBoolean("sceneWindowOpen");
            if (shouldOpen && !sceneStage.isShowing())
            {
                sceneStage.show();
            }
            else if (!shouldOpen && sceneStage.isShowing())
            {
                sceneStage.hide();
            }
        });

        // Synchronize menu state if the scene window is closed using the "X"
        sceneStage.setOnCloseRequest(event ->
        {
            if (settingsModel.getBoolean("sceneWindowOpen"))
            {
                settingsModel.set("sceneWindowOpen", false);
            }
        });

        SynchronizedWindow menuBarWindow = new StageSynchronization(primaryStage);

        //set up close and focusGained
        WindowSynchronization.getInstance().addListener(menuBarWindow);

        primaryStage.setOnCloseRequest(event ->
        {
            // Consume the event and let the window synchronization system close the stage later if the user confirms that they want to exit.
            event.consume();
            WindowSynchronization.getInstance().quit();
        });

//        welcomeStage.setOnCloseRequest(event ->
//        {
//            // Consume the event and let the window synchronization system close the stage later if the user confirms that they want to exit.
//            event.consume();
//            WindowSynchronization.getInstance().quit();
//        });

        // Focus synchronization not working quite right.
//        sceneStage.focusedProperty().addListener(event ->
//        {
//            if (sceneStage.isFocused())
//            {
//                WindowSynchronization.getInstance().focusGained(sceneWindow);
//            }
//            else
//            {
//                WindowSynchronization.getInstance().focusLost(sceneWindow);
//            }
//        });
//        menuBarStage.focusedProperty().addListener(event ->
//        {
//            if (menuBarStage.isFocused())
//            {
//                WindowSynchronization.getInstance().focusGained(menuBarWindow);
//            }
//            else
//            {
//                WindowSynchronization.getInstance().focusLost(menuBarWindow);
//            }
//        });

        for (Consumer<Stage> l : START_LISTENERS)
        {
            l.accept(primaryStage);
        }
    }

    public static void launchWrapper(String args)
    {
        launch(args);
    }
}<|MERGE_RESOLUTION|>--- conflicted
+++ resolved
@@ -303,15 +303,9 @@
             InternalModels.getInstance().getProjectModel(),
             MultithreadModels.getInstance().getSceneViewportModel());
 
-<<<<<<< HEAD
         //init progress bars first so other controllers can access the progress bar fxml components
         progressBarsController.init(progressBarsStage);
 
-        menuBarController.init(primaryStage, InternalModels.getInstance(),
-            () -> getHostServices().showDocument("https://michaelt919.github.io/Kintsugi3DBuilder/Kintsugi3DDocumentation.pdf"));
-
-=======
->>>>>>> b9da9bf7
         welcomeWindowController.init(welcomeStage, Rendering.getRequestQueue(), InternalModels.getInstance(),
                 () -> getHostServices().showDocument("https://michaelt919.github.io/Kintsugi3DBuilder/Kintsugi3DDocumentation.pdf"));
 
