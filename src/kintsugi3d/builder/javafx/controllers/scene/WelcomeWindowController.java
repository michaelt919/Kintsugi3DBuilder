/*
 * Copyright (c) 2019 - 2024 Seth Berrier, Michael Tetzlaff, Jacob Buelow, Luke Denney, Ian Anderson, Zoe Cuthrell, Blane Suess, Isaac Tesch, Nathaniel Willius
 * Copyright (c) 2019 The Regents of the University of Minnesota
 *
 * Licensed under GPLv3
 * ( http://www.gnu.org/licenses/gpl-3.0.html )
 *
 * This code is free software: you can redistribute it and/or modify it under the terms of the GNU General Public License as published by the Free Software Foundation, either version 3 of the License, or (at your option) any later version.
 * This code is distributed in the hope that it will be useful, but WITHOUT ANY WARRANTY; without even the implied warranty of MERCHANTABILITY or FITNESS FOR A PARTICULAR PURPOSE.  See the GNU General Public License for more details.
 */

package kintsugi3d.builder.javafx.controllers.scene;

import javafx.application.Platform;
import javafx.event.ActionEvent;
import javafx.fxml.FXML;
import javafx.scene.control.*;
import javafx.scene.input.KeyCombination;
import javafx.scene.input.MouseEvent;
import javafx.stage.Stage;
import javafx.stage.Window;
import kintsugi3d.builder.core.IBRRequestManager;
import kintsugi3d.builder.javafx.InternalModels;
import kintsugi3d.builder.javafx.MultithreadModels;
import kintsugi3d.builder.javafx.ProjectIO;
import kintsugi3d.gl.core.Context;
import kintsugi3d.util.RecentProjects;
import org.slf4j.Logger;
import org.slf4j.LoggerFactory;

import java.io.File;
import java.util.ArrayList;
import java.util.List;

public class WelcomeWindowController
{
    private static final Logger log = LoggerFactory.getLogger(WelcomeWindowController.class);


    private static WelcomeWindowController INSTANCE;

    @FXML private Button recent1;
    @FXML private Button recent2;
    @FXML private Button recent3;
    @FXML private Button recent4;
    @FXML private Button recent5;
    public List<Button> recentButtons = new ArrayList<>();
    private InternalModels internalModels;

    public static WelcomeWindowController getInstance()
    {
        return INSTANCE;
    }

    @FXML public SplitMenuButton recentProjectsSplitMenuButton;

    private Window parentWindow;

    private Runnable userDocumentationHandler;
    private Stage window;

    public <ContextType extends Context<ContextType>> void init(
            Stage injectedStage, IBRRequestManager<ContextType> requestQueue, InternalModels injectedInternalModels,
            Runnable injectedUserDocumentationHandler) {
        INSTANCE = this;

        this.parentWindow = injectedStage.getOwner();
        this.window = injectedStage;
        this.userDocumentationHandler = injectedUserDocumentationHandler;
        this.internalModels = injectedInternalModels;

        recentButtons.add(recent1);
        recentButtons.add(recent2);
        recentButtons.add(recent3);
        recentButtons.add(recent4);
        recentButtons.add(recent5);

        RecentProjects.updateAllControlStructures();
    }

    public void handleMenuItemSelection(MenuItem item) {
        String projectName = item.getText();
        ProjectIO.getInstance().openProjectFromFile(new File(projectName));
    }

    public void splitMenuButtonActions(ActionEvent actionEvent) {
        Object source = actionEvent.getSource();
        //user clicks on a menu item
        if (source.getClass() == MenuItem.class) {
            handleMenuItemSelection((MenuItem) actionEvent.getSource());
        }
        //user clicks on the button, so unroll the menu
        else{
            unrollMenu();
        }
    }

    public void createProject()
    {
        if (!ProjectIO.getInstance().isCreateProjectWindowOpen())
        {
            ProjectIO.getInstance().createProject(parentWindow);
        }
    }

    @FXML
    private void openProject()
    {
        ProjectIO.getInstance().openProjectWithPrompt(parentWindow);
    }

    public void hide(){
        window.hide();
    }

    public void show(){
        Platform.runLater(()->window.show());
    }

    @FXML
    private void help_userManual()
    {
        userDocumentationHandler.run();
    }

    public void unrollMenu() {
        recentProjectsSplitMenuButton.show();
    }

    public void hideMenu(MouseEvent mouseEvent){
        //recentProjectsSplitMenuButton.hide();
        //TODO: ONLY HIDE THE MENU WHEN THE USER'S MOUSE LEAVES THE CONTEXT MENU
    }

    public void recentButton(ActionEvent actionEvent) {
        Object source = actionEvent.getSource();
        //user clicks on a menu item
        if (source.getClass() == Button.class) {
            handleButtonSelection((Button) actionEvent.getSource());
        }
    }

    public void handleButtonSelection(Button item) {
        ArrayList<String> recentFileNames = (ArrayList<String>) RecentProjects.getItemsFromRecentsFile();
        int i = 0;
        for (Button button : recentButtons){
            if (button == item){
                ProjectIO.getInstance().openProjectFromFile(new File(recentFileNames.get(i)));
            }
            i++;
        }
    }

    public void openSystemSettingsModal() {
        ProjectIO.getInstance().openSystemSettingsModal(internalModels, window);
    }

    public void openAboutModal() {
        ProjectIO.getInstance().openAboutModal(window);
    }

<<<<<<< HEAD
    public void showIfNoModelLoaded() {
        if(!MultithreadModels.getInstance().getIOModel().isInstanceLoaded()){
            show();
        }
=======
    public void addAccelerator(KeyCombination keyCodeCombo, Runnable r) {
        recent1.getScene().getAccelerators().put(keyCodeCombo, r);
>>>>>>> b9da9bf7
    }
}<|MERGE_RESOLUTION|>--- conflicted
+++ resolved
@@ -159,14 +159,13 @@
         ProjectIO.getInstance().openAboutModal(window);
     }
 
-<<<<<<< HEAD
     public void showIfNoModelLoaded() {
         if(!MultithreadModels.getInstance().getIOModel().isInstanceLoaded()){
             show();
         }
-=======
+    }
+
     public void addAccelerator(KeyCombination keyCodeCombo, Runnable r) {
         recent1.getScene().getAccelerators().put(keyCodeCombo, r);
->>>>>>> b9da9bf7
     }
 }