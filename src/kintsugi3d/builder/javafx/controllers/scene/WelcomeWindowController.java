/*
 * Copyright (c) 2019 - 2023 Seth Berrier, Michael Tetzlaff, Jacob Buelow, Luke Denney
 * Copyright (c) 2019 The Regents of the University of Minnesota
 *
 * Licensed under GPLv3
 * ( http://www.gnu.org/licenses/gpl-3.0.html )
 *
 * This code is free software: you can redistribute it and/or modify it under the terms of the GNU General Public License as published by the Free Software Foundation, either version 3 of the License, or (at your option) any later version.
 * This code is distributed in the hope that it will be useful, but WITHOUT ANY WARRANTY; without even the implied warranty of MERCHANTABILITY or FITNESS FOR A PARTICULAR PURPOSE.  See the GNU General Public License for more details.
 *
 */

package kintsugi3d.builder.javafx.controllers.scene;

import javafx.application.Platform;
import javafx.event.ActionEvent;
import javafx.fxml.FXML;
import javafx.fxml.FXMLLoader;
import javafx.scene.Parent;
import javafx.scene.Scene;
import javafx.scene.control.*;
import javafx.scene.image.Image;
import javafx.scene.input.MouseEvent;
import javafx.stage.FileChooser;
import javafx.stage.Stage;
import javafx.stage.Window;
import javafx.stage.WindowEvent;
<<<<<<< HEAD
import main.resources.fxml.menubar.CreateProjectController;
import org.slf4j.Logger;
import org.slf4j.LoggerFactory;
=======
>>>>>>> c986dc61
import org.xml.sax.SAXException;
import kintsugi3d.gl.core.Context;
import kintsugi3d.builder.core.IBRRequestManager;
import kintsugi3d.builder.core.LoadingMonitor;
import kintsugi3d.builder.javafx.InternalModels;
import kintsugi3d.builder.javafx.MultithreadModels;
import kintsugi3d.builder.javafx.controllers.menubar.LoaderController;
import kintsugi3d.builder.javafx.controllers.menubar.MenubarController;
import kintsugi3d.util.Flag;
import kintsugi3d.util.RecentProjects;

import javax.xml.parsers.ParserConfigurationException;
import java.io.*;
import java.net.URL;
import java.util.*;
import java.util.function.Predicate;

public class WelcomeWindowController {
    private static final Logger log = LoggerFactory.getLogger(WelcomeWindowController.class);
    private InternalModels internalModels;

    //Window open flags
    private final Flag ibrOptionsWindowOpen = new Flag(false);
    private final Flag jvmOptionsWindowOpen = new Flag(false);
    private final Flag loadOptionsWindowOpen = new Flag(false);
    private final Flag loaderWindowOpen = new Flag(false);
    private final Flag colorCheckerWindowOpen = new Flag(false);
    private final Flag unzipperOpen = new Flag(false);


    @FXML private ProgressBar progressBar;

    //toggle groups
    @FXML private ToggleGroup renderGroup;

    @FXML public FileChooser projectFileChooser;

    @FXML public SplitMenuButton recentProjectsSplitMenuButton;

    private Window parentWindow;

    private File projectFile;
    private File vsetFile;
    private boolean projectLoaded;

    private Runnable userDocumentationHandler;

    private IBRRequestManager<?> requestQueue;

    public <ContextType extends Context<ContextType>> void init(
            Window injectedParentWindow, IBRRequestManager<ContextType> requestQueue, InternalModels injectedInternalModels,
            Runnable injectedUserDocumentationHandler) {
        this.parentWindow = injectedParentWindow;
        this.internalModels = injectedInternalModels;
        this.userDocumentationHandler = injectedUserDocumentationHandler;

        projectFileChooser = new FileChooser();

        this.requestQueue = requestQueue;

        projectFileChooser.setInitialDirectory(new File(System.getProperty("user.home")));
        projectFileChooser.getExtensionFilters().add(new FileChooser.ExtensionFilter("Full projects", "*.ibr"));
        projectFileChooser.getExtensionFilters().add(new FileChooser.ExtensionFilter("Standalone view sets", "*.vset"));

        RecentProjects.initializeWelcomeWindowController(this);
        updateRecentProjectsButton();

        MultithreadModels.getInstance().getLoadingModel().setLoadingMonitor(new LoadingMonitor() {
            private double maximum = 0.0;
            private double progress = 0.0;

            @Override
            public void startLoading() {
                progress = 0.0;
                Platform.runLater(() ->
                {
                    progressBar.setVisible(true);
                    progressBar.setProgress(maximum == 0.0 ? ProgressIndicator.INDETERMINATE_PROGRESS : 0.0);
                });
            }

            @Override
            public void setMaximum(double maximum) {
                this.maximum = maximum;
                Platform.runLater(() -> progressBar.setProgress(maximum == 0.0 ? ProgressIndicator.INDETERMINATE_PROGRESS : progress / maximum));
            }

            @Override
            public void setProgress(double progress) {
                this.progress = progress;
                Platform.runLater(() -> progressBar.setProgress(maximum == 0.0 ? ProgressIndicator.INDETERMINATE_PROGRESS : progress / maximum));
            }

            @Override
            public void loadingComplete() {
                this.maximum = 0.0;
                Platform.runLater(() -> progressBar.setVisible(false));
            }

            @Override
            public void loadingFailed(Exception e) {
                loadingComplete();
                projectLoaded = false;
                handleException("An error occurred while loading project", e);
            }
        });
    }

    public void updateRecentProjectsButton() {//TODO: FORMAT ----- PROJECT NAME --> PATH
        //TODO: REMOVE REPETITION WITH MENUBARCONTROLLER
        recentProjectsSplitMenuButton.getItems().clear();

        ArrayList<MenuItem> recentItems = (ArrayList<MenuItem>) RecentProjects.getItemsAsMenuItems();

        recentProjectsSplitMenuButton.getItems().addAll(recentItems);

        //disable button if there are no recent projects
        if(recentProjectsSplitMenuButton.getItems().isEmpty()){
            recentProjectsSplitMenuButton.setDisable(true);
        }

        //attach event handlers to all menu items
        for (MenuItem item : recentItems){
            item.setOnAction(event -> handleMenuItemSelection(item));
        }
    }

    public void handleMenuItemSelection(MenuItem item) {
        String projectName = item.getText();
        openProjectFromFile(new File(projectName));
    }

    public void splitMenuButtonActions(ActionEvent actionEvent) {
        Object source = actionEvent.getSource();

        //user clicks on a menu item
        if (source.getClass() == MenuItem.class) {
            handleMenuItemSelection((MenuItem) actionEvent.getSource());
        }

        //user clicks on the button, so unroll the menu
        else{
            unrollMenu();
        }
    }

    @FXML
    private void file_createProject()
    {
        if (loaderWindowOpen.get())
        {
            return;
        }

        if (confirmClose("Are you sure you want to create a new project?"))
        {
            try
            {
                LoaderController loaderController = makeWindow("Load Files", loaderWindowOpen, 750, 330, "fxml/menubar/Loader.fxml");
                loaderController.setCallback(() ->
                {
                    this.file_closeProject();
                    projectLoaded = true;
                });
            }
            catch (Exception e)
            {
                handleException("An error occurred creating a new project", e);
            }
        }
        updateRecentProjectsButton();
    }

    public void createProject() {
        if (loaderWindowOpen.get())
        {
            return;
        }

        if (confirmClose("Are you sure you want to create a new project?"))
        {
            try//recent files are updated in CreateProjectController after project is made
            {
                CreateProjectController createProjectController = makeWindow("Load Files", loaderWindowOpen, "fxml/menubar/CreateProject.fxml");
                createProjectController.setCallback(() ->
                {
                    this.file_closeProject();
                    projectLoaded = true;
                });
                createProjectController.init();
            }
            catch (Exception e)
            {
                handleException("An error occurred creating a new project", e);
            }
        }
    }

    @FXML
    private void file_openProject()//TODO: CHANGE NAMING CONVENTION? (file_...)
    {
        if (confirmClose("Are you sure you want to open another project?"))
        {
            projectFileChooser.setTitle("Open project");
            File selectedFile = projectFileChooser.showOpenDialog(parentWindow);
            if (selectedFile != null)
            {
                //opens project and also updates the recently opened files list
                openProjectFromFile(selectedFile);
            }
        }
    }

    private void openProjectFromFile(File selectedFile) {
        //open the project and update the recent files list
        this.projectFile = selectedFile;
        File newVsetFile = null;

        if (projectFile.getName().endsWith(".vset"))
        {
            newVsetFile = projectFile;
        }
        else
        {
            try
            {
                newVsetFile = internalModels.getProjectModel().openProjectFile(projectFile);
            }
            catch (Exception e)
            {
                handleException("An error occurred opening project", e);
            }
        }

        if (newVsetFile != null)
        {
            MultithreadModels.getInstance().getLoadingModel().unload();

            this.vsetFile = newVsetFile;
            File vsetFileRef = newVsetFile;

            RecentProjects.updateRecentFiles(projectFile.getAbsolutePath());

            projectLoaded = true;

            new Thread(() -> MultithreadModels.getInstance().getLoadingModel().loadFromVSETFile(vsetFileRef.getPath(), vsetFileRef)).start();
        }
    }

    private <ControllerType> ControllerType makeWindow(String title, Flag flag, String urlString) throws IOException
    {
        URL url = MenubarController.class.getClassLoader().getResource(urlString);
        if (url == null)
        {
            throw new FileNotFoundException(urlString);
        }
        FXMLLoader fxmlLoader = new FXMLLoader(url);
        Parent root = fxmlLoader.load();
        Stage stage = new Stage();
        stage.getIcons().add(new Image(new File("ibr-icon.png").toURI().toURL().toString()));
        stage.setTitle(title);
        stage.setScene(new Scene(root));
        stage.initOwner(parentWindow);

        stage.setResizable(false);

        flag.set(true);
        stage.addEventHandler(WindowEvent.WINDOW_CLOSE_REQUEST, param -> flag.set(false));

        stage.show();

        return fxmlLoader.getController();
    }

    private <ControllerType> ControllerType makeWindow(String title, Flag flag, int width, int height, String urlString) throws IOException
    {
        URL url = MenubarController.class.getClassLoader().getResource(urlString);
        if (url == null)
        {
            throw new FileNotFoundException(urlString);
        }

        FXMLLoader fxmlLoader = new FXMLLoader(url);
        Parent root = fxmlLoader.load();
        Stage stage = new Stage();
        stage.getIcons().add(new Image(new File("ibr-icon.png").toURI().toURL().toString()));
        stage.setTitle(title);
        stage.setScene(new Scene(root, width, height));
        stage.initOwner(parentWindow);
        stage.setResizable(false);
        flag.set(true);
        stage.addEventHandler(WindowEvent.WINDOW_CLOSE_REQUEST, param -> flag.set(false));
        stage.show();

        return fxmlLoader.getController();
    }

    private boolean confirmClose(String text)
    {
        if (projectLoaded)
        {
            Dialog<ButtonType> confirmation = new Alert(Alert.AlertType.CONFIRMATION,
                    "If you click OK, any unsaved changes to the current project will be lost.");
            confirmation.setTitle("Close Project Confirmation");
            confirmation.setHeaderText(text);
            return confirmation.showAndWait()
                    .filter(Predicate.isEqual(ButtonType.OK))
                    .isPresent();
        }
        else
        {
            return true;
        }
    }
    @FXML
    private void file_closeProject()
    {
        //TODO: DISABLE THIS BUTTON IF NO PROJECT IS OPEN?
        if (confirmClose("Are you sure you want to close the current project?"))
        {
            projectFile = null;
            vsetFile = null;

            MultithreadModels.getInstance().getLoadingModel().unload();
            projectLoaded = false;
        }
    }



    @FXML
    private void help_userManual()
    {
        userDocumentationHandler.run();
    }

    public void unrollMenu() {
        recentProjectsSplitMenuButton.show();
    }

<<<<<<< HEAD
    private void handleException(String message, Exception e)
    {
        log.error("{}:", message, e);
        Platform.runLater(() ->
        {
            new Alert(Alert.AlertType.ERROR, message + "\nSee the log for more info.").show();
        });
=======
    public void hideMenu(MouseEvent mouseEvent){
        //recentProjectsSplitMenuButton.hide();
        //TODO: ONLY HIDE THE MENU WHEN THE USER'S MOUSE LEAVES THE CONTEXT MENU
>>>>>>> c986dc61
    }

}<|MERGE_RESOLUTION|>--- conflicted
+++ resolved
@@ -25,27 +25,23 @@
 import javafx.stage.Stage;
 import javafx.stage.Window;
 import javafx.stage.WindowEvent;
-<<<<<<< HEAD
-import main.resources.fxml.menubar.CreateProjectController;
-import org.slf4j.Logger;
-import org.slf4j.LoggerFactory;
-=======
->>>>>>> c986dc61
-import org.xml.sax.SAXException;
-import kintsugi3d.gl.core.Context;
 import kintsugi3d.builder.core.IBRRequestManager;
 import kintsugi3d.builder.core.LoadingMonitor;
 import kintsugi3d.builder.javafx.InternalModels;
 import kintsugi3d.builder.javafx.MultithreadModels;
 import kintsugi3d.builder.javafx.controllers.menubar.LoaderController;
 import kintsugi3d.builder.javafx.controllers.menubar.MenubarController;
+import kintsugi3d.gl.core.Context;
 import kintsugi3d.util.Flag;
 import kintsugi3d.util.RecentProjects;
-
-import javax.xml.parsers.ParserConfigurationException;
-import java.io.*;
+import org.slf4j.Logger;
+import org.slf4j.LoggerFactory;
+
+import java.io.File;
+import java.io.FileNotFoundException;
+import java.io.IOException;
 import java.net.URL;
-import java.util.*;
+import java.util.ArrayList;
 import java.util.function.Predicate;
 
 public class WelcomeWindowController {
@@ -371,19 +367,18 @@
         recentProjectsSplitMenuButton.show();
     }
 
-<<<<<<< HEAD
-    private void handleException(String message, Exception e)
-    {
-        log.error("{}:", message, e);
-        Platform.runLater(() ->
-        {
-            new Alert(Alert.AlertType.ERROR, message + "\nSee the log for more info.").show();
-        });
-=======
     public void hideMenu(MouseEvent mouseEvent){
         //recentProjectsSplitMenuButton.hide();
         //TODO: ONLY HIDE THE MENU WHEN THE USER'S MOUSE LEAVES THE CONTEXT MENU
->>>>>>> c986dc61
+    }
+
+    private void handleException(String message, Exception e)
+    {
+        log.error("{}:", message, e);
+        Platform.runLater(() ->
+        {
+            new Alert(Alert.AlertType.ERROR, message + "\nSee the log for more info.").show();
+        });
     }
 
 }