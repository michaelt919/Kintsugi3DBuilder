/*
 * Copyright (c) 2019 - 2024 Seth Berrier, Michael Tetzlaff, Jacob Buelow, Luke Denney, Ian Anderson, Zoe Cuthrell, Blane Suess, Isaac Tesch, Nathaniel Willius
 * Copyright (c) 2019 The Regents of the University of Minnesota
 *
 * Licensed under GPLv3
 * ( http://www.gnu.org/licenses/gpl-3.0.html )
 *
 * This code is free software: you can redistribute it and/or modify it under the terms of the GNU General Public License as published by the Free Software Foundation, either version 3 of the License, or (at your option) any later version.
 * This code is distributed in the hope that it will be useful, but WITHOUT ANY WARRANTY; without even the implied warranty of MERCHANTABILITY or FITNESS FOR A PARTICULAR PURPOSE.  See the GNU General Public License for more details.
 */

package kintsugi3d.builder.javafx.controllers.scene;

import javafx.application.Platform;
import javafx.event.ActionEvent;
import javafx.fxml.FXML;
import javafx.scene.control.Button;
import javafx.scene.control.MenuItem;
import javafx.scene.control.SplitMenuButton;
import javafx.scene.input.KeyCombination;
import javafx.scene.input.MouseEvent;
import javafx.stage.Stage;
import javafx.stage.Window;
import kintsugi3d.builder.core.IBRRequestManager;
import kintsugi3d.builder.javafx.InternalModels;
import kintsugi3d.builder.javafx.MultithreadModels;
import kintsugi3d.builder.javafx.ProjectIO;
import kintsugi3d.gl.core.Context;
import kintsugi3d.util.RecentProjects;
import org.slf4j.Logger;
import org.slf4j.LoggerFactory;

import java.io.File;
import java.util.ArrayList;
import java.util.List;

public class WelcomeWindowController
{
    private static final Logger log = LoggerFactory.getLogger(WelcomeWindowController.class);


    private static WelcomeWindowController INSTANCE;

    @FXML private Button recent1;
    @FXML private Button recent2;
    @FXML private Button recent3;
    @FXML private Button recent4;
    @FXML private Button recent5;
    public List<Button> recentButtons = new ArrayList<>();
    private InternalModels internalModels;

    public static WelcomeWindowController getInstance()
    {
        return INSTANCE;
    }

    @FXML public SplitMenuButton recentProjectsSplitMenuButton;

    private Window parentWindow;

    private Runnable userDocumentationHandler;
    private Stage window;

    public <ContextType extends Context<ContextType>> void init(
            Stage injectedStage, IBRRequestManager<ContextType> requestQueue, InternalModels injectedInternalModels,
            Runnable injectedUserDocumentationHandler) {
        INSTANCE = this;

        this.parentWindow = injectedStage.getOwner();
        this.window = injectedStage;
        this.userDocumentationHandler = injectedUserDocumentationHandler;
        this.internalModels = injectedInternalModels;

        recentButtons.add(recent1);
        recentButtons.add(recent2);
        recentButtons.add(recent3);
        recentButtons.add(recent4);
        recentButtons.add(recent5);

        RecentProjects.updateAllControlStructures();
    }

    public void handleMenuItemSelection(MenuItem item) {
        String projectName = item.getText();
        ProjectIO.getInstance().openProjectFromFile(new File(projectName));
    }

    public void splitMenuButtonActions(ActionEvent actionEvent) {
        Object source = actionEvent.getSource();
        //user clicks on a menu item
        if (source.getClass() == MenuItem.class) {
            handleMenuItemSelection((MenuItem) actionEvent.getSource());
        }
        //user clicks on the button, so unroll the menu
        else{
            unrollMenu();
        }
    }

    public void createProject()
    {
        if (!ProjectIO.getInstance().isCreateProjectWindowOpen())
        {
            ProjectIO.getInstance().createProject(parentWindow);
        }
    }

    @FXML
    private void openProject()
    {
        ProjectIO.getInstance().openProjectWithPrompt(parentWindow);
    }

    public void hide(){
        window.hide();
    }

    public void show(){
        Platform.runLater(()->window.show());
    }

    @FXML
    private void help_userManual()
    {
        userDocumentationHandler.run();
    }

    public void unrollMenu() {
        recentProjectsSplitMenuButton.show();
    }

    public void hideMenu(MouseEvent mouseEvent){
        //recentProjectsSplitMenuButton.hide();
        //TODO: ONLY HIDE THE MENU WHEN THE USER'S MOUSE LEAVES THE CONTEXT MENU
    }

    public void recentButton(ActionEvent actionEvent) {
        Object source = actionEvent.getSource();
        //user clicks on a menu item
        if (source.getClass() == Button.class) {
            handleButtonSelection((Button) actionEvent.getSource());
        }
    }

    public void handleButtonSelection(Button item) {
        ArrayList<String> recentFileNames = (ArrayList<String>) RecentProjects.getItemsFromRecentsFile();
        int i = 0;
        for (Button button : recentButtons){
            if (button == item){
                ProjectIO.getInstance().openProjectFromFile(new File(recentFileNames.get(i)));
            }
            i++;
        }
    }

    public void openSystemSettingsModal() {
        ProjectIO.getInstance().openSystemSettingsModal(internalModels, parentWindow);
    }

    public void openAboutModal() {
        ProjectIO.getInstance().openAboutModal(window);
    }

    public void showIfNoModelLoaded() {
<<<<<<< HEAD
        if(!MultithreadModels.getInstance().getIOModel().isInstanceLoaded()){
=======
        //TODO: need to change this once progress bar is merged in
        if(!MultithreadModels.getInstance().getLoadingModel().hasValidHandler()){
>>>>>>> 2a24bddd
            show();
        }
    }

    public void addAccelerator(KeyCombination keyCodeCombo, Runnable r) {
        recent1.getScene().getAccelerators().put(keyCodeCombo, r);
    }
}<|MERGE_RESOLUTION|>--- conflicted
+++ resolved
@@ -162,12 +162,7 @@
     }
 
     public void showIfNoModelLoaded() {
-<<<<<<< HEAD
-        if(!MultithreadModels.getInstance().getIOModel().isInstanceLoaded()){
-=======
-        //TODO: need to change this once progress bar is merged in
-        if(!MultithreadModels.getInstance().getLoadingModel().hasValidHandler()){
->>>>>>> 2a24bddd
+        if(!MultithreadModels.getInstance().getIOModel().hasValidHandler()){
             show();
         }
     }
