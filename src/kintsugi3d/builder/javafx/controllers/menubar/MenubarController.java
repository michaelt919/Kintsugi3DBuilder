/*
 * Copyright (c) 2019 - 2025 Seth Berrier, Michael Tetzlaff, Jacob Buelow, Luke Denney, Ian Anderson, Zoe Cuthrell, Blane Suess, Isaac Tesch, Nathaniel Willius, Atlas Collins
 * Copyright (c) 2019 The Regents of the University of Minnesota
 *
 * Licensed under GPLv3
 * ( http://www.gnu.org/licenses/gpl-3.0.html )
 *
 * This code is free software: you can redistribute it and/or modify it under the terms of the GNU General Public License as published by the Free Software Foundation, either version 3 of the License, or (at your option) any later version.
 * This code is distributed in the hope that it will be useful, but WITHOUT ANY WARRANTY; without even the implied warranty of MERCHANTABILITY or FITNESS FOR A PARTICULAR PURPOSE.  See the GNU General Public License for more details.
 */

package kintsugi3d.builder.javafx.controllers.menubar;

import javafx.application.Platform;
import javafx.beans.binding.Bindings;
import javafx.beans.property.IntegerProperty;
import javafx.beans.property.SimpleIntegerProperty;
import javafx.event.ActionEvent;
import javafx.event.EventHandler;
import javafx.fxml.FXML;
import javafx.fxml.FXMLLoader;
import javafx.scene.Parent;
import javafx.scene.Scene;
import javafx.scene.control.*;
import javafx.scene.control.Alert.AlertType;
import javafx.scene.image.Image;
import javafx.scene.input.KeyCode;
import javafx.scene.input.KeyCodeCombination;
import javafx.scene.input.KeyCombination;
import javafx.scene.input.MouseEvent;
import javafx.scene.layout.AnchorPane;
import javafx.scene.layout.HBox;
import javafx.scene.layout.StackPane;
import javafx.scene.layout.VBox;
import javafx.stage.Stage;
import javafx.stage.StageStyle;
import javafx.stage.Window;
import javafx.stage.WindowEvent;
import kintsugi3d.builder.app.Rendering;
import kintsugi3d.builder.app.WindowSynchronization;
import kintsugi3d.builder.core.*;
import kintsugi3d.builder.export.projectExporter.ExportRequestUI;
import kintsugi3d.builder.export.specular.SpecularFitRequestUI;
import kintsugi3d.builder.export.specular.SpecularFitSerializer;
import kintsugi3d.builder.fit.decomposition.MaterialBasis;
import kintsugi3d.builder.javafx.InternalModels;
import kintsugi3d.builder.javafx.MultithreadModels;
import kintsugi3d.builder.javafx.ProjectIO;
import kintsugi3d.builder.javafx.controllers.menubar.createnewproject.LightCalibrationViewSelectController;
import kintsugi3d.builder.javafx.controllers.menubar.createnewproject.PrimaryViewSelectController;
import kintsugi3d.builder.javafx.controllers.menubar.createnewproject.inputsources.CurrentProjectInputSource;
import kintsugi3d.builder.javafx.controllers.menubar.createnewproject.inputsources.InputSource;
import kintsugi3d.builder.javafx.controllers.menubar.fxmlpageutils.FXMLPage;
import kintsugi3d.builder.javafx.controllers.menubar.fxmlpageutils.FXMLPageScrollerController;
import kintsugi3d.builder.javafx.controllers.menubar.fxmlpageutils.ShareInfo;
import kintsugi3d.builder.javafx.controllers.menubar.systemsettings.AdvPhotoViewController;
import kintsugi3d.builder.javafx.controllers.scene.ProgressBarsController;
import kintsugi3d.builder.javafx.controllers.scene.WelcomeWindowController;
import kintsugi3d.builder.javafx.controllers.scene.object.ObjectPoseSetting;
import kintsugi3d.builder.javafx.controllers.scene.object.SettingsObjectSceneController;
import kintsugi3d.builder.util.Kintsugi3DViewerLauncher;
import kintsugi3d.gl.core.Context;
import kintsugi3d.gl.javafx.FramebufferView;
import kintsugi3d.util.Flag;
import kintsugi3d.util.RecentProjects;
import org.slf4j.Logger;
import org.slf4j.LoggerFactory;

import java.io.File;
import java.io.FileNotFoundException;
import java.io.IOException;
import java.lang.reflect.InvocationTargetException;
import java.lang.reflect.Method;
import java.lang.reflect.Modifier;
import java.net.URL;
import java.nio.charset.StandardCharsets;
import java.text.DecimalFormat;
import java.util.*;
import java.util.concurrent.atomic.AtomicBoolean;
import java.util.function.Consumer;
import java.util.stream.Collectors;

import static kintsugi3d.builder.javafx.ProjectIO.handleException;

public class MenubarController
{
    private static final Logger log = LoggerFactory.getLogger(MenubarController.class);

    private static MenubarController instance;
    private InternalModels internalModels;

    //Window open flags
    private final Flag advPhotoViewWindowOpen = new Flag(false);
    private final Flag systemMemoryWindowOpen = new Flag(false);
    private final Flag loadOptionsWindowOpen = new Flag(false);
    private final Flag objectOrientationWindowOpen = new Flag(false);
    private final Flag lightCalibrationWindowOpen = new Flag(false);
    private final Flag colorCheckerWindowOpen = new Flag(false);
    private final Flag unzipperOpen = new Flag(false);
    private final Flag loggerWindowOpen = new Flag(false);

    //progress bar modal
    private ProgressBar localProgressBar;
    private ProgressBar overallProgressBar;
    private Button cancelButton;
    private Button doneButton;

    private Label localTextLabel;
    private Label overallTextLabel;

    //minimized progress bar
    @FXML
    private AnchorPane miniProgressPane; //entire bottom bar
    @FXML
    private HBox miniProgBarBoundingHBox; //only label and progress bar
    @FXML
    private Label miniProgressLabel;

    @FXML
    private StackPane swapControlsStackPane; //contains either the progress bar or the dismiss button
    @FXML
    private ProgressBar miniProgressBar;
    @FXML
    private Button dismissButton;

    //toggle groups
    @FXML
    private ToggleGroup renderGroup;

    @FXML
    private Menu aboutMenu;

    @FXML
    private MenuBar mainMenubar;

    //menu items
    @FXML
    private CheckMenuItem is3DGridCheckMenuItem;
    @FXML
    public CheckMenuItem isCameraVisualCheckMenuItem;
    @FXML
    private CheckMenuItem compassCheckMenuItem;
    @FXML
    private CheckMenuItem multiSamplingCheckMenuItem;
    @FXML
    private CheckMenuItem relightingCheckMenuItem;
    @FXML
    private CheckMenuItem sceneWindowCheckMenuItem;
    @FXML
    private CheckMenuItem environmentMappingCheckMenuItem; //TODO imp. this
    @FXML
    private CheckMenuItem visibleLightsCheckMenuItem;
    @FXML
    private CheckMenuItem visibleLightWidgetsCheckMenuItem;
    @FXML
    private CheckMenuItem visibleCameraPoseCheckMenuItem;
    @FXML
    private CheckMenuItem visibleSavedCameraPoseCheckMenuItem;


    @FXML
    private Menu exportMenu;
    @FXML
    private Menu recentProjectsMenu;
    @FXML
    private Menu cleanRecentProjectsMenu;
    @FXML
    private Menu shadingMenu;
    @FXML
    private Menu heatmapMenu;
    @FXML
    private Menu superimposeMenu;
    @FXML
    private Menu paletteMaterialMenu;
    @FXML
    private Menu paletteMaterialWeightedMenu;

    @FXML
    private CustomMenuItem removeAllRefsCustMenuItem;
    @FXML
    private CustomMenuItem removeSomeRefsCustMenuItem;

    //pull this in so we can explicitly set shader to image-based upon load
    //without this, user could select a shader, load a project,
    //and the loaded project's appearance might not match the selected shader
    @FXML
    private RadioMenuItem imageBased;

    //shaders which should only be enabled after processing textures
    @FXML
    private RadioMenuItem materialMetallicity;
    @FXML
    private RadioMenuItem materialReflectivity;
    @FXML
    private RadioMenuItem materialBasis;
    @FXML
    private RadioMenuItem imgBasedWithTextures;
    @FXML
    private RadioMenuItem weightmapCombination;

    private final List<Menu> shaderMenuFlyouts = new ArrayList<>(4);

    private final List<MenuItem> toggleableShaders = new ArrayList<>();

    @FXML
    private VBox cameraViewList;
    @FXML
    private CameraViewListController cameraViewListController;
    @FXML
    private FramebufferView framebufferView;

    @FXML
    private Label shaderName;

    private Window window;
    private Runnable userDocumentationHandler;

    public MenubarController()
    {
        instance = this;
    }

    public static MenubarController getInstance()
    {
        return instance;
    }

    public <ContextType extends Context<ContextType>> void init(
        Stage injectedStage, InternalModels injectedInternalModels, Runnable injectedUserDocumentationHandler)
    {
        this.window = injectedStage;
        this.framebufferView.registerKeyAndWindowEventsFromStage(injectedStage);

        // remove camera view list from layout when invisible
        this.cameraViewList.managedProperty().bind(this.cameraViewList.visibleProperty());

        // only show camera view list when light calibration mode is active
        // TODO make this a separate property to allow it to be shown in other contexts
        this.cameraViewList.visibleProperty().bind(injectedInternalModels.getSettingsModel().getBooleanProperty("lightCalibrationMode"));

        this.cancelButton = ProgressBarsController.getInstance().getCancelButton();
        this.doneButton = ProgressBarsController.getInstance().getDoneButton();
        this.localTextLabel = ProgressBarsController.getInstance().getLocalTextLabel();
        this.overallTextLabel = ProgressBarsController.getInstance().getOverallTextLabel();

        this.localProgressBar = ProgressBarsController.getInstance().getLocalProgressBar();
        this.overallProgressBar = ProgressBarsController.getInstance().getOverallProgressBar();

        this.localProgressBar.getScene().getWindow().setOnCloseRequest(
            event -> this.miniProgressPane.setVisible(true));
        this.cameraViewListController.init(injectedInternalModels.getCameraViewListModel());

        this.internalModels = injectedInternalModels;
        this.userDocumentationHandler = injectedUserDocumentationHandler;

        // Keep track of whether cancellation was requested.
        AtomicBoolean cancelRequested = new AtomicBoolean(false);

        cancelButton.setOnAction(event ->
        {
            cancelRequested.set(true);
            Platform.runLater(() -> cancelButton.setText("Cancelling..."));
        });

        doneButton.setOnAction(event ->
        {
            hideAllProgress();
        });

        cancelButton.disableProperty().bind(ProgressBarsController.getInstance().getProcessingProperty().not());
        doneButton.disableProperty().bind(ProgressBarsController.getInstance().getProcessingProperty());

        //send menubar accelerators to welcome window
        for (Menu menu : mainMenubar.getMenus())
        {
            for (MenuItem item : menu.getItems())
            {
                KeyCombination keyCodeCombo = item.getAccelerator();
                EventHandler<ActionEvent> action = item.getOnAction();

                if (keyCodeCombo == null || action == null)
                {
                    continue;
                }

                WelcomeWindowController.getInstance().addAccelerator(keyCodeCombo, () ->
                    Platform.runLater(() -> action.handle(new ActionEvent())));
            }
        }
        MultithreadModels.getInstance().getIOModel().addProgressMonitor(new ProgressMonitor()
        {
            private double maximum = 0.0;
            private double localProgress = 0.0;

            private double overallProgress = 0.0;
            private IntegerProperty stageCountProperty = new SimpleIntegerProperty(0);
            private IntegerProperty currentStageProperty = new SimpleIntegerProperty(0);

            private String revertText; //when process is finishing up, store last msg into here while displaying "Finishing up..."

            @Override
            public void allowUserCancellation() throws UserCancellationException
            {
                if (cancelRequested.get())
                {
                    cancelRequested.set(false); // reset cancel flag

                    WelcomeWindowController.getInstance().showIfNoModelLoadedAndNotProcessing();
                    dismissMiniProgressBar();

                    //need to end stopwatches here because they might need to be reused for another process
                    //   before cancelComplete() is called
                    ProgressBarsController.getInstance().endStopwatches();

                    throw new UserCancellationException("Cancellation requested by user.");
                }
            }

            @Override
            public void cancelComplete(UserCancellationException e)
            {
                complete();
                hideAllProgress();
            }

            @Override
            public void start()
            {
                cancelRequested.set(false);

                stageCountProperty.setValue(0);
                currentStageProperty.setValue(0);

                localProgress = 0.0;
                overallProgress = 0.0;
                Platform.runLater(() ->
                {
                    localProgressBar.setProgress(maximum == 0.0 ? ProgressIndicator.INDETERMINATE_PROGRESS : 0.0);
                    overallProgressBar.setProgress(maximum == 0.0 ? ProgressIndicator.INDETERMINATE_PROGRESS : 0.0);
                });

                ProgressBarsController.getInstance().resetText();
                ProgressBarsController.getInstance().showStage();
                ProgressBarsController.getInstance().startStopwatches();

                miniProgressPane.setVisible(false);
                resetMiniProgressBar();

                miniProgressBar.progressProperty().bind(overallProgressBar.progressProperty());

                miniProgressLabel.textProperty().bind(Bindings.createStringBinding(() ->
                    {
                        String currProcessTxt = overallTextLabel.textProperty().getValue();

                        //Display "Finishing up..." or something similar
                        if (currentStageProperty.getValue() > stageCountProperty.getValue() &&
                            ProgressBarsController.getInstance().isProcessing())
                        {
                            return localTextLabel.getText();
                        }

                        //Display "Loading..." or some end message (ex. "Finished loading images")
                        // or just remove redundant "Stage 1/1"
                        if (!ProgressBarsController.getInstance().isProcessing() ||
                            stageCountProperty.getValue() <= 1)
                        {
                            return currProcessTxt;
                        }

                        return String.format("%s (Stage %s/%s)",
                            currProcessTxt, currentStageProperty.getValue(), stageCountProperty.getValue());


                    }, overallTextLabel.textProperty(), currentStageProperty, stageCountProperty,
                    localTextLabel.textProperty()));//pass localTextLabel text property so this binding updates more often
            }

            @Override
            public void setProcessName(String processName)
            {
                Stage progressStage = (Stage) overallProgressBar.getScene().getWindow();
                Platform.runLater(() -> progressStage.setTitle(processName));
            }

            @Override
            public void setStageCount(int count)
            {
                Platform.runLater(() -> stageCountProperty.setValue(count));
            }

            @Override
            public void setStage(int stage, String message)
            {
                this.localProgress = 0.0;
                int currentStage = stage + 1; //index from 1, copy so we can update currentStageProperty w/ Platform.runLater to avoid threading issue
                Platform.runLater(() -> this.currentStageProperty.setValue(currentStage));

                Platform.runLater(() -> localProgressBar.setProgress(ProgressIndicator.INDETERMINATE_PROGRESS));

                //index current stage from 0 in this instance
                overallProgress = (double) (currentStage - 1) / stageCountProperty.getValue();
                Platform.runLater(() -> overallProgressBar.setProgress(overallProgress));

                log.info("[Stage {}/{}] {}", currentStage, stageCountProperty.getValue(), message);

                Platform.runLater(() -> overallTextLabel.setText(message));

                if(currentStage > stageCountProperty.getValue())
                {
                    if (message.equals(ProgressMonitor.PREPARING_PROJECT))
                    {
                        Platform.runLater(()->localTextLabel.setText(ProgressMonitor.ALMOST_READY));
                    }
                    else
                    {
                        Platform.runLater(()->localTextLabel.setText(FINISHING_UP));
                    }
                }
                else
                {
                    ProgressBarsController.getInstance().beginNewStage();
                }
            }

            @Override
            public void setMaxProgress(double maxProgress)
            {
                this.maximum = maxProgress;
                Platform.runLater(() -> localProgressBar.setProgress(maxProgress == 0.0 ? ProgressIndicator.INDETERMINATE_PROGRESS : localProgress / maxProgress));
            }

            @Override
            public void setProgress(double progress, String message)
            {
                this.localProgress = progress / maximum;
                Platform.runLater(() -> localProgressBar.setProgress(maximum == 0.0 ? ProgressIndicator.INDETERMINATE_PROGRESS : localProgress));

                //index current stage from 0 in this instance
                double offset = (double) (currentStageProperty.getValue() - 1) / stageCountProperty.getValue();
                this.overallProgress = offset + (localProgress / stageCountProperty.getValue());
                Platform.runLater(() -> overallProgressBar.setProgress(maximum == 0.0 ? ProgressIndicator.INDETERMINATE_PROGRESS : overallProgress));

                log.info("[{}%] {}", new DecimalFormat("#.##").format(localProgress * 100), message);

                //remove stage/stageCount from txt if it wouldn't make sense for it to be there (ex. Stage 0/0)
                //useful for simple exports like orbit animation
                boolean removeStageNums = stageCountProperty.getValue() <= 1 || currentStageProperty.getValue() == 0;
                revertText = removeStageNums ? message :
                    String.format("Stage %s/%s—%s", currentStageProperty.getValue(), stageCountProperty.getValue(), message);

                Platform.runLater(() -> localTextLabel.setText(revertText));

                ProgressBarsController.getInstance().clickStopwatches(progress, maximum);
            }

            @Override
            public void complete()
            {
                this.maximum = 0.0;
                ProgressBarsController.getInstance().endStopwatches();
                setReadyToDismissMiniProgBar();

                if (overallProgressBar.getProgress() == ProgressIndicator.INDETERMINATE_PROGRESS)
                {
                    Platform.runLater(() -> overallProgressBar.setProgress(1.0));
                }

                if (localProgressBar.getProgress() == ProgressIndicator.INDETERMINATE_PROGRESS)
                {
                    Platform.runLater(() -> localProgressBar.setProgress(1.0));
                }

                //only revert text for processes which are not lightweight
                if (localTextLabel.getText().equals(FINISHING_UP))
                {
                    Platform.runLater(() -> localTextLabel.setText(revertText));
                }

                //todo: would be nice if this was bound to a hasHandler property
                shaderName.setVisible(MultithreadModels.getInstance().getIOModel().hasValidHandler());

                Platform.runLater(() -> cancelButton.setText("Cancel"));
                updateShaderList();
            }

            @Override
            public void fail(Throwable e)
            {
                complete();
            }

            @Override
            public boolean isConflictingProcess()
            {
                if (!ProgressBarsController.getInstance().isProcessing())
                {
                    return false;
                }

                Platform.runLater(() ->
                {
                    ButtonType ok = new ButtonType("OK", ButtonBar.ButtonData.OK_DONE);
                    //ButtonType stopProcess = new ButtonType("Start New Process", ButtonBar.ButtonData.YES);
                    Alert alert = new Alert(AlertType.NONE, "Cannot run multiple tasks at the same time.\n" +
                        "Either wait for the current task to complete or cancel it." /*+
                            "Press OK to finish the current process."*/, ok/*, stopProcess*/);
                    alert.setHeaderText("Conflicting Tasks");

//                    //continue current process, don't start a new one
//                    ((Button) alert.getDialogPane().lookupButton(ok)).setOnAction(event -> {
//                    });
//
//                    //cancel current process and start new one
//                    ((Button) alert.getDialogPane().lookupButton(stopProcess)).setOnAction(event -> {
//                        cancelRequested.set(true);
//                    });

                    alert.showAndWait();
                });

                return true;
            }
        });

        boolean foundExportClass = false;
        File exportClassDefinitionFile = new File("export-classes.txt");
        if (exportClassDefinitionFile.exists())
        {
            foundExportClass = loadExportClasses(injectedStage, exportClassDefinitionFile);
        }

        if (!foundExportClass)
        {
            exportMenu.setVisible(false);
        }

        initToggleGroups();
        bindCheckMenuItems();

        RecentProjects.updateAllControlStructures();

        // Shader menu flyouts
        shaderMenuFlyouts.add(heatmapMenu);
        shaderMenuFlyouts.add(superimposeMenu);
        shaderMenuFlyouts.add(paletteMaterialMenu);
        shaderMenuFlyouts.add(paletteMaterialWeightedMenu);

        // Shader menu
        toggleableShaders.add(materialMetallicity);
        toggleableShaders.add(materialReflectivity);
        toggleableShaders.add(materialBasis);
        toggleableShaders.add(imgBasedWithTextures);
        toggleableShaders.add(weightmapCombination);
        toggleableShaders.addAll(shaderMenuFlyouts);

        updateShaderList();

        shaderName.textProperty().bind(Bindings.createStringBinding(() ->
            ((RadioMenuItem) renderGroup.getSelectedToggle()).getText(), renderGroup.selectedToggleProperty()));

        KeyCombination ctrlUp = new KeyCodeCombination(KeyCode.UP, KeyCombination.CONTROL_DOWN);
        instance.window.getScene().getAccelerators().put(ctrlUp, () ->
        {
            List<RadioMenuItem> availableShaders = getRadioMenuItems(shadingMenu).stream()
                .filter(item -> !item.isDisable()).collect(Collectors.toList());
            int numAvailableShaders = availableShaders.size();

            RadioMenuItem curr = (RadioMenuItem) renderGroup.getSelectedToggle();
            int idx = availableShaders.indexOf(curr);

            //there's probably a better way to do this but whatever
            idx = (idx - 1);
            if (idx < 0)
            {
                idx = numAvailableShaders - 1;
            }
            availableShaders.get(idx).setSelected(true);
        });

        KeyCombination ctrlDown = new KeyCodeCombination(KeyCode.DOWN, KeyCombination.CONTROL_DOWN);
        instance.window.getScene().getAccelerators().put(ctrlDown, () ->
        {
            List<RadioMenuItem> availableShaders = getRadioMenuItems(shadingMenu).stream()
                .filter(item -> !item.isDisable()).collect(Collectors.toList());
            int numAvailableShaders = availableShaders.size();

            RadioMenuItem curr = (RadioMenuItem) renderGroup.getSelectedToggle();
            int idx = availableShaders.indexOf(curr);
            idx = (idx + 1) % numAvailableShaders;
            availableShaders.get(idx).setSelected(true);
        });


        setToggleableShaderDisable(true);

        //add tooltips to recent projects list modifiers
        Tooltip tip = new Tooltip("Remove references to items not found in file explorer. " +
            "Will not modify your file system.");
        Tooltip.install(removeSomeRefsCustMenuItem.getContent(), tip);

        tip = new Tooltip("Remove references to all recent projects. Will not modify your file system.");
        Tooltip.install(removeAllRefsCustMenuItem.getContent(), tip);
    }

    private List<RadioMenuItem> getRadioMenuItems(Menu menu)
    {
        List<RadioMenuItem> list = new ArrayList<>();
        getRadioMenuItemsHelper(list, menu.getItems());
        return list;
    }

    private void getRadioMenuItemsHelper(List<RadioMenuItem> radioMenuItems, List<MenuItem> menuItems)
    {
        for (MenuItem item : menuItems)
        {
            if (item instanceof RadioMenuItem)
            {
                radioMenuItems.add((RadioMenuItem) item);
            }
            if (item instanceof Menu)
            {
                Menu menu = (Menu) item;
                getRadioMenuItemsHelper(radioMenuItems, menu.getItems());
            }
        }
    }

    private void hideAllProgress()
    {
        ProgressBarsController.getInstance().hideStage();
        dismissMiniProgressBar();
    }

    private void setReadyToDismissMiniProgBar()
    {
        setLighterMiniBar();
        miniProgressBar.setVisible(false);
        dismissButton.setVisible(true);

        if (!ProgressBarsController.getInstance().getStage().isShowing())
        {
            miniProgressPane.setVisible(true);
        }
    }

    // Populate menu based on a given input number
    public void updateShaderList()
    {
        for (Menu flyout : shaderMenuFlyouts)
        {
            flyout.getItems().clear();
        }

        int basisCount = 0;
        try
        {
            ViewSet viewSet = MultithreadModels.getInstance().getIOModel().getLoadedViewSet();
            MaterialBasis basis = SpecularFitSerializer.deserializeBasisFunctions(viewSet.getSupportingFilesFilePath());
            if (basis != null)
            {
                basisCount = basis.getMaterialCount();
            }
        }
        catch (IOException | NullPointerException e)
        {
            log.error("Error attempting to load previous solution basis count:", e);
        }

        Map<String, Optional<Object>> comboDefines = new HashMap<>(2);
        comboDefines.put("WEIGHTMAP_INDEX", Optional.of(0));
        comboDefines.put("WEIGHTMAP_COUNT", Optional.of(basisCount));
        weightmapCombination.setUserData(new RenderingShaderUserData("rendermodes/weightmaps/weightmapCombination.frag", comboDefines));

        for (int i = 0; i < basisCount; ++i)
        {
            Map<String, Optional<Object>> defines = new HashMap<>(1);
            defines.put("WEIGHTMAP_INDEX", Optional.of(i));

            for (Menu flyout : shaderMenuFlyouts)
            {
                RadioMenuItem item = new RadioMenuItem(String.format("Palette material %d", i));
                item.setToggleGroup(renderGroup);
                item.setUserData(new RenderingShaderUserData((String) flyout.getUserData(), defines));
                flyout.getItems().add(i, item);
            }
        }
    }

    private boolean loadExportClasses(Stage injectedStage, File exportClassDefinitionFile)
    {
        boolean foundExportClass = false;
        try (Scanner scanner = new Scanner(exportClassDefinitionFile, StandardCharsets.UTF_8))
        {
            scanner.useLocale(Locale.US);

            while (scanner.hasNext())
            {
                String className = scanner.next();

                if (scanner.hasNextLine())
                {
                    String menuName = scanner.nextLine().trim();

                    try
                    {
                        Class<?> requestUIClass = Class.forName(className);
                        Method createMethod = requestUIClass.getDeclaredMethod("create", Window.class, Kintsugi3DBuilderState.class);
                        if (IBRRequestUI.class.isAssignableFrom(createMethod.getReturnType())
                            && ((createMethod.getModifiers() & (Modifier.PUBLIC | Modifier.STATIC)) == (Modifier.PUBLIC | Modifier.STATIC)))
                        {
                            MenuItem newItem = new MenuItem(menuName);
                            newItem.setOnAction(event ->
                            {
                                try
                                {
                                    IBRRequestUI requestUI = (IBRRequestUI) createMethod.invoke(null, injectedStage, MultithreadModels.getInstance());
                                    requestUI.bind(internalModels.getSettingsModel());
                                    requestUI.prompt(Rendering.getRequestQueue());
                                }
                                catch (IllegalAccessException | InvocationTargetException | RuntimeException e)
                                {
                                    log.error("An error has occurred:", e);
                                }
                            });
                            exportMenu.getItems().add(newItem);
                            foundExportClass = true;
                        }
                        else
                        {
                            System.err.println("create() method for " + requestUIClass.getName() + " is invalid.");
                        }
                    }
                    catch (ClassNotFoundException | NoSuchMethodException e)
                    {
                        log.error("An error has occurred:", e);
                    }
                }
            }
        }
        catch (IOException e)
        {
            log.error("Failed to find export classes file:", e);
        }
        return foundExportClass;
    }

    public void file_exportGLTF()
    {
        try
        {
            IBRRequestUI requestUI = ExportRequestUI.create(window, MultithreadModels.getInstance());
            requestUI.bind(internalModels.getSettingsModel());
            requestUI.prompt(Rendering.getRequestQueue());
        }
        catch (IOException | RuntimeException e)
        {
            log.error("Error opening glTF export window", e);
        }
    }

    public FramebufferView getFramebufferView()
    {
        return framebufferView;
    }

    private void initToggleGroups()
    {
        renderGroup.selectedToggleProperty().addListener((observable, oldValue, newValue) ->
        {
            RenderingShaderUserData shaderData = null;
            if (newValue != null && newValue.getUserData() instanceof String)
            {
                shaderData = new RenderingShaderUserData((String) newValue.getUserData());
            }

            if (newValue != null && newValue.getUserData() instanceof RenderingShaderUserData)
            {
                shaderData = (RenderingShaderUserData) newValue.getUserData();
            }

            if (shaderData == null)
            {
                handleException("Failed to parse shader data for rendering option.", new RuntimeException("shaderData is null!"));
                return;
            }

            MultithreadModels.getInstance().getIOModel()
                .requestFragmentShader(new File("shaders", shaderData.getShaderName()), shaderData.getShaderDefines());
        });
    }

    private void bindCheckMenuItems()
    {
        visibleLightWidgetsCheckMenuItem.disableProperty().bind(relightingCheckMenuItem.selectedProperty().not());

        //value binding
        is3DGridCheckMenuItem.selectedProperty().bindBidirectional(
            internalModels.getSettingsModel().getBooleanProperty("is3DGridEnabled"));
        isCameraVisualCheckMenuItem.selectedProperty().bindBidirectional(
            internalModels.getSettingsModel().getBooleanProperty("isCameraVisualEnabled"));
        compassCheckMenuItem.selectedProperty().bindBidirectional(
            internalModels.getSettingsModel().getBooleanProperty("compassEnabled"));
        relightingCheckMenuItem.selectedProperty().bindBidirectional(
            internalModels.getSettingsModel().getBooleanProperty("relightingEnabled"));
        visibleLightsCheckMenuItem.selectedProperty().bindBidirectional(
            internalModels.getSettingsModel().getBooleanProperty("visibleLightsEnabled"));
        visibleLightWidgetsCheckMenuItem.selectedProperty().bindBidirectional(
            internalModels.getSettingsModel().getBooleanProperty("lightWidgetsEnabled"));
        sceneWindowCheckMenuItem.selectedProperty().bindBidirectional(
            internalModels.getSettingsModel().getBooleanProperty("sceneWindowOpen"));
        visibleCameraPoseCheckMenuItem.selectedProperty().bindBidirectional(
            internalModels.getSettingsModel().getBooleanProperty("visibleCameraPosesEnabled"));
        visibleSavedCameraPoseCheckMenuItem.selectedProperty().bindBidirectional(
            internalModels.getSettingsModel().getBooleanProperty("visibleSavedCameraPosesEnabled"));
        multiSamplingCheckMenuItem.selectedProperty().bindBidirectional(
            internalModels.getSettingsModel().getBooleanProperty("multisamplingEnabled"));
    }

    //Menubar->File

    @FXML
    private void file_createProject()
    {
        ProjectIO.getInstance().createProject(window);
    }


    @FXML
    private void file_openProject()
    {
        ProjectIO.getInstance().openProjectWithPrompt(window);
    }

    @FXML
    private void file_saveProject()
    {
        ProjectIO.getInstance().saveProject(window);
    }

    @FXML
    private void file_saveProjectAs()
    {
        ProjectIO.getInstance().saveProjectAs(window);
    }

    @FXML
    private void file_closeProject()
    {
        ProjectIO.getInstance().closeProjectAfterConfirmation();
    }

    @FXML
    private void exportSpecularFit()
    {
        try
        {
            IBRRequestUI requestUI = SpecularFitRequestUI.create(this.window, MultithreadModels.getInstance());
            requestUI.bind(internalModels.getSettingsModel());
            requestUI.prompt(Rendering.getRequestQueue());

        }
        catch (Exception e)
        {
            handleException("An error occurred handling request", e);
        }
    }

    //TODO: REMOVE?
    @FXML
    private void file_loadOptions()
    {
        if (loadOptionsWindowOpen.get())
        {
            return;
        }

        try
        {
            LoadOptionsController loadOptionsController = makeWindow("Load Options", loadOptionsWindowOpen, "fxml/menubar/LoadOptions.fxml");
            loadOptionsController.bind(internalModels.getLoadOptionsModel());
        }
        catch (Exception e)
        {
            handleException("An error occurred opening load options", e);
        }
    }

    @FXML
    private void file_exit()
    {
        WindowSynchronization.getInstance().quit();
    }

    @FXML
    private void help_userManual()
    {
        userDocumentationHandler.run();
    }

    public void openAboutModal()
    {
        ProjectIO.getInstance().openAboutModal(window);
    }

    private <ControllerType> ControllerType makeWindow(String title, Flag flag, String urlString) throws IOException
    {
        URL url = MenubarController.class.getClassLoader().getResource(urlString);
        if (url == null)
        {
            throw new FileNotFoundException(urlString);
        }
        FXMLLoader fxmlLoader = new FXMLLoader(url);
        Parent root = fxmlLoader.load();
        Stage stage = new Stage();
        stage.getIcons().add(new Image(new File("Kintsugi3D-icon.png").toURI().toURL().toString()));
        stage.setTitle(title);
        stage.setScene(new Scene(root));
        stage.initOwner(this.window);

        stage.setResizable(false);

        flag.set(true);
        stage.addEventHandler(WindowEvent.WINDOW_CLOSE_REQUEST, param -> flag.set(false));

        stage.show();

        return fxmlLoader.getController();
    }

    @FXML
    private void shading_IBRSettings()
    {
        if (advPhotoViewWindowOpen.get())
        {
            return;
        }

        try
        {
            AdvPhotoViewController advPhotoViewController = makeWindow("Advanced Photo View", advPhotoViewWindowOpen, "fxml/menubar/systemsettings/PhotoProjectionSettings.fxml");
            advPhotoViewController.bind(internalModels.getSettingsModel());
        }
        catch (Exception e)
        {
            handleException("An error occurred opening IBR settings", e);
        }
    }

    //window helpers

    private Stage makeStage(String title, Flag flag, int width, int height, FXMLLoader fxmlLoader) throws IOException
    {
        Parent root = fxmlLoader.load();
        Stage stage = new Stage();
        stage.getIcons().add(new Image(new File("Kintsugi3D-icon.png").toURI().toURL().toString()));
        stage.setTitle(title);

        if (width >= 0 && height >= 0)
        {
            stage.setScene(new Scene(root, width, height));
        }
        else
        {
            stage.setScene(new Scene(root));
        }

        stage.initOwner(this.window);

        flag.set(true);
        stage.addEventHandler(WindowEvent.WINDOW_CLOSE_REQUEST, param -> flag.set(false));

        return stage;
    }

    private FXMLLoader getFXMLLoader(String urlString) throws FileNotFoundException
    {
        URL url = MenubarController.class.getClassLoader().getResource(urlString);
        if (url == null)
        {
            throw new FileNotFoundException(urlString);
        }
        return new FXMLLoader(url);
    }

    private Stage makeStage(String title, Flag flag, String urlString) throws IOException
    {
        FXMLLoader fxmlLoader = getFXMLLoader(urlString);
        return makeStage(title, flag, -1, -1, fxmlLoader);
    }

    private <ControllerType> ControllerType makeWindow(String title, Flag flag, int width, int height, String urlString, Consumer<Stage> stageCallback) throws IOException
    {
        FXMLLoader fxmlLoader = getFXMLLoader(urlString);
        Stage stage = makeStage(title, flag, width, height, fxmlLoader);

        stage.setResizable(false);

        if (stageCallback != null)
        {
            stageCallback.accept(stage);
        }

        stage.show();

        return fxmlLoader.getController();
    }

    public void objectOrientation()
    {
        if (!objectOrientationWindowOpen.get())
        {
            try
            {
                var stageCapture = new Object()
                {
                    Stage stage;
                };

                SettingsObjectSceneController objectOrientationController =
                    makeWindow("Object Orientation", objectOrientationWindowOpen, "fxml/scene/object/SettingsObjectScene.fxml",
                        stage -> stageCapture.stage = stage);

                ObjectPoseSetting boundObjectPose = internalModels.getObjectModel().getSelectedObjectPoseProperty().getValue();

                objectOrientationController.bind(boundObjectPose);

                stageCapture.stage.addEventHandler(WindowEvent.WINDOW_CLOSE_REQUEST,
                    e -> objectOrientationController.unbind(boundObjectPose));
            }
            catch (Exception e)
            {
                handleException("An error occurred opening color checker window", e);
            }
        }
    }

    private <ControllerType> ControllerType makeWindow(String title, Flag flag, String urlString, Consumer<Stage> stageCallback) throws IOException
    {
        return makeWindow(title, flag, -1, -1, urlString, stageCallback);
    }

    public void lightCalibration()
    {
        if (!lightCalibrationWindowOpen.get())
        {
            try
            {
                var stageCapture = new Object()
                {
                    Stage stage;
                };

                LightCalibrationController lightCalibrationController =
                    makeWindow("Light Calibration", lightCalibrationWindowOpen, "fxml/menubar/LightCalibration.fxml",
                        stage ->
                        {
                            stageCapture.stage = stage;
                            stage.addEventHandler(WindowEvent.WINDOW_CLOSE_REQUEST, e ->
                            {
                                MultithreadModels.getInstance().getIOModel().applyLightCalibration();
                                MultithreadModels.getInstance().getSettingsModel().set("lightCalibrationMode", false);
                                setShaderNameVisibility(MultithreadModels.getInstance().getIOModel().hasValidHandler());
                            });
                        });

                // Must wait until the controllers is created to add this additional window close event handler.
                stageCapture.stage.addEventHandler(WindowEvent.WINDOW_CLOSE_REQUEST,
                    e -> lightCalibrationController.unbind(internalModels.getSettingsModel()));

                // Bind controller to settings model to synchronize with "currentLightCalibration".
                lightCalibrationController.bind(internalModels.getSettingsModel());

                if (MultithreadModels.getInstance().getIOModel().hasValidHandler())
                {
                    // Set the "currentLightCalibration" to the existing calibration values in the view set.
                    ViewSet loadedViewSet = MultithreadModels.getInstance().getIOModel().getLoadedViewSet();

                    internalModels.getSettingsModel().set("currentLightCalibration",
                        loadedViewSet.getLightPosition(loadedViewSet.getLightIndex(0)).getXY());
                }

                cameraViewListController.rebindSearchableListView();

                // Enables light calibration mode when the window is opened.
                internalModels.getSettingsModel().set("lightCalibrationMode", true);

                //shader name doesn't change like it should when opening light calibration, so hide it for now
                //TODO: figure out how to show the correct name instead of hiding the text?
                setShaderNameVisibility(false);
            }
            catch (Exception e)
            {
                handleException("An error occurred opening light calibration window", e);
            }
        }
    }

    public void eyedropperColorChecker()
    {
        try
        {
            ArrayList<FXMLPage> pages = new ArrayList<>();

            FXMLLoader eyedropLoader = new FXMLLoader(getClass().getResource("/fxml/menubar/EyedropperColorChecker.fxml"));
            eyedropLoader.load();
            FXMLPage eyedropPage = new FXMLPage("/fxml/menubar/EyedropperColorChecker.fxml", eyedropLoader);

            FXMLLoader viewLoader = new FXMLLoader(getClass().getResource("/fxml/menubar/createnewproject/PrimaryViewSelect.fxml"));

            // Override controller class
            viewLoader.setControllerFactory(c -> new LightCalibrationViewSelectController());

            viewLoader.load();

            CurrentProjectInputSource inputSource = getCurrentProjectInputSource();

            FXMLPage viewPage = new FXMLPage("/fxml/menubar/createnewproject/PrimaryViewSelect.fxml", viewLoader);
            pages.add(viewPage);

            FXMLLoader imageSelectorLoader = new FXMLLoader(getClass().getResource("/fxml/menubar/SelectToneCalibrationImage.fxml"));
            imageSelectorLoader.load();
            FXMLPage imageSelectorPage = new FXMLPage("/fxml/menubar/SelectToneCalibrationImage.fxml", imageSelectorLoader);
            pages.add(imageSelectorPage);
            viewPage.setNextPage(imageSelectorPage);

            pages.add(eyedropPage);
            imageSelectorPage.setNextPage(eyedropPage);

            FXMLPageScrollerController scrollerController = makeWindow("Tone Calibration", colorCheckerWindowOpen,
                "fxml/menubar/FXMLPageScroller.fxml");
            scrollerController.setPages(pages, "/fxml/menubar/createnewproject/PrimaryViewSelect.fxml");
            scrollerController.addInfo(ShareInfo.Info.INPUT_SOURCE, inputSource);
            scrollerController.init();
        }
        catch (IOException | RuntimeException e)
        {
            handleException("An error occurred opening color checker window", e);
        }
    }

    private static CurrentProjectInputSource getCurrentProjectInputSource()
    {
        CurrentProjectInputSource inputSource = new CurrentProjectInputSource()
        {
            // Override this method to set the initial selection to the primary view instead of orientation view
            @Override
            public void setOrientationViewDefaultSelections(PrimaryViewSelectController controller)
            {
                ViewSet currentViewSet = MultithreadModels.getInstance().getIOModel().getLoadedViewSet();

                if (currentViewSet == null)
                    return;

                // Set the initial selection to what is currently being used
                TreeItem<String> selectionItem = InputSource.NONE_ITEM;

                if (currentViewSet.getPrimaryViewIndex() >= 0)
                {
                    String viewName = currentViewSet.getImageFileName(currentViewSet.getPrimaryViewIndex());

                    for (int i = 0; i < searchableTreeView.getTreeView().getExpandedItemCount(); i++)
                    {
                        TreeItem<String> item = searchableTreeView.getTreeView().getTreeItem(i);
                        if (Objects.equals(item.getValue(), viewName))
                        {
                            selectionItem = item;
                            break;
                        }
                    }
                }

                searchableTreeView.getTreeView().getSelectionModel().select(selectionItem);
            }
        };

        inputSource.setIncludeNoneItem(false);
        return inputSource;
    }

    public void shading_SystemMemory()
    {
        if (systemMemoryWindowOpen.get())
        {
            return;
        }

        try
        {
            makeWindow("System Memory", systemMemoryWindowOpen, "fxml/menubar/systemsettings/SystemMemorySettings.fxml");
        }
        catch (Exception e)
        {
            handleException("An error occurred opening jvm settings window", e);
        }
    }

    public void help_console()
    {
        if (loggerWindowOpen.get())
        {
            return;
        }

        try
        {
            Stage stage = makeStage("Log", loggerWindowOpen, "fxml/menubar/Logger.fxml");
            stage.setResizable(true);
            stage.initStyle(StageStyle.DECORATED);
            stage.show();
        }
        catch (Exception e)
        {
            handleException("An error occurred opening console window", e);
        }
    }

    public void showProgressBars()
    {
        ProjectIO.getInstance().openProgressBars();
        miniProgressPane.setVisible(false);
    }


    //used so the user can click on the About menu and immediately see the about modal
    //instead of clicking on a single menu item
    //NOT IN USE as of July 9, 2024
    public void hideAndShowAboutModal()
    {
        aboutMenu.hide();
        openAboutModal();
    }

    public void openSystemSettingsModal()
    {
        ProjectIO.getInstance().openSystemSettingsModal(internalModels, window);
    }

    public void launchViewerApp()
    {
        try
        {
            Kintsugi3DViewerLauncher.launchViewer();
        }
        catch (IllegalStateException e)
        {
            handleException("Kintsugi 3D Viewer was not found on this computer. Check that it is installed.", e);
        }
        catch (Exception e)
        {
            handleException("Failed to launch Kintsugi 3D Viewer", e);
        }
    }

    public void file_removeInvalidReferences()
    {
        RecentProjects.removeInvalidReferences();
    }

    public void file_removeAllReferences()
    {
        RecentProjects.removeAllReferences();
    }

    public Menu getRecentProjectsMenu()
    {
        return recentProjectsMenu;
    }

    public Menu getCleanRecentProjectsMenu()
    {
        return cleanRecentProjectsMenu;
    }

    //come up with a clearer name for this
    //set the disable of shaders which only work after processing textures
    //TODO: bind these to some property instead of manually changing values
    public void setToggleableShaderDisable(boolean b)
    {
        toggleableShaders.forEach(menuItem -> menuItem.setDisable(b));
    }

    public Window getWindow()
    {
        return window;
    } //useful for creating alerts in back-end classes

    public void showWelcomeWindow()
    {
        WelcomeWindowController.getInstance().show();
    }

    public void handleMiniProgressBar(MouseEvent event)
    {
        double relX = event.getX() - swapControlsStackPane.getLayoutX();
        double relY = event.getY() - swapControlsStackPane.getLayoutY();

        if (!ProgressBarsController.getInstance().isProcessing() &&
            swapControlsStackPane.contains(relX, relY))
        {
            dismissMiniProgressBar();
        }
        else
        {
            showProgressBars();
        }
    }

    private void resetMiniProgressBar()
    {
        miniProgressBar.setVisible(true);
        dismissButton.setVisible(false);
        setDarkestMiniBar();
    }

    public void mouseEnterMiniBar(MouseEvent event)
    {
        double relX;
        double relY;

        if (!event.getSource().equals(swapControlsStackPane))
        {
            relX = event.getX() - swapControlsStackPane.getLayoutX();
            relY = event.getY() - swapControlsStackPane.getLayoutY();
        }
        else
        {
            relX = event.getX();
            relY = event.getY();
        }

        setLightestMiniBar();

        //don't highlight individual elements if still processing
        if (ProgressBarsController.getInstance().isProcessing())
        {
            return;
        }

        if (!swapControlsStackPane.contains(relX, relY))
        {
            //highlight label if it's hovered over
            miniProgBarBoundingHBox.setStyle("-fx-background-color: #CECECE");
            swapControlsStackPane.setStyle("-fx-background-color: #ADADAD;");

        }
        else
        {
            //highlight dismiss button area if it's hovered over
            miniProgBarBoundingHBox.setStyle("-fx-background-color: #ADADAD;");
            swapControlsStackPane.setStyle("-fx-background-color: #CECECE;");
        }
    }

    public void mouseExitMiniBar()
    {
        if (ProgressBarsController.getInstance().isProcessing())
        {
            setDarkestMiniBar();
        }
        else
        {
            setLighterMiniBar();
        }
    }

    private void setLighterMiniBar()
    {
        miniProgBarBoundingHBox.setStyle("-fx-background-color: #ADADAD;");
        miniProgressLabel.setStyle("-fx-text-fill: #202020;");
        swapControlsStackPane.setStyle("fx-fill: #ADADAD");

        miniProgressBar.lookup(".track").setStyle("-fx-background-color: #383838");
    }

    private void setLightestMiniBar()
    {
        miniProgBarBoundingHBox.setStyle("-fx-background-color: #CECECE");
        miniProgressLabel.setStyle("-fx-text-fill: #202020;");
        swapControlsStackPane.setStyle("-fx-background-color: #CECECE;");

        miniProgressBar.lookup(".track").setStyle("-fx-background-color: #383838");
    }

    public void setDarkestMiniBar()
    {
        miniProgBarBoundingHBox.setStyle("-fx-background-color: none;");
        miniProgressLabel.setStyle("-fx-text-fill: #CECECE;");
        swapControlsStackPane.setStyle("fx-fill: none");

        miniProgressBar.lookup(".track").setStyle("-fx-background-color: #CECECE");
    }

<<<<<<< HEAD
    public void dismissMiniProgressBar()
    {
        Platform.runLater(() -> miniProgressPane.setVisible(false));
        WelcomeWindowController.getInstance().showIfNoModelLoaded();
=======
    public void dismissMiniProgressBar() {
        Platform.runLater(()->miniProgressPane.setVisible(false));
        WelcomeWindowController.getInstance().showIfNoModelLoadedAndNotProcessing();
>>>>>>> 3cb728ba
    }

    public void file_hotSwap(ActionEvent actionEvent)
    {
        ProjectIO.getInstance().hotSwap(window);
    }

    public void selectMaterialBasisShader()
    {
        Platform.runLater(() -> materialBasis.setSelected(true));
    }

    public void selectImageBasedShader()
    {
        Platform.runLater(() -> imageBased.setSelected(true));
    }

    public void setShaderNameVisibility(boolean b)
    {
        shaderName.setVisible(b);
    }
}<|MERGE_RESOLUTION|>--- conflicted
+++ resolved
@@ -1390,16 +1390,10 @@
         miniProgressBar.lookup(".track").setStyle("-fx-background-color: #CECECE");
     }
 
-<<<<<<< HEAD
     public void dismissMiniProgressBar()
     {
         Platform.runLater(() -> miniProgressPane.setVisible(false));
-        WelcomeWindowController.getInstance().showIfNoModelLoaded();
-=======
-    public void dismissMiniProgressBar() {
-        Platform.runLater(()->miniProgressPane.setVisible(false));
         WelcomeWindowController.getInstance().showIfNoModelLoadedAndNotProcessing();
->>>>>>> 3cb728ba
     }
 
     public void file_hotSwap(ActionEvent actionEvent)
