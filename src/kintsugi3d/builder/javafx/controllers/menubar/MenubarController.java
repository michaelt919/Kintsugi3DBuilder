/*
 * Copyright (c) 2019 - 2024 Seth Berrier, Michael Tetzlaff, Jacob Buelow, Luke Denney, Ian Anderson, Zoe Cuthrell, Blane Suess, Isaac Tesch, Nathaniel Willius
 * Copyright (c) 2019 The Regents of the University of Minnesota
 *
 * Licensed under GPLv3
 * ( http://www.gnu.org/licenses/gpl-3.0.html )
 *
 * This code is free software: you can redistribute it and/or modify it under the terms of the GNU General Public License as published by the Free Software Foundation, either version 3 of the License, or (at your option) any later version.
 * This code is distributed in the hope that it will be useful, but WITHOUT ANY WARRANTY; without even the implied warranty of MERCHANTABILITY or FITNESS FOR A PARTICULAR PURPOSE.  See the GNU General Public License for more details.
 */

package kintsugi3d.builder.javafx.controllers.menubar;

import java.io.File;
import java.io.FileNotFoundException;
import java.io.IOException;
import java.lang.reflect.InvocationTargetException;
import java.lang.reflect.Method;
import java.lang.reflect.Modifier;
import java.net.URL;
import java.nio.charset.StandardCharsets;
import java.text.DecimalFormat;
import java.util.ArrayList;
import java.util.Collection;
import java.util.Locale;
import java.util.Scanner;
import java.util.concurrent.atomic.AtomicBoolean;
import java.util.function.Consumer;

import javafx.application.Platform;
import javafx.beans.property.IntegerProperty;
import javafx.fxml.FXML;
import javafx.fxml.FXMLLoader;
import javafx.scene.Parent;
import javafx.scene.Scene;
import javafx.scene.control.*;
import javafx.scene.control.Alert.AlertType;
import javafx.scene.image.Image;
import javafx.scene.layout.VBox;
import javafx.stage.*;
import javafx.util.StringConverter;
import kintsugi3d.builder.app.Rendering;
import kintsugi3d.builder.app.WindowSynchronization;
import kintsugi3d.builder.core.*;
import kintsugi3d.builder.export.projectExporter.ExportRequestUI;
import kintsugi3d.builder.export.specular.SpecularFitRequestUI;
import kintsugi3d.builder.javafx.InternalModels;
import kintsugi3d.builder.javafx.MultithreadModels;
import kintsugi3d.builder.javafx.ProjectIO;
import kintsugi3d.builder.javafx.controllers.menubar.systemsettings.AdvPhotoViewController;
import kintsugi3d.builder.javafx.controllers.menubar.systemsettings.SystemSettingsController;
import kintsugi3d.builder.javafx.controllers.scene.object.ObjectPoseSetting;
import kintsugi3d.builder.javafx.controllers.scene.object.SettingsObjectSceneController;
import kintsugi3d.builder.util.Kintsugi3DViewerLauncher;
import kintsugi3d.gl.core.Context;
import kintsugi3d.gl.javafx.FramebufferView;
import kintsugi3d.util.Flag;
import kintsugi3d.util.RecentProjects;
import org.slf4j.Logger;
import org.slf4j.LoggerFactory;

public class MenubarController
{
    String defaultAutosavePath = "C:\\";//TODO: WILL CHANGE WHEN FILE STRUCTURE IS CEMENTED

    String defaultAutosaveSelection = "Default Path: --> " + defaultAutosavePath;
    static final String CHOOSE_LOCATION = "Choose Location...";
    private DirectoryChooser directoryChooser = new DirectoryChooser();

    private static final Logger log = LoggerFactory.getLogger(MenubarController.class);

    private static MenubarController instance;

    private InternalModels internalModels;

    //Window open flags
    private final Flag advPhotoViewWindowOpen = new Flag(false);
    private final Flag systemMemoryWindowOpen = new Flag(false);
    private final Flag loadOptionsWindowOpen = new Flag(false);
    private final Flag objectOrientationWindowOpen = new Flag(false);
    private final Flag lightCalibrationWindowOpen = new Flag(false);
    private final Flag colorCheckerWindowOpen = new Flag(false);
    private final Flag unzipperOpen = new Flag(false);
    private final Flag loggerWindowOpen = new Flag(false);
    private Flag systemSettingsModalOpen = new Flag(false);

    private Flag aboutWindowOpen = new Flag(false);


    @FXML private ProgressBar progressBar;

    //toggle groups
    @FXML private ToggleGroup renderGroup;

    @FXML private  Menu aboutMenu;
    @FXML private  Button settingsButton;

    @FXML private  Button cancelButton;

    //menu items
    //TODO: ORGANIZE CHECK MENU ITEMS
    @FXML private CheckMenuItem is3DGridCheckMenuItem;
    @FXML private CheckMenuItem compassCheckMenuItem;
    @FXML private CheckMenuItem halfResolutionCheckMenuItem;
    @FXML private CheckMenuItem multiSamplingCheckMenuItem;
    @FXML private CheckMenuItem sceneWindowMenuItem;
    @FXML private CheckMenuItem relightingCheckMenuItem;
    @FXML private CheckMenuItem sceneWindowCheckMenuItem;
    @FXML private CheckMenuItem environmentMappingCheckMenuItem; //TODO imp. this
    @FXML private CheckMenuItem shadowsCheckMenuItem;
    @FXML private CheckMenuItem visibleLightsCheckMenuItem;
    @FXML private CheckMenuItem visibleLightWidgetsCheckMenuItem;
    @FXML private CheckMenuItem visibleCameraPoseCheckMenuItem;
    @FXML private CheckMenuItem visibleSavedCameraPoseCheckMenuItem;

    @FXML private CheckMenuItem phyMaskingCheckMenuItem;
    @FXML private CheckMenuItem fresnelEffectCheckMenuItem;

    @FXML private CheckMenuItem autoCacheClearingCheckMenuItem;
    @FXML private CheckMenuItem autoSaveCheckMenuItem;
//    @FXML private CheckMenuItem preloadVisibilityEtcCheckMenuItem;
    @FXML private CheckMenuItem mipmapCheckMenuItem;
    @FXML private CheckMenuItem reduceViewportResolutionCheckMenuItem;
    @FXML private CheckMenuItem darkModeCheckMenuItem;
    @FXML private CheckMenuItem standAlone3dViewerCheckMenuItem;
//    @FXML public ChoiceBox<String> autosaveOptionsChoiceBox;

    @FXML private CheckMenuItem imageCompressionCheckMenuItem;

//    @FXML private Label widthLabel;
//    @FXML private TextField widthTxtField;
//    @FXML private Label heightLabel;
//    @FXML private TextField heightTxtField;

    @FXML private Menu perLightIntensityMenu;
    @FXML private Menu ambientLightSettingsMenu;
    @FXML public Slider perLight1IntensitySlider;
    @FXML public Slider ambientLightIntensitySlider;

    @FXML public TextField perLight1IntensityTxtField;
    @FXML
    private MenuItem perLightColorPickerMenuItem;

    @FXML public TextField ambientLightIntensityTxtField;

    @FXML private Menu exportMenu;
    @FXML private Menu recentProjectsMenu;

    @FXML private VBox cameraViewList;
//    @FXML private HBox Eyedropper;
    @FXML private CameraViewListController cameraViewListController;
    @FXML private FramebufferView framebufferView;

    private Window window;

    private Runnable userDocumentationHandler;

    final static Number DEFAULT_VALUE = 1024;
//    private IntegerProperty widthIntProperty = new SimpleIntegerProperty((Integer) DEFAULT_VALUE);
//    private IntegerProperty heightIntProperty = new SimpleIntegerProperty((Integer) DEFAULT_VALUE);

    public MenubarController()
    {
        instance = this;
    }

    public static MenubarController getInstance()
    {
        return instance;
    }

    public <ContextType extends Context<ContextType>> void init(
        Stage injectedStage, InternalModels injectedInternalModels, Runnable injectedUserDocumentationHandler)
    {

        this.window = injectedStage;
        this.framebufferView.registerKeyAndWindowEventsFromStage(injectedStage);

        // remove camera view list from layout when invisible
        this.cameraViewList.managedProperty().bind(this.cameraViewList.visibleProperty());
//        this.Eyedropper.managedProperty().bind(this.Eyedropper.visibleProperty());
//        Eyedropper.setVisible(false);
//        Eyedropper.setExitCallback(() -> Eyedropper.setVisible(false));

        // only show camera view list when light calibration mode is active
        // TODO make this a separate property to allow it to be shown in other contexts
        this.cameraViewList.visibleProperty().bind(injectedInternalModels.getSettingsModel().getBooleanProperty("lightCalibrationMode"));



        // remove progress bar from layout when invisible
        this.progressBar.managedProperty().bind(this.progressBar.visibleProperty());

        this.cameraViewListController.init(injectedInternalModels.getCameraViewListModel());

        this.internalModels = injectedInternalModels;
        this.userDocumentationHandler = injectedUserDocumentationHandler;

        // Keep track of whether cancellation was requested.
        AtomicBoolean cancelRequested = new AtomicBoolean(false);

        cancelButton.setOnAction(event -> cancelRequested.set(true));

        MultithreadModels.getInstance().getIOModel().addProgressMonitor(new ProgressMonitor()
        {
            private double maximum = 0.0;
            private double progress = 0.0;
            private int stageCount = 0;

            @Override
            public void allowUserCancellation() throws UserCancellationException
            {
                if (cancelRequested.get())
                {
                    cancelRequested.set(false); // reset cancel flag
                    throw new UserCancellationException("Cancellation requested by user.");
                }
            }

            @Override
            public void cancelComplete(UserCancellationException e)
            {
                complete();
            }

            @Override
            public void start()
            {
                progress = 0.0;
                Platform.runLater(() ->
                {
                    progressBar.setVisible(true);
                    cancelButton.setVisible(true);
                    progressBar.setProgress(maximum == 0.0 ? ProgressIndicator.INDETERMINATE_PROGRESS : 0.0);
                });
            }

            @Override
            public void setStageCount(int count)
            {
                stageCount = count;
                // TODO configure stage progress bar
            }

            @Override
            public void setStage(int stage, String message)
            {
                maximum = 0.0;
                progress = 0.0;
                Platform.runLater(() -> progressBar.setProgress(ProgressIndicator.INDETERMINATE_PROGRESS));

                // TODO
                log.info("[Stage {}/{}] {}", stage, stageCount, message);
            }

            @Override
            public void setMaxProgress(double maxProgress)
            {
                this.maximum = maxProgress;
                Platform.runLater(() -> progressBar.setProgress(maxProgress == 0.0 ? ProgressIndicator.INDETERMINATE_PROGRESS : progress / maxProgress));
            }

            @Override
            public void setProgress(double progress, String message)
            {
                this.progress = progress;
                Platform.runLater(() -> progressBar.setProgress(maximum == 0.0 ? ProgressIndicator.INDETERMINATE_PROGRESS : progress / maximum));
                // TODO handle message
                log.info("[{}%] {}", new DecimalFormat("#.##").format(progress / maximum * 100), message);
            }

            @Override
            public void complete()
            {
                this.maximum = 0.0;
                Platform.runLater(() ->
                {
                    progressBar.setVisible(false);
                    cancelButton.setVisible(false);
                });
            }

            @Override
            public void fail(Throwable e)
            {
                complete();
            }
        });

        boolean foundExportClass = false;
        File exportClassDefinitionFile = new File("export-classes.txt");
        if (exportClassDefinitionFile.exists())
        {
            try (Scanner scanner = new Scanner(exportClassDefinitionFile, StandardCharsets.UTF_8))
            {
                scanner.useLocale(Locale.US);

                while (scanner.hasNext())
                {
                    String className = scanner.next();

                    if (scanner.hasNextLine())
                    {
                        String menuName = scanner.nextLine().trim();

                        try
                        {
                            Class<?> requestUIClass = Class.forName(className);
                            Method createMethod = requestUIClass.getDeclaredMethod("create", Window.class, Kintsugi3DBuilderState.class);
                            if (IBRRequestUI.class.isAssignableFrom(createMethod.getReturnType())
                                && ((createMethod.getModifiers() & (Modifier.PUBLIC | Modifier.STATIC)) == (Modifier.PUBLIC | Modifier.STATIC)))
                            {
                                MenuItem newItem = new MenuItem(menuName);
                                newItem.setOnAction(event ->
                                {
                                    try
                                    {
                                        IBRRequestUI requestUI = (IBRRequestUI) createMethod.invoke(null, injectedStage, MultithreadModels.getInstance());
                                        requestUI.bind(internalModels.getSettingsModel());
                                        requestUI.prompt(Rendering.getRequestQueue());
                                    }
                                    catch (IllegalAccessException | InvocationTargetException | RuntimeException e)
                                    {
                                        log.error("An error has occurred:", e);
                                    }
                                });
                                exportMenu.getItems().add(newItem);
                                foundExportClass = true;
                            }
                            else
                            {
                                System.err.println("create() method for " + requestUIClass.getName() + " is invalid.");
                            }
                        }
                        catch (ClassNotFoundException | NoSuchMethodException e)
                        {
                            log.error("An error has occurred:", e);
                        }
                    }
                }
            }
            catch (IOException e)
            {
                log.error("Failed to find export classes file:", e);
            }
        }

        if (!foundExportClass)
        {
            exportMenu.setVisible(false);
        }

        initToggleGroups();
        bindCheckMenuItems();
        bindSlidersToTxtFields();
        updateRelightingVisibility();
//        updatePreloadVisibilityEtc();

//        setupTxtFieldProperties(widthIntProperty, widthTxtField);
//        setupTxtFieldProperties(heightIntProperty, heightTxtField);
//
//        widthTxtField.disableProperty().bind(preloadVisibilityEtcCheckMenuItem.selectedProperty().not());
//        heightTxtField.disableProperty().bind(preloadVisibilityEtcCheckMenuItem.selectedProperty().not());


        updateRecentProjectsMenu();

//        //add "Default Path" and "Choose Location..." items to choiceBox
//        //initialize directory selection dropdown menu
//        autosaveOptionsChoiceBox.getItems().addAll(defaultAutosaveSelection, CHOOSE_LOCATION);
//
//        //initialize option to default path
//        autosaveOptionsChoiceBox.setValue(defaultAutosaveSelection);
//
//        //attach event handler (this cannot be done in scenebuilder)
//        autosaveOptionsChoiceBox.setOnAction(this::handleDirectoryDropdownSelection);
    }

    public void file_exportGLTF()
    {
        try
        {
            IBRRequestUI requestUI = ExportRequestUI.create(window, MultithreadModels.getInstance());
            requestUI.bind(internalModels.getSettingsModel());
            requestUI.prompt(Rendering.getRequestQueue());
        }
        catch (IOException|RuntimeException e)
        {
            log.error("Error opening glTF export window", e);
        }
    }

    public FramebufferView getFramebufferView()
    {
        return framebufferView;
    }

    private void initToggleGroups()
    {
        renderGroup.selectedToggleProperty().addListener((observable, oldValue, newValue) ->
        {
            if (newValue != null && newValue.getUserData() instanceof String)
            {
                MultithreadModels.getInstance().getIOModel()
                    .requestFragmentShader(new File("shaders", (String)newValue.getUserData()));
            }

//            if (newValue != null && newValue.getUserData() instanceof StandardRenderingMode)
//            {
//                internalModels.getSettingsModel().set("renderingMode", newValue.getUserData());
//            }
        });
    }

    private void bindCheckMenuItems()
    {
        //value binding
        is3DGridCheckMenuItem.selectedProperty().bindBidirectional(
            internalModels.getSettingsModel().getBooleanProperty("is3DGridEnabled"));
        compassCheckMenuItem.selectedProperty().bindBidirectional(
            internalModels.getSettingsModel().getBooleanProperty("compassEnabled"));
        relightingCheckMenuItem.selectedProperty().bindBidirectional(
            internalModels.getSettingsModel().getBooleanProperty("relightingEnabled"));
        shadowsCheckMenuItem.selectedProperty().bindBidirectional(
            internalModels.getSettingsModel().getBooleanProperty("shadowsEnabled"));
        shadowsCheckMenuItem.setSelected(true);//need to do this here because it doesn't work in the fxml after binding
        visibleLightsCheckMenuItem.selectedProperty().bindBidirectional(
            internalModels.getSettingsModel().getBooleanProperty("visibleLightsEnabled"));
        visibleLightWidgetsCheckMenuItem.selectedProperty().bindBidirectional(
            internalModels.getSettingsModel().getBooleanProperty("lightWidgetsEnabled"));
        sceneWindowCheckMenuItem.selectedProperty().bindBidirectional(
            internalModels.getSettingsModel().getBooleanProperty("sceneWindowOpen"));
        visibleCameraPoseCheckMenuItem.selectedProperty().bindBidirectional(
            internalModels.getSettingsModel().getBooleanProperty("visibleCameraPosesEnabled"));
        visibleSavedCameraPoseCheckMenuItem.selectedProperty().bindBidirectional(
            internalModels.getSettingsModel().getBooleanProperty("visibleSavedCameraPosesEnabled"));
        phyMaskingCheckMenuItem.selectedProperty().bindBidirectional(
            internalModels.getSettingsModel().getBooleanProperty("pbrGeometricAttenuationEnabled"));
        fresnelEffectCheckMenuItem.selectedProperty().bindBidirectional(
            internalModels.getSettingsModel().getBooleanProperty("fresnelEnabled"));
        halfResolutionCheckMenuItem.selectedProperty().bindBidirectional(
            internalModels.getSettingsModel().getBooleanProperty("halfResolutionEnabled"));
        multiSamplingCheckMenuItem.selectedProperty().bindBidirectional(
            internalModels.getSettingsModel().getBooleanProperty("multisamplingEnabled"));
        sceneWindowMenuItem.selectedProperty().bindBidirectional(
            internalModels.getSettingsModel().getBooleanProperty("sceneWindowOpen"));

        mipmapCheckMenuItem.selectedProperty().bindBidirectional(internalModels.getLoadOptionsModel().mipmaps);
//        preloadVisibilityEtcCheckMenuItem.selectedProperty().bindBidirectional(
//                internalModels.getLoadOptionsModel().depthImages);

//        widthIntProperty.bindBidirectional(internalModels.getLoadOptionsModel().depthWidth);
//        heightIntProperty.bindBidirectional(internalModels.getLoadOptionsModel().depthHeight);

        imageCompressionCheckMenuItem.selectedProperty().bindBidirectional(
                internalModels.getLoadOptionsModel().compression);
    }

    private void bindSlidersToTxtFields()
    {
        //TODO: BIND INTENSITY SLIDERS TO TEXT FIELDS HERE
        //ignore now that this setting is in the system settings modal?
    }

    //Menubar->File

    @FXML
    private void file_createProject()
    {
        ProjectIO.getInstance().createProject(window);
    }



    @FXML
    private void file_openProject()
    {
        ProjectIO.getInstance().openProjectWithPrompt(window);
    }

    @FXML
    private void file_saveProject()
    {
        ProjectIO.getInstance().saveProject(window);
    }

    @FXML
    private void file_saveProjectAs()
    {
        ProjectIO.getInstance().saveProjectAs(window);
    }

    @FXML
    private void file_closeProject()
    {
        ProjectIO.getInstance().closeProjectAfterConfirmation();
    }

    @FXML
    private void exportSpecularFit() {
        try {
            IBRRequestUI requestUI = SpecularFitRequestUI.create(this.window, MultithreadModels.getInstance());
            requestUI.bind(internalModels.getSettingsModel());
            requestUI.prompt(Rendering.getRequestQueue());

        } catch (Exception e) {
            handleException("An error occurred handling request", e);
        }
    }

    //TODO: REMOVE?
    @FXML
    private void file_loadOptions()
    {
        if (loadOptionsWindowOpen.get())
        {
            return;
        }

        try
        {
            LoadOptionsController loadOptionsController = makeWindow("Load Options", loadOptionsWindowOpen, "fxml/menubar/LoadOptions.fxml");
            loadOptionsController.bind(internalModels.getLoadOptionsModel());
        }
        catch(Exception e)
        {
            handleException("An error occurred opening load options", e);
        }
    }

    @FXML
    private void exportRequestUI(){
        try{
            IBRRequestUI requestUI = ExportRequestUI.create(this.window, MultithreadModels.getInstance());
            requestUI.bind(internalModels.getSettingsModel());
            requestUI.prompt(Rendering.getRequestQueue());
        } catch (Exception e) {
            handleException("An error occurred with ExportRequest handler", e);
        }
    }

    @FXML
    private void file_exit()
    {
        WindowSynchronization.getInstance().quit();
    }//TODO: how to apply dark mode here?

    @FXML
    private void help_userManual()
    {
        userDocumentationHandler.run();
    }

    public void help_about()
    {
        try
        {

            AboutController aboutController = makeWindow(
                    "About Kintsugi 3D Builder", aboutWindowOpen, "fxml/menubar/About.fxml");
            aboutController.init();

        }
        catch (Exception e)
        {
            handleException("An error occurred showing help and about", e);
        }
    }

    @FXML
    private void shading_IBRSettings()
    {
        if (advPhotoViewWindowOpen.get())
        {
            return;
        }

        try
        {
            AdvPhotoViewController advPhotoViewController = makeWindow("Advanced Photo View", advPhotoViewWindowOpen, "fxml/menubar/systemsettings/PhotoProjectionSettings.fxml");
            advPhotoViewController.bind(internalModels.getSettingsModel());
        }
        catch(Exception e)
        {
            handleException("An error occurred opening IBR settings", e);
        }
    }

    //window helpers
    private FXMLLoader getFXMLLoader(String urlString) throws FileNotFoundException
    {
        URL url = MenubarController.class.getClassLoader().getResource(urlString);
        if (url == null)
        {
            throw new FileNotFoundException(urlString);
        }
        return new FXMLLoader(url);
    }

    private Stage makeStage(String title, Flag flag, int width, int height, FXMLLoader fxmlLoader) throws IOException
    {
        Parent root = fxmlLoader.load();
        Stage stage = new Stage();
        stage.getIcons().add(new Image(new File("Kintsugi3D-icon.png").toURI().toURL().toString()));
        stage.setTitle(title);

        if (width >= 0 && height >= 0)
        {
            stage.setScene(new Scene(root, width, height));
        }
        else
        {
            stage.setScene(new Scene(root));
        }

        stage.initOwner(this.window);

        flag.set(true);
        stage.addEventHandler(WindowEvent.WINDOW_CLOSE_REQUEST, param -> flag.set(false));

        return stage;
    }

    private Stage makeStage(String title, Flag flag, String urlString) throws IOException
    {
        FXMLLoader fxmlLoader = getFXMLLoader(urlString);
        return makeStage(title, flag, -1, -1, fxmlLoader);
    }

    private <ControllerType> ControllerType makeWindow(String title, Flag flag, int width, int height, String urlString, Consumer<Stage> stageCallback) throws IOException
    {
        FXMLLoader fxmlLoader = getFXMLLoader(urlString);
        Stage stage = makeStage(title, flag, width, height, fxmlLoader);

        stage.setResizable(false);

        if (stageCallback != null)
        {
            stageCallback.accept(stage);
        }

        stage.show();

        return fxmlLoader.getController();
    }

    private <ControllerType> ControllerType makeWindow(String title, Flag flag, int width, int height, String urlString) throws IOException
    {
        return makeWindow(title, flag, width, height, urlString, null);
    }

    private <ControllerType> ControllerType makeWindow(String title, Flag flag, String urlString, Consumer<Stage> stageCallback) throws IOException
    {
        return makeWindow(title, flag, -1, -1, urlString, stageCallback);
    }

    private <ControllerType> ControllerType makeWindow(String title, Flag flag, String urlString) throws IOException
    {
        return makeWindow(title, flag, urlString, null);
    }

    public void unzip() {
        try {
            UnzipFileSelectionController unzipFileSelectionController =
                makeWindow(".psx Unzipper", unzipperOpen, "fxml/menubar/UnzipFileSelection.fxml");
            unzipFileSelectionController.init();
        }
        catch(Exception e)
        {
            handleException("An error occurred opening file unzipper", e);
        }
    }

    public void objectOrientation()
    {
        if (!objectOrientationWindowOpen.get())
        {
            try
            {
                var stageCapture = new Object()
                {
                    Stage stage;
                };

                SettingsObjectSceneController objectOrientationController =
                    makeWindow("Object Orientation", objectOrientationWindowOpen, "fxml/scene/object/SettingsObjectScene.fxml",
                        stage -> stageCapture.stage = stage);

                ObjectPoseSetting boundObjectPose = internalModels.getObjectModel().getSelectedObjectPoseProperty().getValue();

                objectOrientationController.bind(boundObjectPose);

                stageCapture.stage.addEventHandler(WindowEvent.WINDOW_CLOSE_REQUEST,
                    e -> objectOrientationController.unbind(boundObjectPose));
            }
            catch(Exception e)
            {
                handleException("An error occurred opening color checker window", e);
            }
        }
    }

    public void lightCalibration()
    {
        if (!lightCalibrationWindowOpen.get())
        {
            try
            {
                var stageCapture = new Object()
                {
                    Stage stage;
                };

                LightCalibrationController lightCalibrationController =
                    makeWindow("Light Calibration", lightCalibrationWindowOpen, "fxml/menubar/LightCalibration.fxml",
                        stage ->
                        {
                            stageCapture.stage = stage;
                            stage.addEventHandler(WindowEvent.WINDOW_CLOSE_REQUEST, e ->
                            {
                                MultithreadModels.getInstance().getIOModel().applyLightCalibration();
                                MultithreadModels.getInstance().getSettingsModel().set("lightCalibrationMode", false);
                            });
                        });

                // Must wait until the controllers is created to add this additional window close event handler.
                stageCapture.stage.addEventHandler(WindowEvent.WINDOW_CLOSE_REQUEST,
                    e -> lightCalibrationController.unbind(internalModels.getSettingsModel()));

                // Bind controller to settings model to synchronize with "currentLightCalibration".
                lightCalibrationController.bind(internalModels.getSettingsModel());

                if (MultithreadModels.getInstance().getIOModel().isInstanceLoaded())
                {
                    // Set the "currentLightCalibration" to the existing calibration values in the view set.
                    ViewSet loadedViewSet = MultithreadModels.getInstance().getIOModel().getLoadedViewSet();

                    internalModels.getSettingsModel().set("currentLightCalibration",
                        loadedViewSet.getLightPosition(loadedViewSet.getLightIndex(loadedViewSet.getPrimaryViewIndex())).getXY());
                }

                // Enables light calibration mode when the window is opened.
                internalModels.getSettingsModel().set("lightCalibrationMode", true);
            }
            catch (Exception e)
            {
                handleException("An error occurred opening light calibration window", e);
            }
        }
    }

    public void eyedropperColorChecker()
    {
//        if (colorCheckerWindowOpen.get())
//        {
//            Eyedropper.setVisible(false);
//
//            return;
//        }

        try
        {
//            Eyedropper.setVisible(true);
            EyedropperController eyedropperController =
                    makeWindow("Tone Calibration", colorCheckerWindowOpen, "fxml/menubar/EyedropperColorChecker.fxml");
<<<<<<< HEAD
            eyedropperController.setLoadingModel(MultithreadModels.getInstance().getIOModel());
=======
>>>>>>> 42875ac5

            eyedropperController.setProjectModel(internalModels.getProjectModel());
            eyedropperController.setIOModel(MultithreadModels.getInstance().getLoadingModel());
        }
        catch (IOException|RuntimeException e)
        {
//            Eyedropper.setVisible(false);
            handleException("An error occurred opening color checker window", e);
        }
    }

    public void shading_SystemMemory()
    {
        if (systemMemoryWindowOpen.get())
        {
            return;
        }

        try
        {
            makeWindow("System Memory", systemMemoryWindowOpen, "fxml/menubar/systemsettings/SystemMemorySettings.fxml");
        }
        catch(Exception e)
        {
            handleException("An error occurred opening jvm settings window", e);
        }
    }

    public void help_console()
    {
        if (loggerWindowOpen.get())
        {
            return;
        }

        try
        {
            Stage stage = makeStage("Log", loggerWindowOpen, "fxml/menubar/Logger.fxml");
            stage.setResizable(true);
            stage.initStyle(StageStyle.DECORATED);
            stage.show();
        }
        catch (Exception e)
        {
            handleException("An error occurred opening console window", e);
        }
    }

    public void updateRecentProjectsMenu() {
        RecentProjects.updateRecentProjectsControl(recentProjectsMenu);
    }

    public static void handleMenuItemSelection(MenuItem item) {
        String projectName = item.getText();
        ProjectIO.getInstance().openProjectFromFile(new File(projectName));
    }

//    private void handleDirectoryDropdownSelection(ActionEvent actionEvent) {
//        //if user clicks "choose directory" option, open the directory chooser
//        //then add an item to the dropdown which contains the path they selected
//
//        if (autosaveOptionsChoiceBox.getValue().equals(CHOOSE_LOCATION)){
//            this.directoryChooser.setTitle("Choose an output directory");
//
//            Stage stage = (Stage) window;
//            File file = this.directoryChooser.showDialog(stage.getOwner());
//
//            if (file != null && file.exists()){
//                directoryChooser.setInitialDirectory(file);
//                autosaveOptionsChoiceBox.getItems().add(file.getAbsolutePath());
//                autosaveOptionsChoiceBox.setValue(file.getAbsolutePath());
//            }
//            else{
//                Toolkit.getDefaultToolkit().beep();
//            }
//        }
//    }

//    public void updatePreloadVisibilityEtc() {
//        //if check menu item is unchecked, disable "Preload Visibility & Shadow Testing" options
//        ArrayList<Object> controlItems = new ArrayList<>();
//        controlItems.add(heightLabel);
//        controlItems.add(widthLabel);
//        controlItems.add(heightTxtField);
//        controlItems.add(widthTxtField);
//
//        updateCheckMenuItemVisibilities(preloadVisibilityEtcCheckMenuItem, controlItems);
//    }

    public void updateRelightingVisibility() {
        ArrayList<Object> controlItems = new ArrayList<>();
        controlItems.add(visibleLightWidgetsCheckMenuItem);
        controlItems.add(perLightIntensityMenu);
        controlItems.add(ambientLightSettingsMenu);
        updateCheckMenuItemVisibilities(relightingCheckMenuItem, controlItems);
    }

    //if the check menu item is disabled, also disable the control items (labels, text fields, etc.)
    // or Menu Items it is associated with
    private void updateCheckMenuItemVisibilities(CheckMenuItem checkMenuItem, Collection<Object> items){
        boolean isChecked = checkMenuItem.isSelected();

        for(Object item : items){
            if (item instanceof javafx.scene.control.Control){
                Control convertedControlItem = (Control) item;
                convertedControlItem.setDisable(!isChecked);
            }
            else if (item instanceof MenuItem){
                MenuItem convertedMenuItem = (MenuItem) item;
                convertedMenuItem.setDisable(!isChecked);
            }
        }
    }

    //this function is used to hook up the text field's string property to the backend
    //StringProperty --> IntegerProperty
    private void setupTxtFieldProperties(IntegerProperty integerProperty, TextField txtField) {StringConverter<Number> numberStringConverter = new StringConverter<Number>()
        {
            @Override
            public String toString(Number object)
            {
                if (object != null)
                {
                    return Integer.toString(object.intValue());
                }
                else
                {
                    return String.valueOf(DEFAULT_VALUE);
                }
            }

            @Override
            public Number fromString(String string)
            {
                try
                {
                    return Integer.valueOf(string);
                }
                catch (NumberFormatException nfe)
                {
                    return DEFAULT_VALUE;
                }
            }
        };
        txtField.textProperty().bindBidirectional(integerProperty, numberStringConverter);
        txtField.focusedProperty().addListener((ob, o, n) ->
        {
            if (o && !n)
            {
                txtField.setText(integerProperty.getValue().toString());
            }
        });
        integerProperty.addListener((ob, o, n) ->
        {
            if (n.intValue() < 1)
            {
                integerProperty.setValue(1);
            }
        });
    }

    //used so the user can click on the About menu and immediately see the about modal
    //instead of clicking on a single menu item
    public void hideAndShowAboutModal() {
        aboutMenu.hide();
        help_about();
    }

    public void openSystemSettingsModal() {
        if (systemSettingsModalOpen.get())
        {
            return;
        }

        try
        {
            SystemSettingsController systemSettingsController = makeWindow("System Settings", systemSettingsModalOpen, "fxml/menubar/systemsettings/SystemSettings.fxml");
            systemSettingsController.init(internalModels, window);
        }
        catch (IOException e)
        {
            log.error("An error occurred opening the settings modal:", e);
        }
    }

    public void launchViewerApp()
    {
        try
        {
            Kintsugi3DViewerLauncher.launchViewer();
        }
        catch (IllegalStateException e)
        {
            handleException("Kintsugi 3D Viewer was not found on this computer. Check that it is installed.", e);
        }
        catch (Exception e)
        {
            handleException("Failed to launch Kintsugi 3D Viewer", e);
        }
    }

    private void handleException(String message, Exception e)
    {
        log.error("{}:", message, e);
        Platform.runLater(() ->
        {
            ButtonType ok = new ButtonType("OK", ButtonBar.ButtonData.OK_DONE);
            ButtonType showLog = new ButtonType("Show Log", ButtonBar.ButtonData.YES);
            Alert alert = new Alert(AlertType.ERROR, message + "\nSee the log for more info.", ok, showLog);
            ((Button) alert.getDialogPane().lookupButton(showLog)).setOnAction(event -> {
                help_console();
            });
            alert.show();
        });
    }
}<|MERGE_RESOLUTION|>--- conflicted
+++ resolved
@@ -763,13 +763,9 @@
 //            Eyedropper.setVisible(true);
             EyedropperController eyedropperController =
                     makeWindow("Tone Calibration", colorCheckerWindowOpen, "fxml/menubar/EyedropperColorChecker.fxml");
-<<<<<<< HEAD
-            eyedropperController.setLoadingModel(MultithreadModels.getInstance().getIOModel());
-=======
->>>>>>> 42875ac5
 
             eyedropperController.setProjectModel(internalModels.getProjectModel());
-            eyedropperController.setIOModel(MultithreadModels.getInstance().getLoadingModel());
+            eyedropperController.setIOModel(MultithreadModels.getInstance().getIOModel());
         }
         catch (IOException|RuntimeException e)
         {
