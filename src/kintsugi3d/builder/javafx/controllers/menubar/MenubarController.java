--- conflicted
+++ resolved
@@ -19,16 +19,8 @@
 import java.lang.reflect.Modifier;
 import java.net.URL;
 import java.nio.charset.StandardCharsets;
-<<<<<<< HEAD
-import java.text.DecimalFormat;
-import java.util.ArrayList;
-import java.util.Collection;
-import java.util.Locale;
-import java.util.Scanner;
-=======
 import java.util.*;
 import java.text.DecimalFormat;
->>>>>>> 98f06ebc
 import java.util.concurrent.atomic.AtomicBoolean;
 import java.util.function.Consumer;
 
@@ -87,15 +79,8 @@
     //toggle groups
     @FXML private ToggleGroup renderGroup;
 
-<<<<<<< HEAD
-    @FXML private  Menu aboutMenu;
-    @FXML private  Button settingsButton;
-
-    @FXML private  Button cancelButton;
-=======
     @FXML private Menu aboutMenu;
     @FXML private Button cancelButton;
->>>>>>> 98f06ebc
 
     //menu items
     //TODO: ORGANIZE CHECK MENU ITEMS
@@ -221,7 +206,6 @@
             private double progress = 0.0;
             private int stageCount = 0;
 
-<<<<<<< HEAD
             @Override
             public void allowUserCancellation() throws UserCancellationException
             {
@@ -239,25 +223,6 @@
             }
 
             @Override
-=======
-            @Override
-            public void allowUserCancellation() throws UserCancellationException
-            {
-                if (cancelRequested.get())
-                {
-                    cancelRequested.set(false); // reset cancel flag
-                    throw new UserCancellationException("Cancellation requested by user.");
-                }
-            }
-
-            @Override
-            public void cancelComplete(UserCancellationException e)
-            {
-                complete();
-            }
-
-            @Override
->>>>>>> 98f06ebc
             public void start()
             {
                 progress = 0.0;
@@ -274,7 +239,6 @@
             {
                 stageCount = count;
                 // TODO configure stage progress bar
-<<<<<<< HEAD
             }
 
             @Override
@@ -289,22 +253,6 @@
             }
 
             @Override
-=======
-            }
-
-            @Override
-            public void setStage(int stage, String message)
-            {
-                maximum = 0.0;
-                progress = 0.0;
-                Platform.runLater(() -> progressBar.setProgress(ProgressIndicator.INDETERMINATE_PROGRESS));
-
-                // TODO
-                log.info("[Stage {}/{}] {}", stage, stageCount, message);
-            }
-
-            @Override
->>>>>>> 98f06ebc
             public void setMaxProgress(double maxProgress)
             {
                 this.maximum = maxProgress;
