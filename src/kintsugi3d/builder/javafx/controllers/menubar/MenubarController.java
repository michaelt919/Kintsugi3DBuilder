/*
 * Copyright (c) 2019 - 2025 Seth Berrier, Michael Tetzlaff, Jacob Buelow, Luke Denney, Ian Anderson, Zoe Cuthrell, Blane Suess, Isaac Tesch, Nathaniel Willius, Atlas Collins
 * Copyright (c) 2019 The Regents of the University of Minnesota
 *
 * Licensed under GPLv3
 * ( http://www.gnu.org/licenses/gpl-3.0.html )
 *
 * This code is free software: you can redistribute it and/or modify it under the terms of the GNU General Public License as published by the Free Software Foundation, either version 3 of the License, or (at your option) any later version.
 * This code is distributed in the hope that it will be useful, but WITHOUT ANY WARRANTY; without even the implied warranty of MERCHANTABILITY or FITNESS FOR A PARTICULAR PURPOSE.  See the GNU General Public License for more details.
 */

package kintsugi3d.builder.javafx.controllers.menubar;

import javafx.application.Platform;
import javafx.beans.binding.Bindings;
import javafx.beans.property.IntegerProperty;
import javafx.beans.property.SimpleIntegerProperty;
import javafx.event.ActionEvent;
import javafx.event.EventHandler;
import javafx.fxml.FXML;
import javafx.fxml.FXMLLoader;
import javafx.scene.Parent;
import javafx.scene.Scene;
import javafx.scene.control.*;
import javafx.scene.control.Alert.AlertType;
import javafx.scene.image.Image;
import javafx.scene.input.KeyCode;
import javafx.scene.input.KeyCodeCombination;
import javafx.scene.input.KeyCombination;
import javafx.scene.input.MouseEvent;
import javafx.scene.layout.AnchorPane;
import javafx.scene.layout.HBox;
import javafx.scene.layout.StackPane;
import javafx.scene.layout.VBox;
import javafx.stage.Stage;
import javafx.stage.StageStyle;
import javafx.stage.Window;
import javafx.stage.WindowEvent;
import kintsugi3d.builder.app.Rendering;
import kintsugi3d.builder.app.WindowSynchronization;
import kintsugi3d.builder.core.*;
import kintsugi3d.builder.export.projectExporter.ExportRequestUI;
import kintsugi3d.builder.export.specular.SpecularFitRequestUI;
import kintsugi3d.builder.export.specular.SpecularFitSerializer;
import kintsugi3d.builder.fit.decomposition.MaterialBasis;
import kintsugi3d.builder.javafx.InternalModels;
import kintsugi3d.builder.javafx.MultithreadModels;
import kintsugi3d.builder.javafx.ProjectIO;
import kintsugi3d.builder.javafx.controllers.menubar.createnewproject.LightCalibrationViewSelectController;
import kintsugi3d.builder.javafx.controllers.menubar.createnewproject.PrimaryViewSelectController;
import kintsugi3d.builder.javafx.controllers.menubar.createnewproject.inputsources.CurrentProjectInputSource;
import kintsugi3d.builder.javafx.controllers.menubar.createnewproject.inputsources.InputSource;
import kintsugi3d.builder.javafx.controllers.menubar.fxmlpageutils.FXMLPage;
import kintsugi3d.builder.javafx.controllers.menubar.fxmlpageutils.FXMLPageScrollerController;
import kintsugi3d.builder.javafx.controllers.menubar.fxmlpageutils.ShareInfo;
import kintsugi3d.builder.javafx.controllers.menubar.systemsettings.AdvPhotoViewController;
import kintsugi3d.builder.javafx.controllers.scene.ProgressBarsController;
import kintsugi3d.builder.javafx.controllers.scene.WelcomeWindowController;
import kintsugi3d.builder.javafx.controllers.scene.object.ObjectPoseSetting;
import kintsugi3d.builder.javafx.controllers.scene.object.SettingsObjectSceneController;
import kintsugi3d.builder.util.Kintsugi3DViewerLauncher;
import kintsugi3d.gl.core.Context;
import kintsugi3d.gl.javafx.FramebufferView;
import kintsugi3d.util.Flag;
import kintsugi3d.util.RecentProjects;
import org.slf4j.Logger;
import org.slf4j.LoggerFactory;

import java.io.File;
import java.io.FileNotFoundException;
import java.io.IOException;
import java.lang.reflect.InvocationTargetException;
import java.lang.reflect.Method;
import java.lang.reflect.Modifier;
import java.net.URL;
import java.nio.charset.StandardCharsets;
import java.text.DecimalFormat;
import java.util.*;
import java.util.concurrent.atomic.AtomicBoolean;
import java.util.function.Consumer;
import java.util.stream.Collectors;

import static kintsugi3d.builder.javafx.ProjectIO.handleException;

public class MenubarController
{
    private static final Logger log = LoggerFactory.getLogger(MenubarController.class);

    private static MenubarController instance;
    private InternalModels internalModels;

    //Window open flags
    private final Flag advPhotoViewWindowOpen = new Flag(false);
    private final Flag systemMemoryWindowOpen = new Flag(false);
    private final Flag loadOptionsWindowOpen = new Flag(false);
    private final Flag objectOrientationWindowOpen = new Flag(false);
    private final Flag lightCalibrationWindowOpen = new Flag(false);
    private final Flag colorCheckerWindowOpen = new Flag(false);
    private final Flag unzipperOpen = new Flag(false);
    private final Flag loggerWindowOpen = new Flag(false);

    //progress bar modal
    private ProgressBar localProgressBar;
    private ProgressBar overallProgressBar;
    private Button cancelButton;
    private Button doneButton;

    private Label localTextLabel;
    private Label overallTextLabel;

    //minimized progress bar
    @FXML private AnchorPane miniProgressPane; //entire bottom bar
    @FXML private HBox miniProgBarBoundingHBox; //only label and progress bar
    @FXML private Label miniProgressLabel;

    @FXML private StackPane swapControlsStackPane; //contains either the progress bar or the dismiss button
    @FXML private ProgressBar miniProgressBar;
    @FXML private Button dismissButton;

    //toggle groups
    @FXML private ToggleGroup renderGroup;

    @FXML private Menu aboutMenu;

    @FXML private MenuBar mainMenubar;

    //menu items
    @FXML private CheckMenuItem is3DGridCheckMenuItem;
    @FXML public CheckMenuItem isCameraVisualCheckMenuItem;
    @FXML private CheckMenuItem compassCheckMenuItem;
    @FXML private CheckMenuItem multiSamplingCheckMenuItem;
    @FXML private CheckMenuItem relightingCheckMenuItem;
    @FXML private CheckMenuItem sceneWindowCheckMenuItem;
    @FXML private CheckMenuItem environmentMappingCheckMenuItem; //TODO imp. this
    @FXML private CheckMenuItem visibleLightsCheckMenuItem;
    @FXML private CheckMenuItem visibleLightWidgetsCheckMenuItem;
    @FXML private CheckMenuItem visibleCameraPoseCheckMenuItem;
    @FXML private CheckMenuItem visibleSavedCameraPoseCheckMenuItem;


    @FXML private Menu exportMenu;
    @FXML private Menu recentProjectsMenu;
    @FXML private Menu cleanRecentProjectsMenu;
    @FXML private Menu shadingMenu;
    @FXML private Menu heatmapMenu;
    @FXML private Menu superimposeMenu;
    @FXML private Menu paletteMaterialMenu;
    @FXML private Menu paletteMaterialWeightedMenu;

    @FXML private MenuItem removeAllRefsCustMenuItem;
    @FXML private MenuItem removeSomeRefsCustMenuItem;

    //pull this in so we can explicitly set shader to image-based upon load
    //without this, user could select a shader, load a project,
        //and the loaded project's appearance might not match the selected shader
    @FXML private RadioMenuItem imageBased;

    //shaders which should only be enabled after processing textures
    @FXML private RadioMenuItem materialMetallicity;
    @FXML private RadioMenuItem materialReflectivity;
    @FXML private RadioMenuItem materialBasis;
    @FXML private RadioMenuItem imgBasedWithTextures;
    @FXML private RadioMenuItem weightmapCombination;

    private final List<Menu> shaderMenuFlyouts = new ArrayList<>(4);

    private final List<MenuItem> toggleableShaders = new ArrayList<>();

    @FXML private VBox cameraViewList;
    @FXML private CameraViewListController cameraViewListController;
    @FXML private FramebufferView framebufferView;

    @FXML private Label shaderName;

    private Window window;
    private Runnable userDocumentationHandler;

    public MenubarController()
    {
        instance = this;
    }

    public static MenubarController getInstance()
    {
        return instance;
    }

    public <ContextType extends Context<ContextType>> void init(
        Stage injectedStage, InternalModels injectedInternalModels, Runnable injectedUserDocumentationHandler)
    {
        this.window = injectedStage;
        this.framebufferView.registerKeyAndWindowEventsFromStage(injectedStage);

        // remove camera view list from layout when invisible
        this.cameraViewList.managedProperty().bind(this.cameraViewList.visibleProperty());

        // only show camera view list when light calibration mode is active
        // TODO make this a separate property to allow it to be shown in other contexts
        this.cameraViewList.visibleProperty().bind(injectedInternalModels.getSettingsModel().getBooleanProperty("lightCalibrationMode"));

        this.cancelButton = ProgressBarsController.getInstance().getCancelButton();
        this.doneButton = ProgressBarsController.getInstance().getDoneButton();
        this.localTextLabel = ProgressBarsController.getInstance().getLocalTextLabel();
        this.overallTextLabel = ProgressBarsController.getInstance().getOverallTextLabel();

        this.localProgressBar = ProgressBarsController.getInstance().getLocalProgressBar();
        this.overallProgressBar = ProgressBarsController.getInstance().getOverallProgressBar();

        this.localProgressBar.getScene().getWindow().setOnCloseRequest(
            event -> this.miniProgressPane.setVisible(true));
        this.cameraViewListController.init(injectedInternalModels.getCameraViewListModel());

        this.internalModels = injectedInternalModels;
        this.userDocumentationHandler = injectedUserDocumentationHandler;

        // Keep track of whether cancellation was requested.
        AtomicBoolean cancelRequested = new AtomicBoolean(false);

        cancelButton.setOnAction(event ->
        {
            cancelRequested.set(true);
            Platform.runLater(() -> cancelButton.setText("Cancelling..."));
        });

        doneButton.setOnAction(event ->
        {
            hideAllProgress();
        });

        cancelButton.disableProperty().bind(ProgressBarsController.getInstance().getProcessingProperty().not());
        doneButton.disableProperty().bind(ProgressBarsController.getInstance().getProcessingProperty());

        //send menubar accelerators to welcome window
        for (Menu menu : mainMenubar.getMenus())
        {
            for (MenuItem item : menu.getItems())
            {
                KeyCombination keyCodeCombo = item.getAccelerator();
                EventHandler<ActionEvent> action = item.getOnAction();

                if (keyCodeCombo == null || action == null)
                {
                    continue;
                }

                WelcomeWindowController.getInstance().addAccelerator(keyCodeCombo, () ->
                    Platform.runLater(() -> action.handle(new ActionEvent())));
            }
        }
        MultithreadModels.getInstance().getIOModel().addProgressMonitor(new ProgressMonitor()
        {
            private double maximum = 0.0;
            private double localProgress = 0.0;

            private double overallProgress = 0.0;
            private IntegerProperty stageCountProperty = new SimpleIntegerProperty(0);
            private IntegerProperty currentStageProperty = new SimpleIntegerProperty(0);

            private String revertText; //when process is finishing up, store last msg into here while displaying "Finishing up..."

            @Override
            public void allowUserCancellation() throws UserCancellationException
            {
                if (cancelRequested.get())
                {
                    cancelRequested.set(false); // reset cancel flag

                    WelcomeWindowController.getInstance().showIfNoModelLoadedAndNotProcessing();
                    dismissMiniProgressBar();

                    //need to end stopwatches here because they might need to be reused for another process
                    //   before cancelComplete() is called
                    ProgressBarsController.getInstance().endStopwatches();

                    throw new UserCancellationException("Cancellation requested by user.");
                }
            }

            @Override
            public void cancelComplete(UserCancellationException e)
            {
                complete();
                hideAllProgress();
            }

            @Override
            public void start()
            {
                cancelRequested.set(false);

                stageCountProperty.setValue(0);
                currentStageProperty.setValue(0);

                localProgress = 0.0;
                overallProgress = 0.0;
                Platform.runLater(() ->
                {
                    localProgressBar.setProgress(maximum == 0.0 ? ProgressIndicator.INDETERMINATE_PROGRESS : 0.0);
                    overallProgressBar.setProgress(maximum == 0.0 ? ProgressIndicator.INDETERMINATE_PROGRESS : 0.0);
                });

                ProgressBarsController.getInstance().resetText();
                ProgressBarsController.getInstance().showStage();
                ProgressBarsController.getInstance().startStopwatches();

                miniProgressPane.setVisible(false);
                resetMiniProgressBar();

                miniProgressBar.progressProperty().bind(overallProgressBar.progressProperty());

                miniProgressLabel.textProperty().bind(Bindings.createStringBinding(() ->
                {
                        String currProcessTxt = overallTextLabel.textProperty().getValue();

                        //Display "Finishing up..." or something similar
                        if (currentStageProperty.getValue() > stageCountProperty.getValue() &&
                            ProgressBarsController.getInstance().isProcessing())
                        {
                            return localTextLabel.getText();
                        }

                        //Display "Loading..." or some end message (ex. "Finished loading images")
                        // or just remove redundant "Stage 1/1"
                        if (!ProgressBarsController.getInstance().isProcessing() ||
                            stageCountProperty.getValue() <= 1)
                        {
                            return currProcessTxt;
                        }

                        return String.format("%s (Stage %s/%s)",
                            currProcessTxt, currentStageProperty.getValue(), stageCountProperty.getValue());


                },
                    overallTextLabel.textProperty(), currentStageProperty, stageCountProperty,
                    localTextLabel.textProperty()));//pass localTextLabel text property so this binding updates more often
            }

            @Override
            public void setProcessName(String processName)
            {
                Stage progressStage = (Stage) overallProgressBar.getScene().getWindow();
                Platform.runLater(() -> progressStage.setTitle(processName));
            }

            @Override
            public void setStageCount(int count)
            {
                Platform.runLater(() -> stageCountProperty.setValue(count));
            }

            @Override
            public void setStage(int stage, String message)
            {
                this.localProgress = 0.0;
                int currentStage = stage + 1; //index from 1, copy so we can update currentStageProperty w/ Platform.runLater to avoid threading issue
                Platform.runLater(() -> this.currentStageProperty.setValue(currentStage));

                Platform.runLater(() -> localProgressBar.setProgress(ProgressIndicator.INDETERMINATE_PROGRESS));

                //index current stage from 0 in this instance
                overallProgress = (double) (currentStage - 1) / stageCountProperty.getValue();
                Platform.runLater(() -> overallProgressBar.setProgress(overallProgress));

                log.info("[Stage {}/{}] {}", currentStage, stageCountProperty.getValue(), message);

                Platform.runLater(() -> overallTextLabel.setText(message));

                if(currentStage > stageCountProperty.getValue())
                {
                    if (message.equals(ProgressMonitor.PREPARING_PROJECT))
                    {
                        Platform.runLater(()->localTextLabel.setText(ProgressMonitor.ALMOST_READY));
                    }
                    else
                    {
                        Platform.runLater(()->localTextLabel.setText(FINISHING_UP));
                    }
                }
                else
                {
                    ProgressBarsController.getInstance().beginNewStage();
                }
            }

            @Override
            public void setMaxProgress(double maxProgress)
            {
                this.maximum = maxProgress;
                Platform.runLater(() -> localProgressBar.setProgress(maxProgress == 0.0 ? ProgressIndicator.INDETERMINATE_PROGRESS : localProgress / maxProgress));
            }

            @Override
            public void setProgress(double progress, String message)
            {
                this.localProgress = progress / maximum;
                Platform.runLater(() -> localProgressBar.setProgress(maximum == 0.0 ? ProgressIndicator.INDETERMINATE_PROGRESS : localProgress));

                //index current stage from 0 in this instance
                double offset = (double) (currentStageProperty.getValue() - 1) / stageCountProperty.getValue();
                this.overallProgress = offset + (localProgress / stageCountProperty.getValue());
                Platform.runLater(() -> overallProgressBar.setProgress(maximum == 0.0 ? ProgressIndicator.INDETERMINATE_PROGRESS : overallProgress));

                log.info("[{}%] {}", new DecimalFormat("#.##").format(localProgress * 100), message);

                //remove stage/stageCount from txt if it wouldn't make sense for it to be there (ex. Stage 0/0)
                //useful for simple exports like orbit animation
                boolean removeStageNums = stageCountProperty.getValue() <= 1 || currentStageProperty.getValue() == 0;
                revertText = removeStageNums ? message :
                    String.format("Stage %s/%s—%s", currentStageProperty.getValue(), stageCountProperty.getValue(), message);

                Platform.runLater(() -> localTextLabel.setText(revertText));

                ProgressBarsController.getInstance().clickStopwatches(progress, maximum);
            }

            @Override
            public void complete()
            {
                this.maximum = 0.0;
                ProgressBarsController.getInstance().endStopwatches();
                setReadyToDismissMiniProgBar();

                if (overallProgressBar.getProgress() == ProgressIndicator.INDETERMINATE_PROGRESS)
                {
                    Platform.runLater(() -> overallProgressBar.setProgress(1.0));
                }

                if (localProgressBar.getProgress() == ProgressIndicator.INDETERMINATE_PROGRESS)
                {
                    Platform.runLater(() -> localProgressBar.setProgress(1.0));
                }

                //only revert text for processes which are not lightweight
                if (localTextLabel.getText().equals(FINISHING_UP))
                {
                    Platform.runLater(() -> localTextLabel.setText(revertText));
                }

                //todo: would be nice if this was bound to a hasHandler property
                shaderName.setVisible(MultithreadModels.getInstance().getIOModel().hasValidHandler());

                Platform.runLater(() -> cancelButton.setText("Cancel"));
                updateShaderList();
            }

            @Override
            public void fail(Throwable e)
            {
                complete();
            }

            @Override
            public boolean isConflictingProcess()
            {
                if (!ProgressBarsController.getInstance().isProcessing())
                {
                    return false;
                }

                Platform.runLater(() ->
                {
                    ButtonType ok = new ButtonType("OK", ButtonBar.ButtonData.OK_DONE);
                    //ButtonType stopProcess = new ButtonType("Start New Process", ButtonBar.ButtonData.YES);
                    Alert alert = new Alert(AlertType.NONE, "Cannot run multiple tasks at the same time.\n" +
                        "Either wait for the current task to complete or cancel it." /*+
                            "Press OK to finish the current process."*/, ok/*, stopProcess*/);
                    alert.setHeaderText("Conflicting Tasks");

//                    //continue current process, don't start a new one
//                    ((Button) alert.getDialogPane().lookupButton(ok)).setOnAction(event -> {
//                    });
//
//                    //cancel current process and start new one
//                    ((Button) alert.getDialogPane().lookupButton(stopProcess)).setOnAction(event -> {
//                        cancelRequested.set(true);
//                    });

                    alert.showAndWait();
                });

                return true;
            }
        });

        boolean foundExportClass = false;
        File exportClassDefinitionFile = new File("export-classes.txt");
        if (exportClassDefinitionFile.exists())
        {
            foundExportClass = loadExportClasses(injectedStage, exportClassDefinitionFile);
        }

        if (!foundExportClass)
        {
            exportMenu.setVisible(false);
        }

        initToggleGroups();
        bindCheckMenuItems();

        RecentProjects.updateAllControlStructures();

        // Shader menu flyouts
        shaderMenuFlyouts.add(heatmapMenu);
        shaderMenuFlyouts.add(superimposeMenu);
        shaderMenuFlyouts.add(paletteMaterialMenu);
        shaderMenuFlyouts.add(paletteMaterialWeightedMenu);

        // Shader menu
        toggleableShaders.add(materialMetallicity);
        toggleableShaders.add(materialReflectivity);
        toggleableShaders.add(materialBasis);
        toggleableShaders.add(imgBasedWithTextures);
        toggleableShaders.add(weightmapCombination);
        toggleableShaders.addAll(shaderMenuFlyouts);

        updateShaderList();

        shaderName.textProperty().bind(Bindings.createStringBinding(() ->
            ((RadioMenuItem) renderGroup.getSelectedToggle()).getText(), renderGroup.selectedToggleProperty()));

        KeyCombination ctrlUp = new KeyCodeCombination(KeyCode.UP, KeyCombination.CONTROL_DOWN);
        instance.window.getScene().getAccelerators().put(ctrlUp, () ->
        {
            List<RadioMenuItem> availableShaders = getRadioMenuItems(shadingMenu).stream()
                .filter(item -> !item.isDisable()).collect(Collectors.toList());
            int numAvailableShaders = availableShaders.size();

            RadioMenuItem curr = (RadioMenuItem) renderGroup.getSelectedToggle();
            int idx = availableShaders.indexOf(curr);

            //there's probably a better way to do this but whatever
            idx = (idx - 1);
            if (idx < 0)
            {
                idx = numAvailableShaders - 1;
            }
            availableShaders.get(idx).setSelected(true);
        });

        KeyCombination ctrlDown = new KeyCodeCombination(KeyCode.DOWN, KeyCombination.CONTROL_DOWN);
        instance.window.getScene().getAccelerators().put(ctrlDown, () ->
        {
            List<RadioMenuItem> availableShaders = getRadioMenuItems(shadingMenu).stream()
                .filter(item -> !item.isDisable()).collect(Collectors.toList());
            int numAvailableShaders = availableShaders.size();

            RadioMenuItem curr = (RadioMenuItem) renderGroup.getSelectedToggle();
            int idx = availableShaders.indexOf(curr);
            idx = (idx + 1) % numAvailableShaders;
            availableShaders.get(idx).setSelected(true);
        });


        setToggleableShaderDisable(true);

        //add tooltips to recent projects list modifiers
        Tooltip tip = new Tooltip("Remove references to items not found in file explorer. " +
<<<<<<< HEAD
                "Will not modify your file system.");
//        Tooltip.install(removeSomeRefsCustMenuItem.getContent(), tip);
=======
            "Will not modify your file system.");
        Tooltip.install(removeSomeRefsCustMenuItem.getContent(), tip);
>>>>>>> 33b5b88d

        tip = new Tooltip("Remove references to all recent projects. Will not modify your file system.");
//        Tooltip.install(removeAllRefsCustMenuItem.getContent(), tip);
    }

    private List<RadioMenuItem> getRadioMenuItems(Menu menu)
    {
        List<RadioMenuItem> list = new ArrayList<>();
        getRadioMenuItemsHelper(list, menu.getItems());
        return list;
    }

    private void getRadioMenuItemsHelper(List<RadioMenuItem> radioMenuItems, List<MenuItem> menuItems)
    {
        for (MenuItem item : menuItems)
        {
            if (item instanceof RadioMenuItem)
            {
                radioMenuItems.add((RadioMenuItem) item);
            }
            if (item instanceof Menu)
            {
                Menu menu = (Menu) item;
                getRadioMenuItemsHelper(radioMenuItems, menu.getItems());
            }
        }
    }

    private void hideAllProgress()
    {
        ProgressBarsController.getInstance().hideStage();
        dismissMiniProgressBar();
    }

    private void setReadyToDismissMiniProgBar()
    {
        setLighterMiniBar();
        miniProgressBar.setVisible(false);
        dismissButton.setVisible(true);

        if (!ProgressBarsController.getInstance().getStage().isShowing())
        {
            miniProgressPane.setVisible(true);
        }
    }

    // Populate menu based on a given input number
    public void updateShaderList()
    {
        for (Menu flyout : shaderMenuFlyouts)
        {
            flyout.getItems().clear();
        }

        int basisCount = 0;
        try
        {
            ViewSet viewSet = MultithreadModels.getInstance().getIOModel().getLoadedViewSet();
            MaterialBasis basis = SpecularFitSerializer.deserializeBasisFunctions(viewSet.getSupportingFilesFilePath());
            if (basis != null)
            {
                basisCount = basis.getMaterialCount();
            }
        }
        catch (IOException | NullPointerException e)
        {
            log.error("Error attempting to load previous solution basis count:", e);
        }

        Map<String, Optional<Object>> comboDefines = new HashMap<>(2);
        comboDefines.put("WEIGHTMAP_INDEX", Optional.of(0));
        comboDefines.put("WEIGHTMAP_COUNT", Optional.of(basisCount));
        weightmapCombination.setUserData(new RenderingShaderUserData("rendermodes/weightmaps/weightmapCombination.frag", comboDefines));

        for (int i = 0; i < basisCount; ++i)
        {
            Map<String, Optional<Object>> defines = new HashMap<>(1);
            defines.put("WEIGHTMAP_INDEX", Optional.of(i));

            for (Menu flyout : shaderMenuFlyouts)
            {
                RadioMenuItem item = new RadioMenuItem(String.format("Palette material %d", i));
                item.setToggleGroup(renderGroup);
                item.setUserData(new RenderingShaderUserData((String) flyout.getUserData(), defines));
                flyout.getItems().add(i, item);
            }
        }
    }

    private boolean loadExportClasses(Stage injectedStage, File exportClassDefinitionFile)
    {
        boolean foundExportClass = false;
        try (Scanner scanner = new Scanner(exportClassDefinitionFile, StandardCharsets.UTF_8))
        {
            scanner.useLocale(Locale.US);

            while (scanner.hasNext())
            {
                String className = scanner.next();

                if (scanner.hasNextLine())
                {
                    String menuName = scanner.nextLine().trim();

                    try
                    {
                        Class<?> requestUIClass = Class.forName(className);
                        Method createMethod = requestUIClass.getDeclaredMethod("create", Window.class, Kintsugi3DBuilderState.class);
                        if (IBRRequestUI.class.isAssignableFrom(createMethod.getReturnType())
                            && ((createMethod.getModifiers() & (Modifier.PUBLIC | Modifier.STATIC)) == (Modifier.PUBLIC | Modifier.STATIC)))
                        {
                            MenuItem newItem = new MenuItem(menuName);
                            newItem.setOnAction(event ->
                            {
                                try
                                {
                                    IBRRequestUI requestUI = (IBRRequestUI) createMethod.invoke(null, injectedStage, MultithreadModels.getInstance());
                                    requestUI.bind(internalModels.getSettingsModel());
                                    requestUI.prompt(Rendering.getRequestQueue());
                                }
                                catch (IllegalAccessException | InvocationTargetException | RuntimeException e)
                                {
                                    log.error("An error has occurred:", e);
                                }
                            });
                            exportMenu.getItems().add(newItem);
                            foundExportClass = true;
                        }
                        else
                        {
                            System.err.println("create() method for " + requestUIClass.getName() + " is invalid.");
                        }
                    }
                    catch (ClassNotFoundException | NoSuchMethodException e)
                    {
                        log.error("An error has occurred:", e);
                    }
                }
            }
        }
        catch (IOException e)
        {
            log.error("Failed to find export classes file:", e);
        }
        return foundExportClass;
    }

    public void file_exportGLTF()
    {
        try
        {
            IBRRequestUI requestUI = ExportRequestUI.create(window, MultithreadModels.getInstance());
            requestUI.bind(internalModels.getSettingsModel());
            requestUI.prompt(Rendering.getRequestQueue());
        }
        catch (IOException | RuntimeException e)
        {
            log.error("Error opening glTF export window", e);
        }
    }

    public FramebufferView getFramebufferView()
    {
        return framebufferView;
    }

    private void initToggleGroups()
    {
        renderGroup.selectedToggleProperty().addListener((observable, oldValue, newValue) ->
        {
            RenderingShaderUserData shaderData = null;
            if (newValue != null && newValue.getUserData() instanceof String)
            {
                shaderData = new RenderingShaderUserData((String) newValue.getUserData());
            }

            if (newValue != null && newValue.getUserData() instanceof RenderingShaderUserData)
            {
                shaderData = (RenderingShaderUserData) newValue.getUserData();
            }

            if (shaderData == null)
            {
                handleException("Failed to parse shader data for rendering option.", new RuntimeException("shaderData is null!"));
                return;
            }

            MultithreadModels.getInstance().getIOModel()
                .requestFragmentShader(new File("shaders", shaderData.getShaderName()), shaderData.getShaderDefines());
        });
    }

    private void bindCheckMenuItems()
    {
        visibleLightWidgetsCheckMenuItem.disableProperty().bind(relightingCheckMenuItem.selectedProperty().not());

        //value binding
        is3DGridCheckMenuItem.selectedProperty().bindBidirectional(
            internalModels.getSettingsModel().getBooleanProperty("is3DGridEnabled"));
        isCameraVisualCheckMenuItem.selectedProperty().bindBidirectional(
            internalModels.getSettingsModel().getBooleanProperty("isCameraVisualEnabled"));
        compassCheckMenuItem.selectedProperty().bindBidirectional(
            internalModels.getSettingsModel().getBooleanProperty("compassEnabled"));
        relightingCheckMenuItem.selectedProperty().bindBidirectional(
            internalModels.getSettingsModel().getBooleanProperty("relightingEnabled"));
        visibleLightsCheckMenuItem.selectedProperty().bindBidirectional(
            internalModels.getSettingsModel().getBooleanProperty("visibleLightsEnabled"));
        visibleLightWidgetsCheckMenuItem.selectedProperty().bindBidirectional(
            internalModels.getSettingsModel().getBooleanProperty("lightWidgetsEnabled"));
        sceneWindowCheckMenuItem.selectedProperty().bindBidirectional(
            internalModels.getSettingsModel().getBooleanProperty("sceneWindowOpen"));
        visibleCameraPoseCheckMenuItem.selectedProperty().bindBidirectional(
            internalModels.getSettingsModel().getBooleanProperty("visibleCameraPosesEnabled"));
        visibleSavedCameraPoseCheckMenuItem.selectedProperty().bindBidirectional(
            internalModels.getSettingsModel().getBooleanProperty("visibleSavedCameraPosesEnabled"));
        multiSamplingCheckMenuItem.selectedProperty().bindBidirectional(
            internalModels.getSettingsModel().getBooleanProperty("multisamplingEnabled"));
    }

    //Menubar->File

    @FXML
    private void file_createProject()
    {
        ProjectIO.getInstance().createProject(window);
    }


    @FXML
    private void file_openProject()
    {
        ProjectIO.getInstance().openProjectWithPrompt(window);
    }

    @FXML
    private void file_saveProject()
    {
        ProjectIO.getInstance().saveProject(window);
    }

    @FXML
    private void file_saveProjectAs()
    {
        ProjectIO.getInstance().saveProjectAs(window);
    }

    @FXML
    private void file_closeProject()
    {
        ProjectIO.getInstance().closeProjectAfterConfirmation();
    }

    @FXML
    private void exportSpecularFit()
    {
        try
        {
            IBRRequestUI requestUI = SpecularFitRequestUI.create(this.window, MultithreadModels.getInstance());
            requestUI.bind(internalModels.getSettingsModel());
            requestUI.prompt(Rendering.getRequestQueue());

        }
        catch (Exception e)
        {
            handleException("An error occurred handling request", e);
        }
    }

    //TODO: REMOVE?
    @FXML
    private void file_loadOptions()
    {
        if (loadOptionsWindowOpen.get())
        {
            return;
        }

        try
        {
            LoadOptionsController loadOptionsController = makeWindow("Load Options", loadOptionsWindowOpen, "fxml/menubar/LoadOptions.fxml");
            loadOptionsController.bind(internalModels.getLoadOptionsModel());
        }
        catch (Exception e)
        {
            handleException("An error occurred opening load options", e);
        }
    }

    @FXML
    private void file_exit()
    {
        WindowSynchronization.getInstance().quit();
    }

    @FXML
    private void help_userManual()
    {
        userDocumentationHandler.run();
    }

    public void openAboutModal()
    {
        ProjectIO.getInstance().openAboutModal(window);
    }

    private <ControllerType> ControllerType makeWindow(String title, Flag flag, String urlString) throws IOException
    {
        URL url = MenubarController.class.getClassLoader().getResource(urlString);
        if (url == null)
        {
            throw new FileNotFoundException(urlString);
        }
        FXMLLoader fxmlLoader = new FXMLLoader(url);
        Parent root = fxmlLoader.load();
        Stage stage = new Stage();
        stage.getIcons().add(new Image(new File("Kintsugi3D-icon.png").toURI().toURL().toString()));
        stage.setTitle(title);
        stage.setScene(new Scene(root));
        stage.initOwner(this.window);

        stage.setResizable(false);

        flag.set(true);
        stage.addEventHandler(WindowEvent.WINDOW_CLOSE_REQUEST, param -> flag.set(false));

        stage.show();

        return fxmlLoader.getController();
    }

    @FXML
    private void shading_IBRSettings()
    {
        if (advPhotoViewWindowOpen.get())
        {
            return;
        }

        try
        {
            AdvPhotoViewController advPhotoViewController = makeWindow("Advanced Photo View", advPhotoViewWindowOpen, "fxml/menubar/systemsettings/PhotoProjectionSettings.fxml");
            advPhotoViewController.bind(internalModels.getSettingsModel());
        }
        catch (Exception e)
        {
            handleException("An error occurred opening IBR settings", e);
        }
    }

    //window helpers

    private Stage makeStage(String title, Flag flag, int width, int height, FXMLLoader fxmlLoader) throws IOException
    {
        Parent root = fxmlLoader.load();
        Stage stage = new Stage();
        stage.getIcons().add(new Image(new File("Kintsugi3D-icon.png").toURI().toURL().toString()));
        stage.setTitle(title);

        if (width >= 0 && height >= 0)
        {
            stage.setScene(new Scene(root, width, height));
        }
        else
        {
            stage.setScene(new Scene(root));
        }

        stage.initOwner(this.window);

        flag.set(true);
        stage.addEventHandler(WindowEvent.WINDOW_CLOSE_REQUEST, param -> flag.set(false));

        return stage;
    }

    private FXMLLoader getFXMLLoader(String urlString) throws FileNotFoundException
    {
        URL url = MenubarController.class.getClassLoader().getResource(urlString);
        if (url == null)
        {
            throw new FileNotFoundException(urlString);
        }
        return new FXMLLoader(url);
    }

    private Stage makeStage(String title, Flag flag, String urlString) throws IOException
    {
        FXMLLoader fxmlLoader = getFXMLLoader(urlString);
        return makeStage(title, flag, -1, -1, fxmlLoader);
    }

    private <ControllerType> ControllerType makeWindow(String title, Flag flag, int width, int height, String urlString, Consumer<Stage> stageCallback) throws IOException
    {
        FXMLLoader fxmlLoader = getFXMLLoader(urlString);
        Stage stage = makeStage(title, flag, width, height, fxmlLoader);

        stage.setResizable(false);

        if (stageCallback != null)
        {
            stageCallback.accept(stage);
        }

        stage.show();

        return fxmlLoader.getController();
    }

    public void objectOrientation()
    {
        if (!objectOrientationWindowOpen.get())
        {
            try
            {
                var stageCapture = new Object()
                {
                    Stage stage;
                };

                SettingsObjectSceneController objectOrientationController =
                    makeWindow("Object Orientation", objectOrientationWindowOpen, "fxml/scene/object/SettingsObjectScene.fxml",
                        stage -> stageCapture.stage = stage);

                ObjectPoseSetting boundObjectPose = internalModels.getObjectModel().getSelectedObjectPoseProperty().getValue();

                objectOrientationController.bind(boundObjectPose);

                stageCapture.stage.addEventHandler(WindowEvent.WINDOW_CLOSE_REQUEST,
                    e -> objectOrientationController.unbind(boundObjectPose));
            }
            catch (Exception e)
            {
                handleException("An error occurred opening color checker window", e);
            }
        }
    }

    private <ControllerType> ControllerType makeWindow(String title, Flag flag, String urlString, Consumer<Stage> stageCallback) throws IOException
    {
        return makeWindow(title, flag, -1, -1, urlString, stageCallback);
    }

    public void lightCalibration()
    {
        if (!lightCalibrationWindowOpen.get())
        {
            try
            {
                var stageCapture = new Object()
                {
                    Stage stage;
                };

                LightCalibrationController lightCalibrationController =
                    makeWindow("Light Calibration", lightCalibrationWindowOpen, "fxml/menubar/LightCalibration.fxml",
                        stage ->
                        {
                            stageCapture.stage = stage;
                            stage.addEventHandler(WindowEvent.WINDOW_CLOSE_REQUEST, e ->
                            {
                                MultithreadModels.getInstance().getIOModel().applyLightCalibration();
                                MultithreadModels.getInstance().getSettingsModel().set("lightCalibrationMode", false);
                                setShaderNameVisibility(MultithreadModels.getInstance().getIOModel().hasValidHandler());
                            });
                        });

                // Must wait until the controllers is created to add this additional window close event handler.
                stageCapture.stage.addEventHandler(WindowEvent.WINDOW_CLOSE_REQUEST,
                    e -> lightCalibrationController.unbind(internalModels.getSettingsModel()));

                // Bind controller to settings model to synchronize with "currentLightCalibration".
                lightCalibrationController.bind(internalModels.getSettingsModel());

                if (MultithreadModels.getInstance().getIOModel().hasValidHandler())
                {
                    // Set the "currentLightCalibration" to the existing calibration values in the view set.
                    ViewSet loadedViewSet = MultithreadModels.getInstance().getIOModel().getLoadedViewSet();

                    internalModels.getSettingsModel().set("currentLightCalibration",
                        loadedViewSet.getLightPosition(loadedViewSet.getLightIndex(0)).getXY());
                }

                cameraViewListController.rebindSearchableListView();

                // Enables light calibration mode when the window is opened.
                internalModels.getSettingsModel().set("lightCalibrationMode", true);

                //shader name doesn't change like it should when opening light calibration, so hide it for now
                //TODO: figure out how to show the correct name instead of hiding the text?
                setShaderNameVisibility(false);
            }
            catch (Exception e)
            {
                handleException("An error occurred opening light calibration window", e);
            }
        }
    }

    public void eyedropperColorChecker()
    {
        try
        {
            ArrayList<FXMLPage> pages = new ArrayList<>();

            FXMLLoader eyedropLoader = new FXMLLoader(getClass().getResource("/fxml/menubar/EyedropperColorChecker.fxml"));
            eyedropLoader.load();
            FXMLPage eyedropPage = new FXMLPage("/fxml/menubar/EyedropperColorChecker.fxml", eyedropLoader);

            FXMLLoader viewLoader = new FXMLLoader(getClass().getResource("/fxml/menubar/createnewproject/PrimaryViewSelect.fxml"));

            // Override controller class
            viewLoader.setControllerFactory(c -> new LightCalibrationViewSelectController());

            viewLoader.load();

            CurrentProjectInputSource inputSource = getCurrentProjectInputSource();

            FXMLPage viewPage = new FXMLPage("/fxml/menubar/createnewproject/PrimaryViewSelect.fxml", viewLoader);
            pages.add(viewPage);

            FXMLLoader imageSelectorLoader = new FXMLLoader(getClass().getResource("/fxml/menubar/SelectToneCalibrationImage.fxml"));
            imageSelectorLoader.load();
            FXMLPage imageSelectorPage = new FXMLPage("/fxml/menubar/SelectToneCalibrationImage.fxml", imageSelectorLoader);
            pages.add(imageSelectorPage);
            viewPage.setNextPage(imageSelectorPage);

            pages.add(eyedropPage);
            imageSelectorPage.setNextPage(eyedropPage);

            FXMLPageScrollerController scrollerController = makeWindow("Tone Calibration", colorCheckerWindowOpen,
                "fxml/menubar/FXMLPageScroller.fxml");
            scrollerController.setPages(pages, "/fxml/menubar/createnewproject/PrimaryViewSelect.fxml");
            scrollerController.addInfo(ShareInfo.Info.INPUT_SOURCE, inputSource);
            scrollerController.init();
        }
        catch (IOException | RuntimeException e)
        {
            handleException("An error occurred opening color checker window", e);
        }
    }

    private static CurrentProjectInputSource getCurrentProjectInputSource()
    {
        CurrentProjectInputSource inputSource = new CurrentProjectInputSource()
        {
            // Override this method to set the initial selection to the primary view instead of orientation view
            @Override
            public void setOrientationViewDefaultSelections(PrimaryViewSelectController controller)
            {
                ViewSet currentViewSet = MultithreadModels.getInstance().getIOModel().getLoadedViewSet();

                if (currentViewSet == null)
                    return;

                // Set the initial selection to what is currently being used
                TreeItem<String> selectionItem = InputSource.NONE_ITEM;

                if (currentViewSet.getPrimaryViewIndex() >= 0)
                {
                    String viewName = currentViewSet.getImageFileName(currentViewSet.getPrimaryViewIndex());

                    for (int i = 0; i < searchableTreeView.getTreeView().getExpandedItemCount(); i++)
                    {
                        TreeItem<String> item = searchableTreeView.getTreeView().getTreeItem(i);
                        if (Objects.equals(item.getValue(), viewName))
                        {
                            selectionItem = item;
                            break;
                        }
                    }
                }

                searchableTreeView.getTreeView().getSelectionModel().select(selectionItem);
            }
        };

        inputSource.setIncludeNoneItem(false);
        return inputSource;
    }

    public void shading_SystemMemory()
    {
        if (systemMemoryWindowOpen.get())
        {
            return;
        }

        try
        {
            makeWindow("System Memory", systemMemoryWindowOpen, "fxml/menubar/systemsettings/SystemMemorySettings.fxml");
        }
        catch (Exception e)
        {
            handleException("An error occurred opening jvm settings window", e);
        }
    }

    public void help_console()
    {
        if (loggerWindowOpen.get())
        {
            return;
        }

        try
        {
            Stage stage = makeStage("Log", loggerWindowOpen, "fxml/menubar/Logger.fxml");
            stage.setResizable(true);
            stage.initStyle(StageStyle.DECORATED);
            stage.show();
        }
        catch (Exception e)
        {
            handleException("An error occurred opening console window", e);
        }
    }

    public void showProgressBars()
    {
        ProjectIO.getInstance().openProgressBars();
        miniProgressPane.setVisible(false);
    }


    //used so the user can click on the About menu and immediately see the about modal
    //instead of clicking on a single menu item
    //NOT IN USE as of July 9, 2024
    public void hideAndShowAboutModal()
    {
        aboutMenu.hide();
        openAboutModal();
    }

    public void openSystemSettingsModal()
    {
        ProjectIO.getInstance().openSystemSettingsModal(internalModels, window);
    }

    public void launchViewerApp()
    {
        try
        {
            Kintsugi3DViewerLauncher.launchViewer();
        }
        catch (IllegalStateException e)
        {
            handleException("Kintsugi 3D Viewer was not found on this computer. Check that it is installed.", e);
        }
        catch (Exception e)
        {
            handleException("Failed to launch Kintsugi 3D Viewer", e);
        }
    }

    public void file_removeInvalidReferences()
    {
        RecentProjects.removeInvalidReferences();
    }

    public void file_removeAllReferences()
    {
        RecentProjects.removeAllReferences();
    }

    public Menu getRecentProjectsMenu()
    {
        return recentProjectsMenu;
    }

    public Menu getCleanRecentProjectsMenu()
    {
        return cleanRecentProjectsMenu;
    }

    //come up with a clearer name for this
    //set the disable of shaders which only work after processing textures
    //TODO: bind these to some property instead of manually changing values
    public void setToggleableShaderDisable(boolean b)
    {
        toggleableShaders.forEach(menuItem -> menuItem.setDisable(b));
    }

    public Window getWindow()
    {
        return window;
    } //useful for creating alerts in back-end classes

    public void showWelcomeWindow()
    {
        WelcomeWindowController.getInstance().show();
    }

    public void handleMiniProgressBar(MouseEvent event)
    {
        double relX = event.getX() - swapControlsStackPane.getLayoutX();
        double relY = event.getY() - swapControlsStackPane.getLayoutY();

        if (!ProgressBarsController.getInstance().isProcessing() &&
            swapControlsStackPane.contains(relX, relY))
        {
            dismissMiniProgressBar();
        }
        else
        {
            showProgressBars();
        }
    }

    private void resetMiniProgressBar()
    {
        miniProgressBar.setVisible(true);
        dismissButton.setVisible(false);
        setDarkestMiniBar();
    }

    public void mouseEnterMiniBar(MouseEvent event)
    {
        double relX;
        double relY;

        if (!event.getSource().equals(swapControlsStackPane))
        {
            relX = event.getX() - swapControlsStackPane.getLayoutX();
            relY = event.getY() - swapControlsStackPane.getLayoutY();
        }
        else
        {
            relX = event.getX();
            relY = event.getY();
        }

        setLightestMiniBar();

        //don't highlight individual elements if still processing
        if (ProgressBarsController.getInstance().isProcessing())
        {
            return;
        }

        if (!swapControlsStackPane.contains(relX, relY))
        {
            //highlight label if it's hovered over
            miniProgBarBoundingHBox.setStyle("-fx-background-color: #CECECE");
            swapControlsStackPane.setStyle("-fx-background-color: #ADADAD;");

        }
        else
        {
            //highlight dismiss button area if it's hovered over
            miniProgBarBoundingHBox.setStyle("-fx-background-color: #ADADAD;");
            swapControlsStackPane.setStyle("-fx-background-color: #CECECE;");
        }
    }

    public void mouseExitMiniBar()
    {
        if (ProgressBarsController.getInstance().isProcessing())
        {
            setDarkestMiniBar();
        }
        else
        {
            setLighterMiniBar();
        }
    }

    private void setLighterMiniBar()
    {
        miniProgBarBoundingHBox.setStyle("-fx-background-color: #ADADAD;");
        miniProgressLabel.setStyle("-fx-text-fill: #202020;");
        swapControlsStackPane.setStyle("fx-fill: #ADADAD");

        miniProgressBar.lookup(".track").setStyle("-fx-background-color: #383838");
    }

    private void setLightestMiniBar()
    {
        miniProgBarBoundingHBox.setStyle("-fx-background-color: #CECECE");
        miniProgressLabel.setStyle("-fx-text-fill: #202020;");
        swapControlsStackPane.setStyle("-fx-background-color: #CECECE;");

        miniProgressBar.lookup(".track").setStyle("-fx-background-color: #383838");
    }

    public void setDarkestMiniBar()
    {
        miniProgBarBoundingHBox.setStyle("-fx-background-color: none;");
        miniProgressLabel.setStyle("-fx-text-fill: #CECECE;");
        swapControlsStackPane.setStyle("fx-fill: none");

        miniProgressBar.lookup(".track").setStyle("-fx-background-color: #CECECE");
    }

    public void dismissMiniProgressBar()
    {
        Platform.runLater(() -> miniProgressPane.setVisible(false));
        WelcomeWindowController.getInstance().showIfNoModelLoadedAndNotProcessing();
    }

    public void file_hotSwap(ActionEvent actionEvent)
    {
        ProjectIO.getInstance().hotSwap(window);
    }

    public void selectMaterialBasisShader()
    {
        Platform.runLater(() -> materialBasis.setSelected(true));
    }

    public void selectImageBasedShader()
    {
        Platform.runLater(() -> imageBased.setSelected(true));
    }

    public void setShaderNameVisibility(boolean b)
    {
        shaderName.setVisible(b);
    }
}<|MERGE_RESOLUTION|>--- conflicted
+++ resolved
@@ -556,13 +556,8 @@
 
         //add tooltips to recent projects list modifiers
         Tooltip tip = new Tooltip("Remove references to items not found in file explorer. " +
-<<<<<<< HEAD
                 "Will not modify your file system.");
 //        Tooltip.install(removeSomeRefsCustMenuItem.getContent(), tip);
-=======
-            "Will not modify your file system.");
-        Tooltip.install(removeSomeRefsCustMenuItem.getContent(), tip);
->>>>>>> 33b5b88d
 
         tip = new Tooltip("Remove references to all recent projects. Will not modify your file system.");
 //        Tooltip.install(removeAllRefsCustMenuItem.getContent(), tip);
