--- conflicted
+++ resolved
@@ -799,15 +799,6 @@
         }
     }
 
-<<<<<<< HEAD
-    private void handleException(String message, Exception e)
-    {
-        log.error("{}:", message, e);
-        Platform.runLater(() ->
-        {
-            new Alert(AlertType.ERROR, message + "\nSee the log for more info.").show();
-        });
-=======
     public void updateRecentProjectsMenu() {//TODO: FORMAT ----- PROJECT NAME --> PATH
         //TODO: REMOVE REPETITION WITH WELCOME WINDOW CONTROLLER
         recentProjectsMenu.getItems().clear();
@@ -847,9 +838,9 @@
             {
                 newVsetFile = internalModels.getProjectModel().openProjectFile(projectFile);
             }
-            catch (IOException | ParserConfigurationException | SAXException e)
-            {
-                e.printStackTrace();
+            catch (Exception e)
+            {
+                handleException("An error occurred while opening project", e);
             }
         }
 
@@ -977,6 +968,14 @@
     public void hideAndShowAboutModal() {
         aboutMenu.hide();
         help_about();
->>>>>>> c986dc61
+    }
+
+    private void handleException(String message, Exception e)
+    {
+        log.error("{}:", message, e);
+        Platform.runLater(() ->
+        {
+            new Alert(AlertType.ERROR, message + "\nSee the log for more info.").show();
+        });
     }
 }