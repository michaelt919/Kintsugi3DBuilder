--- conflicted
+++ resolved
@@ -35,11 +35,8 @@
 import javafx.scene.layout.VBox;
 import javafx.stage.*;
 import kintsugi3d.builder.javafx.controllers.menubar.systemsettings.AdvPhotoViewController;
-<<<<<<< HEAD
 import kintsugi3d.builder.javafx.controllers.scene.ProgressBarsController;
-=======
 import kintsugi3d.builder.javafx.controllers.scene.WelcomeWindowController;
->>>>>>> f8d61f9e
 import kintsugi3d.builder.util.Kintsugi3DViewerLauncher;
 import kintsugi3d.util.RecentProjects;
 import org.slf4j.Logger;
@@ -179,13 +176,8 @@
         this.localTextLabel = ProgressBarsController.getInstance().getLocalTextLabel();
         this.overallTextLabel = ProgressBarsController.getInstance().getOverallTextLabel();
 
-<<<<<<< HEAD
         this.localProgressBar = ProgressBarsController.getInstance().getLocalProgressBar();
         this.overallProgressBar = ProgressBarsController.getInstance().getOverallProgressBar();
-=======
-        // remove progress bar from layout when invisible
-        this.progressBar.managedProperty().bind(this.progressBar.visibleProperty());
->>>>>>> f8d61f9e
 
         this.cameraViewListController.init(injectedInternalModels.getCameraViewListModel());
 
@@ -336,38 +328,6 @@
 
         tip = new Tooltip("Remove references to all recent projects. Will not modify your file system.");
         Tooltip.install(removeAllRefsCustMenuItem.getContent(), tip);
-<<<<<<< HEAD
-
-//        updatePreloadVisibilityEtc();
-
-//        setupTxtFieldProperties(widthIntProperty, widthTxtField);
-//        setupTxtFieldProperties(heightIntProperty, heightTxtField);
-//
-//        widthTxtField.disableProperty().bind(preloadVisibilityEtcCheckMenuItem.selectedProperty().not());
-//        heightTxtField.disableProperty().bind(preloadVisibilityEtcCheckMenuItem.selectedProperty().not());
-
-
-//        lightCalibrationCheckMenuItem.selectedProperty().addListener(observable ->
-//        {
-//            if (!lightCalibrationCheckMenuItem.isSelected())
-//            {
-//                MultithreadModels.getInstance().getLoadingModel().applyLightCalibration();
-//                MultithreadModels.getInstance().getSettingsModel().set("currentLightCalibration", Vector2.ZERO);
-//            }
-//        });
-
-
-//        //add "Default Path" and "Choose Location..." items to choiceBox
-//        //initialize directory selection dropdown menu
-//        autosaveOptionsChoiceBox.getItems().addAll(defaultAutosaveSelection, CHOOSE_LOCATION);
-//
-//        //initialize option to default path
-//        autosaveOptionsChoiceBox.setValue(defaultAutosaveSelection);
-//
-//        //attach event handler (this cannot be done in scenebuilder)
-//        autosaveOptionsChoiceBox.setOnAction(this::handleDirectoryDropdownSelection);
-=======
->>>>>>> f8d61f9e
     }
 
     private boolean loadExportClasses(Stage injectedStage, File exportClassDefinitionFile) {
