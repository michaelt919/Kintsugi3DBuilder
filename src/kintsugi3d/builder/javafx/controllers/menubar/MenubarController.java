--- conflicted
+++ resolved
@@ -994,20 +994,19 @@
         }
     }
 
-<<<<<<< HEAD
+    private void handleException(String message, Exception e)
+    {
+        log.error("{}:", message, e);
+        Platform.runLater(() ->
+        {
+            new Alert(AlertType.ERROR, message + "\nSee the log for more info.").show();
+        });
+    }
+
     public void simulateNewWorkflow() throws IOException {
         Flag flag = new Flag(false);//TODO: this flag is not really used for anything
 
         makeWindow("New Workflow", flag, "fxml/scene/SettingsReview.fxml");
 
-=======
-    private void handleException(String message, Exception e)
-    {
-        log.error("{}:", message, e);
-        Platform.runLater(() ->
-        {
-            new Alert(AlertType.ERROR, message + "\nSee the log for more info.").show();
-        });
->>>>>>> d785fae8
     }
 }