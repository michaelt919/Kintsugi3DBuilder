--- conflicted
+++ resolved
@@ -405,19 +405,16 @@
 
                 Platform.runLater(() -> overallTextLabel.setText(message));
 
-<<<<<<< HEAD
-                if(currentStage > stageCountProperty.getValue()){
-                    if (message.equals(ProgressMonitor.PREPARING_PROJECT)){
+                if(currentStage > stageCountProperty.getValue())
+                {
+                    if (message.equals(ProgressMonitor.PREPARING_PROJECT))
+                    {
                         Platform.runLater(()->localTextLabel.setText(ProgressMonitor.ALMOST_READY));
                     }
-                    else{
+                    else
+                    {
                         Platform.runLater(()->localTextLabel.setText(FINISHING_UP));
                     }
-=======
-                if (currentStage > stageCountProperty.getValue())
-                {
-                    Platform.runLater(() -> localTextLabel.setText(FINISHING_UP));
->>>>>>> 7e3d639d
                 }
                 else
                 {
@@ -626,10 +623,6 @@
                 getRadioMenuItemsHelper(radioMenuItems, menu.getItems());
             }
         }
-<<<<<<< HEAD
-=======
-        ;
->>>>>>> 7e3d639d
     }
 
     private void hideAllProgress()
