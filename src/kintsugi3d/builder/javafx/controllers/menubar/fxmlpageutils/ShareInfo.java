package kintsugi3d.builder.javafx.controllers.menubar.fxmlpageutils;

public interface ShareInfo {
    //TODO: remove/pull into FXMLPageScrollerController?
    enum Info{
        CAM_FILE,
        MESH_FILE,
        PHOTO_DIR,
        METASHAPE_OBJ_CHUNK,
<<<<<<< HEAD
        PRIMARY_VIEW
=======
        PRIMARY_VIEW,
        INPUT_SOURCE
>>>>>>> 8aa33e3a
    }

    /**
     * Send info to FXML scroller controller upon hitting the "Next" button.
     * Useful for sending information across pages within a single scroller.
     */
    void shareInfo();
}<|MERGE_RESOLUTION|>--- conflicted
+++ resolved
@@ -7,12 +7,8 @@
         MESH_FILE,
         PHOTO_DIR,
         METASHAPE_OBJ_CHUNK,
-<<<<<<< HEAD
-        PRIMARY_VIEW
-=======
         PRIMARY_VIEW,
         INPUT_SOURCE
->>>>>>> 8aa33e3a
     }
 
     /**
