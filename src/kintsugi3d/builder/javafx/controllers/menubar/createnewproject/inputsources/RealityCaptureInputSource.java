--- conflicted
+++ resolved
@@ -11,111 +11,6 @@
 
 package kintsugi3d.builder.javafx.controllers.menubar.createnewproject.inputsources;
 
-<<<<<<< HEAD
-import javafx.stage.FileChooser;
-import kintsugi3d.builder.io.ViewSetLoadOverrides;
-import kintsugi3d.builder.io.ViewSetReaderFromRealityCaptureCSV;
-import kintsugi3d.builder.io.primaryview.GenericPrimaryViewSelectionModel;
-import kintsugi3d.builder.javafx.MultithreadModels;
-import kintsugi3d.builder.javafx.ProjectIO;
-
-import java.io.File;
-import java.util.Collections;
-import java.util.List;
-
-public class RealityCaptureInputSource extends InputSource{
-    private File cameraFile;
-    private File meshFile;
-    private File photosDir;
-    private File masksDir;
-    private boolean needsUndistort;
-
-    @Override
-    public List<FileChooser.ExtensionFilter> getExtensionFilters() {
-        return Collections.singletonList(new FileChooser.ExtensionFilter("Reality Capture CSV file", "*.csv"));
-    }
-
-    @Override
-    public void initTreeView() {
-        try {
-            ViewSetLoadOverrides overrides = new ViewSetLoadOverrides();
-            overrides.geometryFile = meshFile;
-            overrides.masksDirectory = masksDir;
-            overrides.fullResImageDirectory = photosDir;
-            overrides.needsUndistort = true;
-            primaryViewSelectionModel = new GenericPrimaryViewSelectionModel(cameraFile.getName(),
-                    ViewSetReaderFromRealityCaptureCSV.getInstance().readFromFile(cameraFile, overrides));
-
-            addTreeElems(primaryViewSelectionModel);
-            searchableTreeView.bind();
-        } catch (Exception e) {
-            ProjectIO.handleException("Error initializing primary view selection.", e);
-        }
-    }
-
-    @Override
-    public void loadProject(String primaryView, double rotate) {
-        ViewSetLoadOverrides overrides = new ViewSetLoadOverrides();
-        overrides.geometryFile = meshFile;
-        overrides.masksDirectory = masksDir;
-        overrides.fullResImageDirectory = photosDir;
-        overrides.needsUndistort = needsUndistort;
-        overrides.primaryViewName = primaryView;
-        overrides.primaryViewRotation = rotate;
-        new Thread(() ->
-            MultithreadModels.getInstance().getIOModel().loadFromLooseFiles(cameraFile.getPath(), cameraFile,overrides))
-            .start();
-    }
-
-    @Override
-    public boolean equals(Object obj) {
-        if (!(obj instanceof RealityCaptureInputSource)){
-            return false;
-        }
-
-        RealityCaptureInputSource other = (RealityCaptureInputSource) obj;
-
-        return this.cameraFile.equals(other.cameraFile) &&
-                this.meshFile.equals(other.meshFile) &&
-                this.photosDir.equals(other.photosDir) &&
-                this.masksDir.equals(other.masksDir);
-    }
-
-    @Override
-    public File getMasksDirectory() {
-        return masksDir;
-    }
-
-    @Override
-    public File getInitialMasksDirectory() {
-       return masksDir!= null ? masksDir : cameraFile.getParentFile();
-    }
-
-    @Override
-    public boolean doEnableProjectMasksButton() {
-        return false;
-    }
-
-    @Override
-    public void setMasksDirectory(File file) {
-        masksDir = file;
-    }
-
-    public RealityCaptureInputSource setCameraFile(File cameraFile) {
-        this.cameraFile = cameraFile;
-        return this;
-    }
-
-    public RealityCaptureInputSource setMeshFile(File meshFile) {
-        this.meshFile = meshFile;
-        return this;
-    }
-
-    public RealityCaptureInputSource setPhotosDir(File photosDir, boolean needsUndistort) {
-        this.photosDir = photosDir;
-        this.needsUndistort = needsUndistort;
-        return this;
-=======
 import javafx.stage.FileChooser.ExtensionFilter;
 import java.util.Collections;
 import java.util.List;
@@ -126,6 +21,5 @@
     public List<ExtensionFilter> getExtensionFilters()
     {
         return Collections.singletonList(new ExtensionFilter("Reality Capture CSV file", "*.csv"));
->>>>>>> 551f4ee0
     }
 }