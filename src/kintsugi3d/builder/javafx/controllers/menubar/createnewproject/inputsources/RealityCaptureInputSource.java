/*
 * Copyright (c) 2019 - 2025 Seth Berrier, Michael Tetzlaff, Jacob Buelow, Luke Denney, Ian Anderson, Zoe Cuthrell, Blane Suess, Isaac Tesch, Nathaniel Willius, Atlas Collins
 * Copyright (c) 2019 The Regents of the University of Minnesota
 *
 * Licensed under GPLv3
 * ( http://www.gnu.org/licenses/gpl-3.0.html )
 *
 * This code is free software: you can redistribute it and/or modify it under the terms of the GNU General Public License as published by the Free Software Foundation, either version 3 of the License, or (at your option) any later version.
 * This code is distributed in the hope that it will be useful, but WITHOUT ANY WARRANTY; without even the implied warranty of MERCHANTABILITY or FITNESS FOR A PARTICULAR PURPOSE.  See the GNU General Public License for more details.
 */

package kintsugi3d.builder.javafx.controllers.menubar.createnewproject.inputsources;

<<<<<<< HEAD
import javafx.stage.FileChooser;
import kintsugi3d.builder.core.Global;
import kintsugi3d.builder.io.ViewSetReader;
import kintsugi3d.builder.io.ViewSetReaderFromRealityCaptureCSV;
import kintsugi3d.builder.io.primaryview.GenericPrimaryViewSelectionModel;
import kintsugi3d.builder.javafx.ProjectIO;

import java.io.File;
=======
import javafx.stage.FileChooser.ExtensionFilter;
>>>>>>> 2ec57f86
import java.util.Collections;
import java.util.List;

public class RealityCaptureInputSource extends LooseFilesInputSource
{
    @Override
<<<<<<< HEAD
    public void loadProject(String primaryView, double rotate) {
        new Thread(() ->
            Global.state().getIOModel().loadFromLooseFiles(
                cameraFile.getPath(), cameraFile, meshFile, photosDir, needsUndistort, primaryView, rotate))
            .start();
    }

    @Override
    public boolean equals(Object obj) {
        if (!(obj instanceof RealityCaptureInputSource)){
            return false;
        }

        RealityCaptureInputSource other = (RealityCaptureInputSource) obj;

        return this.cameraFile.equals(other.cameraFile) &&
                this.meshFile.equals(other.meshFile) &&
                this.photosDir.equals(other.photosDir);
    }

    public RealityCaptureInputSource setCameraFile(File cameraFile) {
        this.cameraFile = cameraFile;
        return this;
    }

    public RealityCaptureInputSource setMeshFile(File meshFile) {
        this.meshFile = meshFile;
        return this;
    }

    public RealityCaptureInputSource setPhotosDir(File photosDir, boolean needsUndistort) {
        this.photosDir = photosDir;
        this.needsUndistort = needsUndistort;
        return this;
=======
    public List<ExtensionFilter> getExtensionFilters()
    {
        return Collections.singletonList(new ExtensionFilter("Reality Capture CSV file", "*.csv"));
>>>>>>> 2ec57f86
    }
}<|MERGE_RESOLUTION|>--- conflicted
+++ resolved
@@ -11,7 +11,6 @@
 
 package kintsugi3d.builder.javafx.controllers.menubar.createnewproject.inputsources;
 
-<<<<<<< HEAD
 import javafx.stage.FileChooser;
 import kintsugi3d.builder.core.Global;
 import kintsugi3d.builder.io.ViewSetReader;
@@ -20,54 +19,15 @@
 import kintsugi3d.builder.javafx.ProjectIO;
 
 import java.io.File;
-=======
 import javafx.stage.FileChooser.ExtensionFilter;
->>>>>>> 2ec57f86
 import java.util.Collections;
 import java.util.List;
 
 public class RealityCaptureInputSource extends LooseFilesInputSource
 {
     @Override
-<<<<<<< HEAD
-    public void loadProject(String primaryView, double rotate) {
-        new Thread(() ->
-            Global.state().getIOModel().loadFromLooseFiles(
-                cameraFile.getPath(), cameraFile, meshFile, photosDir, needsUndistort, primaryView, rotate))
-            .start();
-    }
-
-    @Override
-    public boolean equals(Object obj) {
-        if (!(obj instanceof RealityCaptureInputSource)){
-            return false;
-        }
-
-        RealityCaptureInputSource other = (RealityCaptureInputSource) obj;
-
-        return this.cameraFile.equals(other.cameraFile) &&
-                this.meshFile.equals(other.meshFile) &&
-                this.photosDir.equals(other.photosDir);
-    }
-
-    public RealityCaptureInputSource setCameraFile(File cameraFile) {
-        this.cameraFile = cameraFile;
-        return this;
-    }
-
-    public RealityCaptureInputSource setMeshFile(File meshFile) {
-        this.meshFile = meshFile;
-        return this;
-    }
-
-    public RealityCaptureInputSource setPhotosDir(File photosDir, boolean needsUndistort) {
-        this.photosDir = photosDir;
-        this.needsUndistort = needsUndistort;
-        return this;
-=======
     public List<ExtensionFilter> getExtensionFilters()
     {
         return Collections.singletonList(new ExtensionFilter("Reality Capture CSV file", "*.csv"));
->>>>>>> 2ec57f86
     }
 }