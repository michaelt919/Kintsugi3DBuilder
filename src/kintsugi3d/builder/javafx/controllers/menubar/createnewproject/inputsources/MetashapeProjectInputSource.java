--- conflicted
+++ resolved
@@ -18,12 +18,9 @@
 import javafx.scene.control.ButtonType;
 import javafx.stage.DirectoryChooser;
 import javafx.stage.FileChooser;
-<<<<<<< HEAD
 import kintsugi3d.builder.core.Global;
 import kintsugi3d.builder.io.ViewSetReader;
 import kintsugi3d.builder.io.ViewSetReaderFromAgisoftXML;
-=======
->>>>>>> 2ec57f86
 import kintsugi3d.builder.io.primaryview.AgisoftPrimaryViewSelectionModel;
 import kintsugi3d.builder.javafx.ProjectIO;
 import kintsugi3d.builder.javafx.controllers.menubar.MenubarController;
@@ -107,15 +104,8 @@
     }
 
     @Override
-<<<<<<< HEAD
-    public void loadProject(String orientationView, double rotate) {
-        metashapeObjectChunk.getLoadPreferences().orientationViewName = orientationView;
-        metashapeObjectChunk.getLoadPreferences().orientationViewRotateDegrees = rotate;
-        new Thread(() -> Global.state().getIOModel().loadAgisoftFromZIP(metashapeObjectChunk)).start();
-=======
     public void setMasksDirectory(File file) {
        model.getChunk().setMasksDirectory(file);
->>>>>>> 2ec57f86
     }
 
     @Override
@@ -146,7 +136,7 @@
     public void loadProject(String orientationView, double rotate) {
         model.getLoadPreferences().orientationViewName = orientationView;
         model.getLoadPreferences().orientationViewRotateDegrees = rotate;
-        new Thread(() -> MultithreadModels.getInstance().getIOModel().loadFromMetashapeModel(model)).start();
+        new Thread(() -> Global.state().getIOModel().loadFromMetashapeModel(model)).start();
     }
 
     public MetashapeProjectInputSource setMetashapeModel(MetashapeModel model){
