package kintsugi3d.builder.javafx.controllers.menubar.createnewproject;


import javafx.application.Platform;
import javafx.event.ActionEvent;
import javafx.fxml.FXML;
import javafx.scene.Node;
import javafx.scene.control.*;
import javafx.scene.layout.AnchorPane;
import javafx.scene.layout.Region;
import javafx.scene.paint.Paint;
import javafx.scene.text.Text;
import javafx.stage.FileChooser;
import javafx.stage.Stage;
import kintsugi3d.builder.javafx.controllers.menubar.MetashapeObject;
import kintsugi3d.builder.javafx.controllers.menubar.MetashapeObjectChunk;
<<<<<<< HEAD
=======
import kintsugi3d.builder.javafx.controllers.menubar.createnewproject.inputsources.InputSource;
import kintsugi3d.builder.javafx.controllers.menubar.createnewproject.inputsources.MetashapeProjectInputSource;
>>>>>>> 8aa33e3a
import kintsugi3d.builder.javafx.controllers.menubar.fxmlpageutils.FXMLPageController;
import kintsugi3d.builder.javafx.controllers.menubar.fxmlpageutils.ShareInfo;
import kintsugi3d.util.RecentProjects;
import kintsugi3d.util.Triplet;
import org.slf4j.Logger;
import org.slf4j.LoggerFactory;

import java.io.File;
import java.util.ArrayList;

public class MetashapeImportController extends FXMLPageController implements ShareInfo {
    private static final Logger log = LoggerFactory.getLogger(MetashapeImportController.class);

    @FXML private Text fileNameTxtField;
    @FXML private AnchorPane anchorPane;
    @FXML private Text loadMetashapeObject;

    @FXML private ChoiceBox chunkSelectionChoiceBox;
    @FXML private ChoiceBox modelSelectionChoiceBox;

    private File metashapePsxFile;
    private MetashapeObjectChunk metashapeObjectChunk;

    private static final String NO_MODEL_ID_MSG = "No Model ID";
    private static final String NO_MODEL_NAME_MSG = "Unnamed Model";
    private volatile boolean alertShown = false;

    FileChooser fileChooser;
    @Override
    public Region getHostRegion() {
        return anchorPane;
    }

    @Override
    public void init() {
        fileChooser = new FileChooser();
        fileChooser.setTitle("Choose .psx file");
        fileChooser.getExtensionFilters().add(new FileChooser.ExtensionFilter("Metashape files", "*.psx"));
        fileChooser.setInitialDirectory(RecentProjects.getMostRecentDirectory());

        hostPage.setNextPage(hostScrollerController.getPage("/fxml/menubar/createnewproject/PrimaryViewSelect.fxml"));
    }

    @Override
    public void refresh() {
        updateLoadedIndicators();
        //need to do Platform.runLater so updateModelSelectionChoiceBox can pull info from chunkSelectionChoiceBox
        chunkSelectionChoiceBox.setOnAction(event -> Platform.runLater(()->{
                updateModelSelectionChoiceBox();
                updateLoadedIndicators();

        }));

        fileChooser.setInitialDirectory(RecentProjects.getMostRecentDirectory());
    }

    @Override
    public boolean isNextButtonValid() {
        return isMetashapeObjectLoaded() && hasModels();
    }

    @Override
    public void shareInfo() {
        //update metashapeObjectChunk with selected chunk from chunkSelectionChoiceBox
        updateMetashapeChunk();

<<<<<<< HEAD
        hostScrollerController.addInfo(Info.METASHAPE_OBJ_CHUNK, metashapeObjectChunk);

        hostScrollerController.addInfo(Info.CAM_FILE, null);
        hostScrollerController.addInfo(Info.PHOTO_DIR, null);
        hostScrollerController.addInfo(Info.MESH_FILE, null);
=======
        InputSource source = hostScrollerController.getInfo(Info.INPUT_SOURCE);
        if (source instanceof MetashapeProjectInputSource){
            //overwrite old source so we can compare old and new versions in PrimaryViewSelectController
            hostScrollerController.addInfo(Info.INPUT_SOURCE,
                    new MetashapeProjectInputSource().setMetashapeObjectChunk(metashapeObjectChunk));
        }
        else{
            log.error("Error sending Metashape project info to host controller. MetashapeProjectInputSource expected.");
        }
>>>>>>> 8aa33e3a
    }

    private void updateMetashapeChunk() {
        if (metashapeObjectChunk != null){
            MetashapeObject metashapeObject = metashapeObjectChunk.getMetashapeObject();
            String chunkName = (String) chunkSelectionChoiceBox.getSelectionModel().getSelectedItem();
            Integer modelID = getSelectedModelID();

            metashapeObjectChunk = new MetashapeObjectChunk(metashapeObject, chunkName, modelID);
        }
    }

    private Integer getSelectedModelID() {
        String selectionAsString = (String) modelSelectionChoiceBox.getSelectionModel().getSelectedItem();
        return getModelIDFromSelection(selectionAsString);
    }

    private static Integer getModelIDFromSelection(String selectionAsString) {
        //TODO: need to revisit this when formatting of model selection choice box changes
        if (selectionAsString.startsWith(NO_MODEL_ID_MSG)){
            return null;
        }

        return Integer.parseInt(selectionAsString.substring(0, selectionAsString.indexOf(' ')));
    }

    @FXML
    private void psxFileSelect(ActionEvent actionEvent) {
        Stage stage = (Stage) ((Node)actionEvent.getSource()).getScene().getWindow();
        metashapePsxFile = fileChooser.showOpenDialog(stage);

        if(metashapePsxFile != null){
            metashapeObjectChunk = null;
            fileNameTxtField.setText(metashapePsxFile.getName());
            updateChoiceBoxes();
            updateLoadedIndicators();

            RecentProjects.setMostRecentDirectory(metashapePsxFile.getParentFile());
            fileChooser.setInitialDirectory(RecentProjects.getMostRecentDirectory());
        }
    }

    private void updateChoiceBoxes() {
        updateChunkSelectionChoiceBox();
        updateModelSelectionChoiceBox();
        updateLoadedIndicators();
    }

    private void updateModelSelectionChoiceBox() {
        modelSelectionChoiceBox.setDisable(true);

        if (metashapeObjectChunk != null){
            String chunkName = (String) chunkSelectionChoiceBox.getSelectionModel().getSelectedItem();
            metashapeObjectChunk.updateChunk(chunkName);
        }
        else{
            MetashapeObject metashapeObject = new MetashapeObject(metashapePsxFile.getAbsolutePath());
            String chunkName = (String) chunkSelectionChoiceBox.getSelectionModel().getSelectedItem();
            int modelID = 0;

            metashapeObjectChunk = new MetashapeObjectChunk(metashapeObject, chunkName, modelID);
        }


        ArrayList<Triplet<Integer, String, String>> modelInfo = metashapeObjectChunk.getModelInfo();

        modelSelectionChoiceBox.getItems().clear();
        for (Triplet<Integer, String, String> triplet : modelInfo){
            String modelID = triplet.first != null ? String.valueOf(triplet.first) : NO_MODEL_ID_MSG;
            String modelName = !triplet.second.isBlank() ? triplet.second : NO_MODEL_NAME_MSG;
            modelSelectionChoiceBox.getItems().add(modelID + "   " + modelName);
        }


        if (!hasModels()){
            showNoModelsAlert();
            return;
        }

        //initialize choice box to first option instead of null option
        //then set to default model if the chunk has one
        modelSelectionChoiceBox.setValue(modelSelectionChoiceBox.getItems().get(0));
        modelSelectionChoiceBox.setDisable(false);

        if (metashapeObjectChunk.getDefaultModelID() == null){return;}

        for (int i = 0; i < modelSelectionChoiceBox.getItems().size(); ++i){
            Object obj = modelSelectionChoiceBox.getItems().get(i);
            Integer modelID = getModelIDFromSelection((String) obj);
            if (modelID == null){continue;}

            if (modelID.equals(metashapeObjectChunk.getDefaultModelID())){
                modelSelectionChoiceBox.setValue(obj);
                break;
            }
        }

    }

    private void showNoModelsAlert() {
        if (alertShown){
            return;
        } //prevent multiple alerts from showing at once

        alertShown = true;
        Platform.runLater(() ->
        {
            ButtonType ok = new ButtonType("OK", ButtonBar.ButtonData.CANCEL_CLOSE);
            ButtonType openCustomProj = new ButtonType("Create Custom Project", ButtonBar.ButtonData.YES);

            Alert alert = new Alert(Alert.AlertType.NONE,"Please select another chunk or create a custom project.", ok, openCustomProj);

            ((ButtonBase) alert.getDialogPane().lookupButton(openCustomProj)).setOnAction(event -> {
                //manually navigate though pages to get to custom loader
                hostScrollerController.prevPage();//go to SelectImportOptions.fxml
                SelectImportOptionsController controller = (SelectImportOptionsController)
                        hostScrollerController.getCurrentPage().getController();
                controller.looseFilesSelect();
                alertShown = false;
            });

            ((ButtonBase) alert.getDialogPane().lookupButton(ok)).setOnAction(event -> alertShown = false);

            alert.setTitle("Metashape chunk has no models.");
            alert.show();
        });
    }

    private boolean hasModels() {
        return modelSelectionChoiceBox.getItems() != null &&
                !modelSelectionChoiceBox.getItems().isEmpty() &&
                modelSelectionChoiceBox.getItems().get(0) != null;
    }

    private void updateChunkSelectionChoiceBox() {
        chunkSelectionChoiceBox.setDisable(true);

        //load chunks into chunk selection module
        MetashapeObject metashapeObject = new MetashapeObject(metashapePsxFile.getPath());

        ArrayList<String> chunkNames = (ArrayList<String>) metashapeObject.
                getChunkNamesDynamic(metashapeObject.getPsxFilePath());

        chunkSelectionChoiceBox.getItems().clear();
        chunkSelectionChoiceBox.getItems().addAll(chunkNames);


        //initialize choice box to first option instead of null option
        if (chunkSelectionChoiceBox.getItems() != null &&
                chunkSelectionChoiceBox.getItems().get(0) != null){
            chunkSelectionChoiceBox.setValue(chunkSelectionChoiceBox.getItems().get(0));
            chunkSelectionChoiceBox.setDisable(false);

            //set chunk to default chunk if it has one
            Integer activeChunkID = metashapeObject.getActiveChunkID();
            if (activeChunkID != null){
                String chunkName = metashapeObject.getChunkNameFromID(activeChunkID);

                for (Object obj : chunkSelectionChoiceBox.getItems()){
                    String str = (String) obj;
                    if (str.equals(chunkName)){
                        chunkSelectionChoiceBox.setValue(obj);
                        break;
                    }
                }
            }
        }
    }

    private void updateLoadedIndicators() {
        if (isMetashapeObjectLoaded() && hasModels()) {//TODO: change condition to check for metashapeObjectChunk != null?
            loadMetashapeObject.setText("Loaded");
            loadMetashapeObject.setFill(Paint.valueOf("Green"));

            hostScrollerController.setNextButtonDisable(false);
        }
        else{
            loadMetashapeObject.setText("Unloaded");
            loadMetashapeObject.setFill(Paint.valueOf("Red"));

            hostScrollerController.setNextButtonDisable(true);
        }
    }

    private boolean isMetashapeObjectLoaded() {
        return metashapePsxFile != null;
    }
}<|MERGE_RESOLUTION|>--- conflicted
+++ resolved
@@ -14,11 +14,8 @@
 import javafx.stage.Stage;
 import kintsugi3d.builder.javafx.controllers.menubar.MetashapeObject;
 import kintsugi3d.builder.javafx.controllers.menubar.MetashapeObjectChunk;
-<<<<<<< HEAD
-=======
 import kintsugi3d.builder.javafx.controllers.menubar.createnewproject.inputsources.InputSource;
 import kintsugi3d.builder.javafx.controllers.menubar.createnewproject.inputsources.MetashapeProjectInputSource;
->>>>>>> 8aa33e3a
 import kintsugi3d.builder.javafx.controllers.menubar.fxmlpageutils.FXMLPageController;
 import kintsugi3d.builder.javafx.controllers.menubar.fxmlpageutils.ShareInfo;
 import kintsugi3d.util.RecentProjects;
@@ -85,13 +82,6 @@
         //update metashapeObjectChunk with selected chunk from chunkSelectionChoiceBox
         updateMetashapeChunk();
 
-<<<<<<< HEAD
-        hostScrollerController.addInfo(Info.METASHAPE_OBJ_CHUNK, metashapeObjectChunk);
-
-        hostScrollerController.addInfo(Info.CAM_FILE, null);
-        hostScrollerController.addInfo(Info.PHOTO_DIR, null);
-        hostScrollerController.addInfo(Info.MESH_FILE, null);
-=======
         InputSource source = hostScrollerController.getInfo(Info.INPUT_SOURCE);
         if (source instanceof MetashapeProjectInputSource){
             //overwrite old source so we can compare old and new versions in PrimaryViewSelectController
@@ -101,7 +91,6 @@
         else{
             log.error("Error sending Metashape project info to host controller. MetashapeProjectInputSource expected.");
         }
->>>>>>> 8aa33e3a
     }
 
     private void updateMetashapeChunk() {
