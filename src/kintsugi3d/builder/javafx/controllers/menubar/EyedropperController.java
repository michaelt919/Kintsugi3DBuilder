/*
 * Copyright (c) 2019 - 2024 Seth Berrier, Michael Tetzlaff, Jacob Buelow, Luke Denney, Blane Suess, Isaac Tesch, Nathaniel Willius
 * Copyright (c) 2019 The Regents of the University of Minnesota
 *
 * Licensed under GPLv3
 * ( http://www.gnu.org/licenses/gpl-3.0.html )
 *
 * This code is free software: you can redistribute it and/or modify it under the terms of the GNU General Public License as published by the Free Software Foundation, either version 3 of the License, or (at your option) any later version.
 * This code is distributed in the hope that it will be useful, but WITHOUT ANY WARRANTY; without even the implied warranty of MERCHANTABILITY or FITNESS FOR A PARTICULAR PURPOSE.  See the GNU General Public License for more details.
 */

package kintsugi3d.builder.javafx.controllers.menubar;

<<<<<<< HEAD
import com.sun.javafx.embed.swing.SwingFXUtilsImpl;
=======
import java.awt.*;
import java.awt.image.BufferedImage;
import java.io.File;
import java.io.IOException;
import java.net.URL;
import java.util.ArrayList;
import java.util.List;
import java.util.ResourceBundle;
import java.util.function.DoubleUnaryOperator;
import javax.imageio.ImageIO;

>>>>>>> b6e45a0c
import javafx.embed.swing.SwingFXUtils;
import javafx.event.ActionEvent;
import javafx.fxml.FXML;
import javafx.fxml.Initializable;
import javafx.geometry.Rectangle2D;
import javafx.scene.Node;
import javafx.scene.control.Button;
import javafx.scene.control.Label;
import javafx.scene.control.TextField;
import javafx.scene.image.Image;
import javafx.scene.image.ImageView;
import javafx.scene.input.KeyEvent;
import javafx.scene.input.MouseEvent;
import javafx.scene.paint.Color;
import javafx.scene.shape.Rectangle;
import javafx.stage.FileChooser;
import javafx.stage.Stage;
<<<<<<< HEAD
import kintsugi3d.builder.javafx.internal.ObservableProjectModel;
=======
import kintsugi3d.builder.core.IOModel;
>>>>>>> b6e45a0c
import org.slf4j.Logger;
import org.slf4j.LoggerFactory;

public class EyedropperController implements Initializable {
    private static final Logger log = LoggerFactory.getLogger(EyedropperController.class);

    static final String[] validExtensions = {"*.jpg", "*.jpeg", "*.png", "*.gif", "*.tif", "*.tiff", "*.png", "*.bmp", "*.wbmp"};
    private static EyedropperController instance;

    @FXML private Button chooseImageButton; // appears on top of the image view pane --> visible upon opening
    @FXML private Button chooseNewImageButton; //appears below the color selection txt fields --> hidden upon opening
    @FXML private Button cropButton; //appears below the choose new image button --> hidden upon opening

    @FXML
    private Rectangle selectionRectangle;

    @FXML
    private Rectangle finalSelectRect1, finalSelectRect2, finalSelectRect3, finalSelectRect4, finalSelectRect5, finalSelectRect6;
    private List<Rectangle> finalSelectRectangles;

    @FXML
    private Button button1, button2, button3, button4, button5, button6;
    private List<Button> colorSelectButtons;

    @FXML
    private Button applyButton;
    private boolean isCropping;//enabled by crop button and disabled when cropping is finished
    private boolean isSelecting;//enabled by "Select Color" buttons and disabled when selection is finished
    private boolean canResetCrop; //enabled when cropping is finished and disabled when crop is reset to default viewport
    static final String DEFAULT_BUTTON_TEXT = "Select Color";

    @FXML
    private TextField txtField1, txtField2, txtField3, txtField4, txtField5, txtField6;
    private List<TextField> colorSelectTxtFields;

    @FXML
    private Label colorLabel;

    private List<Color> selectedColors;
    @FXML private ImageView colorPickerImgView;
    private Image selectedFile;
    @FXML private Rectangle averageColorPreview = new Rectangle(); //displays the average color of selection

    private IOModel ioModel = new IOModel();

    private Button sourceButton;

//    private Runnable exitCallback;

    public EyedropperController()
    {
        instance = this;
    }

    private ObservableProjectModel projectModel;

    public static EyedropperController getInstance()
    {
        //intended to be used to update the apply button after a project is loaded
        //this does not work yet
        return instance;
    }
    @Override
    public void initialize(URL url, ResourceBundle resourceBundle) {
        selectedFile = null;

        colorPickerImgView.setPreserveRatio(true);
        colorPickerImgView.setSmooth(true);

        isSelecting = false;
        isCropping = false;
        canResetCrop = false;

        selectedColors = new ArrayList<>();

        colorSelectButtons = new ArrayList<>();
        colorSelectButtons.add(button1);
        colorSelectButtons.add(button2);
        colorSelectButtons.add(button3);
        colorSelectButtons.add(button4);
        colorSelectButtons.add(button5);
        colorSelectButtons.add(button6);

        colorSelectTxtFields = new ArrayList<>();
        colorSelectTxtFields.add(txtField1);
        colorSelectTxtFields.add(txtField2);
        colorSelectTxtFields.add(txtField3);
        colorSelectTxtFields.add(txtField4);
        colorSelectTxtFields.add(txtField5);
        colorSelectTxtFields.add(txtField6);

        finalSelectRectangles = new ArrayList<>();
        finalSelectRectangles.add(finalSelectRect1);
        finalSelectRectangles.add(finalSelectRect2);
        finalSelectRectangles.add(finalSelectRect3);
        finalSelectRectangles.add(finalSelectRect4);
        finalSelectRectangles.add(finalSelectRect5);
        finalSelectRectangles.add(finalSelectRect6);

        updateApplyButton();
    }

    private static Rectangle2D resetViewport(ImageView imageView) {
        //reset the viewport to default value (view entire image)
        Rectangle2D defaultViewport = getDefaultViewport(imageView);

        imageView.setViewport(defaultViewport);

        return defaultViewport;
    }

    private static Rectangle2D getDefaultViewport(ImageView imageView){
        Image image = imageView.getImage();
        return new Rectangle2D(0, 0, image.getWidth(), image.getHeight());
    }

    @FXML
    private void handleMousePressed(MouseEvent event) {
        //TODO: IF USER SELECTS AREA OUTSIDE OF IMAGE, SHIFT SELECTION BOX INSIDE IMAGE
        if(isSelecting || isCropping) {
            selectionRectangle.setVisible(true);
            double x = event.getX();
            double y = event.getY();
            selectionRectangle.setX(x);
            selectionRectangle.setY(y);
            selectionRectangle.setWidth(0);
            selectionRectangle.setHeight(0);
            selectedColors.clear();
        }
    }

    @FXML
    private void handleMouseDragged(MouseEvent event) {
        if(isSelecting || isCropping) {
            double x = event.getX();
            double y = event.getY();
            double width = x - selectionRectangle.getX();
            double height = y - selectionRectangle.getY();

            selectionRectangle.setWidth(width);
            selectionRectangle.setHeight(height);
        }
    }

    @FXML
    private void handleMouseReleased(MouseEvent event) {
        if(isSelecting) {
            Color averageColor = getAvgColorFromSelection();

            // Set the color label text
            colorLabel.setText("Greyscale: " + Math.round(getGreyScaleDouble(averageColor)));

            //display average color to user, change text for corresponding text field
            addSelectedColor(averageColor);
        }

        if(isCropping){
            canResetCrop = true;
            cropImage();
        }
    }

    @FXML
    private void enterCropMode() {
        //same button is used for cropping and resetting cropping
        if(canResetCrop){//button text is "Reset Crop"
            resetCrop();
        }
        else{//button text is "Crop"
            cropButton.setText("Cropping...");
            isCropping = true;
        }

//        resetButtonsText();
        isSelecting = false;
        selectionRectangle.setVisible(false);
    }

    private void resetCrop() {
        resetViewport(colorPickerImgView);
        cropButton.setText("Crop");
        canResetCrop = false;
    }

    private void cropImage() {
        //get bounds of selection rectangle
        //crop imageView accordingly
        double scaleFactor = calculateImgViewScaleFactor(colorPickerImgView);
        double width = selectionRectangle.getWidth() * scaleFactor;
        double height = selectionRectangle.getHeight() * scaleFactor;
        double x = (selectionRectangle.getX() - colorPickerImgView.getLayoutX()) * scaleFactor;
        double y = (selectionRectangle.getY() - colorPickerImgView.getLayoutY()) * scaleFactor;

        Rectangle2D view = new Rectangle2D(x, y, width, height);
        colorPickerImgView.setViewport(view);
        isCropping = false;
        cropButton.setText("Reset Crop");

        selectionRectangle.setVisible(false);
    }

    private Color getAvgColorFromSelection(){
        double x = selectionRectangle.getX();//(x, y) is the top left corner of the selectionRectangle in windowspace
        double y = selectionRectangle.getY();
        double width = selectionRectangle.getWidth();
        double height = selectionRectangle.getHeight();

        javafx.scene.image.PixelReader pixelReader = colorPickerImgView.getImage().getPixelReader();

        Rectangle2D viewport = colorPickerImgView.getViewport();
        if(viewport == null){
            viewport = resetViewport(colorPickerImgView);
        }

        double scaleFactor;
        if(viewport == getDefaultViewport(colorPickerImgView)){//use this scaleFactor when image is not cropped
            scaleFactor = calculateImgViewScaleFactor(colorPickerImgView);
        }
        else{
            scaleFactor = calculateImgViewCroppedScaleFactor(colorPickerImgView);
        }


        //getLayoutX(), getLayoutY() refer to top left corner of image in windowspace
        double trueStartX = (x - colorPickerImgView.getLayoutX()) * scaleFactor;
        double trueStartY = (y - colorPickerImgView.getLayoutY()) * scaleFactor;

        double trueEndX = trueStartX + width * scaleFactor;
        double trueEndY = trueStartY + height * scaleFactor;

        trueStartX += viewport.getMinX();//viewport may be offset from the top left corner, this counters that offset
        trueStartY += viewport.getMinY();
        trueEndX += viewport.getMinX();
        trueEndY += viewport.getMinY();

        //read pixels from selected crop
        selectedColors.clear();
        boolean badColorDetected = false;
        for (int posX = (int) trueStartX; posX < trueEndX; posX++) {
            for (int posY = (int) trueStartY; posY < trueEndY; posY++) {
                try{
                    if(viewport.contains(posX, posY)){//only add color if it is inside the viewport (visible to user)
                        Color color = pixelReader.getColor(posX, posY);
                        selectedColors.add(color);
                    }
                    else{
                        badColorDetected = true;
                    }
                }
                catch (IndexOutOfBoundsException e){
                    badColorDetected = true;
                }
            }
        }

        if(badColorDetected){//TODO: CHANGE SOLUTION TO THIS PROBLEM?
            log.info("Some colors could not be added. Please confirm that your selection contains the desired colors.");
        }

        return calculateAverageColor(selectedColors);
    }

    private double calculateImgViewCroppedScaleFactor(ImageView imageView) {
        Rectangle2D viewport = imageView.getViewport();
        if(viewport.getWidth() > viewport.getHeight()){
            return viewport.getWidth() / imageView.getFitWidth();
        }
        else{
            return viewport.getHeight() / imageView.getFitHeight();
        }
    }

    private double calculateImgViewScaleFactor(ImageView imgView) {
        //getWidth() and getHeight() refer to the full resolution image
        //fitWidth() and fitHeight() refer to the image in the window
        if(imgView.getImage().getWidth() > imgView.getImage().getHeight()) {
            return imgView.getImage().getWidth() / imgView.getFitWidth();
        }
        else {
            return imgView.getImage().getHeight() / imgView.getFitHeight();
        }
    }

    private Color calculateAverageColor(List<Color> colors) {
        double redSum = 0;
        double greenSum = 0;
        double blueSum = 0;

        for (Color color : colors) {
            redSum += color.getRed();
            greenSum += color.getGreen();
            blueSum += color.getBlue();
        }

        int size = colors.size();
        double averageRed = redSum / size;
        double averageGreen = greenSum / size;
        double averageBlue = blueSum / size;

        return Color.color(averageRed, averageGreen, averageBlue);
    }

    private double getGreyScaleDouble(Color color){
        //new calculation uses weighted scaling
        double redVal = color.getRed();
        double greenVal = color.getGreen();
        double blueVal = color.getBlue();

        redVal = Math.pow(redVal, 2.2);
        greenVal = Math.pow(greenVal, 2.2);
        blueVal = Math.pow(blueVal, 2.2);

        redVal *= 0.2126729;
        greenVal *= 0.71522;
        blueVal *= 0.0721750;

        double weightedAverageColor = redVal + greenVal + blueVal;
        weightedAverageColor = Math.pow(weightedAverageColor, 1/2.2);
        return weightedAverageColor * 255;
    }

    //returns false if the color is null or has already been added
    @FXML
    private boolean addSelectedColor(Color newColor) {
        //update the text field (to int. greyscale value) and its corresponding color square
//        Button sourceButton = resetButtonsText();

        if (sourceButton != null) {
            //modify appropriate text field to average greyscale value
            TextField partnerTxtField = getTextFieldForButton(sourceButton);

            //java would use the wrong overload of round() if it used a double
            Integer greyScale = Math.round((float)getGreyScaleDouble(newColor));
            assert partnerTxtField != null;
            partnerTxtField.setText(String.valueOf(greyScale));

            //without these two lines, text field would not update properly
            partnerTxtField.positionCaret(partnerTxtField.getText().length());
            partnerTxtField.positionCaret(0);

            //update square which contains the average color visual for the button
            Rectangle partnerRectangle = getRectangleForButton(sourceButton);
            updateFinalSelectRect(partnerRectangle);

            //disable/enable apply button as needed
            updateApplyButton();
        }
        else{
            Toolkit.getDefaultToolkit().beep();
            return false; //source button is null
        }
        isSelecting = false;
        sourceButton = null;
        return true;//color changed successfully
    }

    private void updateFinalSelectRect(Rectangle rect) {//when a text field is updated, update the rectangle beside it
        TextField txtField = getTextFieldForRectangle(rect);

        double greyScale;
        try{
            greyScale = Integer.parseInt(txtField.getText());
        }
        catch(NumberFormatException | NullPointerException e){
            greyScale = 0;
        }

        if(greyScale > 255){
            greyScale = 255;
        }

        if (greyScale < 0){
            greyScale = 0;
        }

        double val = greyScale / (255);
        rect.setFill(new Color(val, val, val, 1));
        rect.setVisible(true);
    }

    @FXML
    private void updatesFromTextField(KeyEvent event){
        //whenever a text field is updated, update its partner color rectangle and change the visibility of the Apply button
        //if all text fields contain valid info, make the Apply button functional
        //if not, make the button not functional
        TextField sourceTxtField = (TextField) event.getSource();
        updateFinalSelectRect(getRectangleForTextField(sourceTxtField));

        updateApplyButton();
    }

    public void updateApplyButton() {
        //only enable apply button if all fields contain good data (integers) and model is loaded
        if(areAllFieldsValid() && hasGoodLoadingModel()){//TODO: KEEPS BUTTON DISABLED IF NEW MODEL IS LOADED IN
                                                        //only updates setDisable() when text field is modified
            applyButton.setDisable(false);
        }
        else{
            applyButton.setDisable(true);
        }
    }

    //returns the text field the button corresponds to
    private TextField getTextFieldForButton(Button sourceButton) {
        switch (sourceButton.getId()){
            case "button1":
                return txtField1;
            case "button2":
                return txtField2;
            case "button3":
                return txtField3;
            case "button4":
                return txtField4;
            case "button5":
                return txtField5;
            case "button6":
                return txtField6;
            default:
                return null;
        }
    }

    private Rectangle getRectangleForButton(Button sourceButton) {
        switch (sourceButton.getId()){
            case "button1":
                return finalSelectRect1;
            case "button2":
                return finalSelectRect2;
            case "button3":
                return finalSelectRect3;
            case "button4":
                return finalSelectRect4;
            case "button5":
                return finalSelectRect5;
            case "button6":
                return finalSelectRect6;
            default:
                return null;
        }
    }

    private TextField getTextFieldForRectangle(Rectangle rect) {
        switch (rect.getId()){
            case "finalSelectRect1":
                return txtField1;
            case "finalSelectRect2":
                return txtField2;
            case "finalSelectRect3":
                return txtField3;
            case "finalSelectRect4":
                return txtField4;
            case "finalSelectRect5":
                return txtField5;
            case "finalSelectRect6":
                return txtField6;
            default:
                return null;
        }
    }

    private Rectangle getRectangleForTextField(TextField txtField) {
        switch (txtField.getId()){
            case "txtField1":
                return finalSelectRect1;
            case "txtField2":
                return finalSelectRect2;
            case "txtField3":
                return finalSelectRect3;
            case "txtField4":
                return finalSelectRect4;
            case "txtField5":
                return finalSelectRect5;
            case "txtField6":
                return finalSelectRect6;
            default:
                return null;
        }
    }

    @FXML private void applyButtonPressed() {
        //check to see if all text fields contain valid input, and model is loaded
        if(areAllFieldsValid() && hasGoodLoadingModel()) {
            ioModel.setTonemapping(
<<<<<<< HEAD
                    new double[]{0.031, 0.090, 0.198, 0.362, 0.591, 0.900},
                    new byte[]
                            {
                                    (byte) Integer.parseInt(txtField1.getText()),
                                    (byte) Integer.parseInt(txtField2.getText()),
                                    (byte) Integer.parseInt(txtField3.getText()),
                                    (byte) Integer.parseInt(txtField4.getText()),
                                    (byte) Integer.parseInt(txtField5.getText()),
                                    (byte) Integer.parseInt(txtField6.getText())
                            });

=======
                new double[]{0.031, 0.090, 0.198, 0.362, 0.591, 0.900},
                new byte[]
                {
                    (byte) Integer.parseInt(txtField1.getText()),
                    (byte) Integer.parseInt(txtField2.getText()),
                    (byte) Integer.parseInt(txtField3.getText()),
                    (byte) Integer.parseInt(txtField4.getText()),
                    (byte) Integer.parseInt(txtField5.getText()),
                    (byte) Integer.parseInt(txtField6.getText())
                });
>>>>>>> b6e45a0c
            //Note(ZC): Try Adding the code to save the file here, right after the color calibration
            //NOte(ZC): Save the file into main project file (double check on where exactly in the files we want this saved)
            //Note(ZC): This function is unable to get the current image sense its a local var to the select image function.
        }
        else{
            Toolkit.getDefaultToolkit().beep();
            //TODO: PROBABLY CHANGE THIS VERIFICATION METHOD
            log.error("Please fill all fields and load a model before performing color calibration.");
        }
    }

    private boolean areAllFieldsValid(){
        //only return true if all text fields are filled with good info (integers)
        for (TextField field : colorSelectTxtFields){//TODO: CHECK IF VALS ARE 0-255?
            if(!field.getText().matches("-?\\d+")){//regex to check if input is integer
                return false;
            }
        }
        return true;
    }

    @FXML
    private void enterColorSelectionMode(ActionEvent actionEvent) {
        //change text of button to indicate selection
        sourceButton = (Button) actionEvent.getSource();
//        resetButtonsText();

//        sourceButton.setText("Draw to select...");

        isSelecting = true;
        isCropping = false;
    }

//    private Button resetButtonsText(){
//        Button sourceButton = null;
//        for (Button button: colorSelectButtons){
//            if (!button.getText().equals(DEFAULT_BUTTON_TEXT)) {
//                sourceButton = button;
//            }
////            button.setText(DEFAULT_BUTTON_TEXT);
//        }
//
//        return sourceButton;
//    }

    public void setLoadingModel(IOModel ioModel){
        this.ioModel = ioModel;

        //initialize txtFields with their respective values
        if (hasGoodLoadingModel()){
            DoubleUnaryOperator luminanceEncoding = ioModel.getLuminanceEncodingFunction();
            txtField1.setText(Long.toString(Math.round(luminanceEncoding.applyAsDouble(0.031))));
            txtField2.setText(Long.toString(Math.round(luminanceEncoding.applyAsDouble(0.090))));
            txtField3.setText(Long.toString(Math.round(luminanceEncoding.applyAsDouble(0.198))));
            txtField4.setText(Long.toString(Math.round(luminanceEncoding.applyAsDouble(0.362))));
            txtField5.setText(Long.toString(Math.round(luminanceEncoding.applyAsDouble(0.591))));
            txtField6.setText(Long.toString(Math.round(luminanceEncoding.applyAsDouble(0.900))));

            for(Rectangle rect : finalSelectRectangles){
                rect.setVisible(true);
                updateFinalSelectRect(rect);
            }

            updateApplyButton();
        }
        else{
            //TODO: WHAT TO DO IF NO MODEL FOUND?
            log.error("Could not bring in luminance encodings: no model found");
        }
    }

    private boolean hasGoodLoadingModel(){
        return ioModel.hasValidHandler();
    }

//    public void ExitEyeDropper(){
//        if (exitCallback != null)
//        {
//            exitCallback.run();
//        }
//    }

    @FXML
    private void selectImage(ActionEvent actionEvent) {
        FileChooser fileChooser = new FileChooser();
        fileChooser.setTitle("Choose Image File");
        fileChooser.getExtensionFilters().add(new FileChooser.ExtensionFilter("Image Files", validExtensions));
        fileChooser.setInitialDirectory(ioModel.getLoadedViewSet().getFullResImageFile(ioModel.getLoadedViewSet().getPrimaryViewIndex()).getParentFile());

        Stage stage = (Stage) ((Node)actionEvent.getSource()).getScene().getWindow();
        File file = fileChooser.showOpenDialog(stage);
        if (file != null) {
            //convert tiff image if necessary
            if (file.getAbsolutePath().toLowerCase().matches(".*\\.tiff?")) {
                BufferedImage bufferedImage;
                try {
                    bufferedImage = ImageIO.read(file);
                    colorPickerImgView.setImage(SwingFXUtils.toFXImage(bufferedImage, null));
                } catch (IOException e) {
                    log.error("Could not convert tif image: ", e);
                }

            }
            else {
                selectedFile = new Image(file.toURI().toString());
                colorPickerImgView.setImage(selectedFile);

            }

            //update buttons
            chooseImageButton.setVisible(false);
            chooseNewImageButton.setVisible(true);
            cropButton.setVisible(true);

            //testing the code for saving the file
            //Note: Code bellow saves the file however it's not audiomatic. The user has to select where to save it and name the file as well.
            //Stage secondStage = new Stage();
            //File savefile = fileChooser.showSaveDialog(secondStage);
            //fileChooser.setInitialFileName("colorPickerImage");

            //This saves the file to the location path listed
            String Path = file.getPath().toString();
            log.error(Path);
            try{
                log.error("Within the try (save file) ");
                projectModel.colorPickerImage = Path;
                log.error("Within the try (save file) ");
            }catch(Exception e){
                log.error("Could not save file");
            }

            //reset viewport and crop button text
            resetCrop();
        }
    }

//    public void setExitCallback(Runnable exitCallback)
//    {
//        this.exitCallback = exitCallback;
//    }
}<|MERGE_RESOLUTION|>--- conflicted
+++ resolved
@@ -11,9 +11,6 @@
 
 package kintsugi3d.builder.javafx.controllers.menubar;
 
-<<<<<<< HEAD
-import com.sun.javafx.embed.swing.SwingFXUtilsImpl;
-=======
 import java.awt.*;
 import java.awt.image.BufferedImage;
 import java.io.File;
@@ -25,7 +22,7 @@
 import java.util.function.DoubleUnaryOperator;
 import javax.imageio.ImageIO;
 
->>>>>>> b6e45a0c
+import com.sun.javafx.embed.swing.SwingFXUtilsImpl;
 import javafx.embed.swing.SwingFXUtils;
 import javafx.event.ActionEvent;
 import javafx.fxml.FXML;
@@ -43,11 +40,8 @@
 import javafx.scene.shape.Rectangle;
 import javafx.stage.FileChooser;
 import javafx.stage.Stage;
-<<<<<<< HEAD
 import kintsugi3d.builder.javafx.internal.ObservableProjectModel;
-=======
 import kintsugi3d.builder.core.IOModel;
->>>>>>> b6e45a0c
 import org.slf4j.Logger;
 import org.slf4j.LoggerFactory;
 
@@ -531,19 +525,6 @@
         //check to see if all text fields contain valid input, and model is loaded
         if(areAllFieldsValid() && hasGoodLoadingModel()) {
             ioModel.setTonemapping(
-<<<<<<< HEAD
-                    new double[]{0.031, 0.090, 0.198, 0.362, 0.591, 0.900},
-                    new byte[]
-                            {
-                                    (byte) Integer.parseInt(txtField1.getText()),
-                                    (byte) Integer.parseInt(txtField2.getText()),
-                                    (byte) Integer.parseInt(txtField3.getText()),
-                                    (byte) Integer.parseInt(txtField4.getText()),
-                                    (byte) Integer.parseInt(txtField5.getText()),
-                                    (byte) Integer.parseInt(txtField6.getText())
-                            });
-
-=======
                 new double[]{0.031, 0.090, 0.198, 0.362, 0.591, 0.900},
                 new byte[]
                 {
@@ -554,7 +535,7 @@
                     (byte) Integer.parseInt(txtField5.getText()),
                     (byte) Integer.parseInt(txtField6.getText())
                 });
->>>>>>> b6e45a0c
+
             //Note(ZC): Try Adding the code to save the file here, right after the color calibration
             //NOte(ZC): Save the file into main project file (double check on where exactly in the files we want this saved)
             //Note(ZC): This function is unable to get the current image sense its a local var to the select image function.
