/*
 * Copyright (c) 2019 - 2024 Seth Berrier, Michael Tetzlaff, Jacob Buelow, Luke Denney, Ian Anderson, Zoe Cuthrell, Blane Suess, Isaac Tesch, Nathaniel Willius
 * Copyright (c) 2019 The Regents of the University of Minnesota
 *
 * Licensed under GPLv3
 * ( http://www.gnu.org/licenses/gpl-3.0.html )
 *
 * This code is free software: you can redistribute it and/or modify it under the terms of the GNU General Public License as published by the Free Software Foundation, either version 3 of the License, or (at your option) any later version.
 * This code is distributed in the hope that it will be useful, but WITHOUT ANY WARRANTY; without even the implied warranty of MERCHANTABILITY or FITNESS FOR A PARTICULAR PURPOSE.  See the GNU General Public License for more details.
 */

package kintsugi3d.builder.javafx.controllers.menubar;

import java.awt.*;
import java.awt.image.BufferedImage;
import java.io.File;
import java.io.IOException;
import java.net.URL;
import java.util.ArrayList;
import java.util.List;
import java.util.ResourceBundle;
import java.util.function.DoubleUnaryOperator;
import javax.imageio.ImageIO;

import javafx.embed.swing.SwingFXUtils;
import javafx.event.ActionEvent;
import javafx.fxml.FXML;
import javafx.fxml.Initializable;
import javafx.geometry.Rectangle2D;
import javafx.scene.Node;
import javafx.scene.control.Alert;
import javafx.scene.control.Button;
import javafx.scene.control.Label;
import javafx.scene.control.TextField;
import javafx.scene.image.Image;
import javafx.scene.image.ImageView;
import javafx.scene.input.KeyEvent;
import javafx.scene.input.MouseEvent;
import javafx.scene.paint.Color;
import javafx.scene.shape.Rectangle;
import javafx.stage.FileChooser;
import javafx.stage.Stage;
<<<<<<< HEAD
import kintsugi3d.builder.core.IOModel;
import kintsugi3d.builder.javafx.internal.ProjectModelBase;
=======
import kintsugi3d.util.RecentProjects;
>>>>>>> 314e482d
import org.slf4j.Logger;
import org.slf4j.LoggerFactory;

public class EyedropperController implements Initializable {
    private static final Logger log = LoggerFactory.getLogger(EyedropperController.class);

    static final String[] validExtensions = {"*.jpg", "*.jpeg", "*.png", "*.gif", "*.tif", "*.tiff", "*.png", "*.bmp", "*.wbmp"};
    private static EyedropperController instance;

    @FXML private Button chooseImageButton; // appears on top of the image view pane --> visible upon opening
    @FXML private Button chooseNewImageButton; //appears below the color selection txt fields --> hidden upon opening
    @FXML private Button cropButton; //appears below the choose new image button --> hidden upon opening

    @FXML
    private Rectangle selectionRectangle;

    @FXML
    private Rectangle finalSelectRect1, finalSelectRect2, finalSelectRect3, finalSelectRect4, finalSelectRect5, finalSelectRect6;
    private List<Rectangle> finalSelectRectangles;

    @FXML
    private Button button1, button2, button3, button4, button5, button6;
    private List<Button> colorSelectButtons;

    @FXML
    private Button applyButton;
    private boolean isCropping;//enabled by crop button and disabled when cropping is finished
    private boolean isSelecting;//enabled by "Select Color" buttons and disabled when selection is finished
    private boolean canResetCrop; //enabled when cropping is finished and disabled when crop is reset to default viewport
    static final String DEFAULT_BUTTON_TEXT = "Select Color";

    @FXML
    private TextField txtField1, txtField2, txtField3, txtField4, txtField5, txtField6;
    private List<TextField> colorSelectTxtFields;

    @FXML
    private Label colorLabel;

    private List<Color> selectedColors;
    @FXML private ImageView colorPickerImgView;
    private Image selectedFile;
    @FXML private Rectangle averageColorPreview = new Rectangle(); //displays the average color of selection

    private IOModel ioModel = new IOModel();
    private ProjectModelBase projectModel = null;

    private Button sourceButton;

//    private Runnable exitCallback;

    public EyedropperController()
    {
        instance = this;
    }

    public static EyedropperController getInstance()
    {
        //intended to be used to update the apply button after a project is loaded
        //this does not work yet
        return instance;
    }
    @Override
    public void initialize(URL url, ResourceBundle resourceBundle) {
        selectedFile = null;

        colorPickerImgView.setPreserveRatio(true);
        colorPickerImgView.setSmooth(true);

        isSelecting = false;
        isCropping = false;
        canResetCrop = false;

        selectedColors = new ArrayList<>();

        colorSelectButtons = new ArrayList<>();
        colorSelectButtons.add(button1);
        colorSelectButtons.add(button2);
        colorSelectButtons.add(button3);
        colorSelectButtons.add(button4);
        colorSelectButtons.add(button5);
        colorSelectButtons.add(button6);

        colorSelectTxtFields = new ArrayList<>();
        colorSelectTxtFields.add(txtField1);
        colorSelectTxtFields.add(txtField2);
        colorSelectTxtFields.add(txtField3);
        colorSelectTxtFields.add(txtField4);
        colorSelectTxtFields.add(txtField5);
        colorSelectTxtFields.add(txtField6);

        finalSelectRectangles = new ArrayList<>();
        finalSelectRectangles.add(finalSelectRect1);
        finalSelectRectangles.add(finalSelectRect2);
        finalSelectRectangles.add(finalSelectRect3);
        finalSelectRectangles.add(finalSelectRect4);
        finalSelectRectangles.add(finalSelectRect5);
        finalSelectRectangles.add(finalSelectRect6);

        updateApplyButton();
    }

    private static Rectangle2D resetViewport(ImageView imageView) {
        //reset the viewport to default value (view entire image)
        Rectangle2D defaultViewport = getDefaultViewport(imageView);

        imageView.setViewport(defaultViewport);

        return defaultViewport;
    }

    private static Rectangle2D getDefaultViewport(ImageView imageView){
        Image image = imageView.getImage();
        return new Rectangle2D(0, 0, image.getWidth(), image.getHeight());
    }

    @FXML
    private void handleMousePressed(MouseEvent event) {
        //TODO: IF USER SELECTS AREA OUTSIDE OF IMAGE, SHIFT SELECTION BOX INSIDE IMAGE
        if(isSelecting || isCropping) {
            selectionRectangle.setVisible(true);
            double x = event.getX();
            double y = event.getY();
            selectionRectangle.setX(x);
            selectionRectangle.setY(y);
            selectionRectangle.setWidth(0);
            selectionRectangle.setHeight(0);
            selectedColors.clear();
        }
    }

    @FXML
    private void handleMouseDragged(MouseEvent event) {
        if(isSelecting || isCropping) {
            double x = event.getX();
            double y = event.getY();
            double width = x - selectionRectangle.getX();
            double height = y - selectionRectangle.getY();

            selectionRectangle.setWidth(width);
            selectionRectangle.setHeight(height);
        }
    }

    @FXML
    private void handleMouseReleased(MouseEvent event) {
        if(isSelecting) {
            Color averageColor = getAvgColorFromSelection();

            // Set the color label text
            colorLabel.setText("Greyscale: " + Math.round(getGreyScaleDouble(averageColor)));

            //display average color to user, change text for corresponding text field
            addSelectedColor(averageColor);
        }

        if(isCropping){
            canResetCrop = true;
            cropImage();
        }
    }

    @FXML
    private void enterCropMode() {
        //same button is used for cropping and resetting cropping
        if(canResetCrop){//button text is "Reset Crop"
            resetCrop();
        }
        else{//button text is "Crop"
            cropButton.setText("Cropping...");
            cropButton.getStyleClass().add("button-selected");
            isCropping = true;
        }

//        resetButtonsText();
        isSelecting = false;
        selectionRectangle.setVisible(false);
    }

    private void resetCrop() {
        resetViewport(colorPickerImgView);
        cropButton.setText("Crop");
        canResetCrop = false;
    }

    private void cropImage() {
        //get bounds of selection rectangle
        //crop imageView accordingly
        double scaleFactor = calculateImgViewScaleFactor(colorPickerImgView);
        double width = selectionRectangle.getWidth() * scaleFactor;
        double height = selectionRectangle.getHeight() * scaleFactor;
        double x = (selectionRectangle.getX() - colorPickerImgView.getLayoutX()) * scaleFactor;
        double y = (selectionRectangle.getY() - colorPickerImgView.getLayoutY()) * scaleFactor;

        Rectangle2D view = new Rectangle2D(x, y, width, height);
        colorPickerImgView.setViewport(view);
        isCropping = false;
        cropButton.setText("Reset Crop");
        cropButton.getStyleClass().remove("button-selected");

        selectionRectangle.setVisible(false);
    }

    private Color getAvgColorFromSelection(){
        double x = selectionRectangle.getX();//(x, y) is the top left corner of the selectionRectangle in windowspace
        double y = selectionRectangle.getY();
        double width = selectionRectangle.getWidth();
        double height = selectionRectangle.getHeight();

        javafx.scene.image.PixelReader pixelReader = colorPickerImgView.getImage().getPixelReader();

        Rectangle2D viewport = colorPickerImgView.getViewport();
        if(viewport == null){
            viewport = resetViewport(colorPickerImgView);
        }

        double scaleFactor;
        if(viewport == getDefaultViewport(colorPickerImgView)){//use this scaleFactor when image is not cropped
            scaleFactor = calculateImgViewScaleFactor(colorPickerImgView);
        }
        else{
            scaleFactor = calculateImgViewCroppedScaleFactor(colorPickerImgView);
        }


        //getLayoutX(), getLayoutY() refer to top left corner of image in windowspace
        double trueStartX = (x - colorPickerImgView.getLayoutX()) * scaleFactor;
        double trueStartY = (y - colorPickerImgView.getLayoutY()) * scaleFactor;

        double trueEndX = trueStartX + width * scaleFactor;
        double trueEndY = trueStartY + height * scaleFactor;

        trueStartX += viewport.getMinX();//viewport may be offset from the top left corner, this counters that offset
        trueStartY += viewport.getMinY();
        trueEndX += viewport.getMinX();
        trueEndY += viewport.getMinY();

        //read pixels from selected crop
        selectedColors.clear();
        boolean badColorDetected = false;
        for (int posX = (int) trueStartX; posX < trueEndX; posX++) {
            for (int posY = (int) trueStartY; posY < trueEndY; posY++) {
                try{
                    if(viewport.contains(posX, posY)){//only add color if it is inside the viewport (visible to user)
                        Color color = pixelReader.getColor(posX, posY);
                        selectedColors.add(color);
                    }
                    else{
                        badColorDetected = true;
                    }
                }
                catch (IndexOutOfBoundsException e){
                    badColorDetected = true;
                }
            }
        }

        if(badColorDetected){//TODO: CHANGE SOLUTION TO THIS PROBLEM?
            log.info("Some colors could not be added. Please confirm that your selection contains the desired colors.");
        }

        return calculateAverageColor(selectedColors);
    }

    private double calculateImgViewCroppedScaleFactor(ImageView imageView) {
        Rectangle2D viewport = imageView.getViewport();
        if(viewport.getWidth() > viewport.getHeight()){
            return viewport.getWidth() / imageView.getFitWidth();
        }
        else{
            return viewport.getHeight() / imageView.getFitHeight();
        }
    }

    private double calculateImgViewScaleFactor(ImageView imgView) {
        //getWidth() and getHeight() refer to the full resolution image
        //fitWidth() and fitHeight() refer to the image in the window
        if(imgView.getImage().getWidth() > imgView.getImage().getHeight()) {
            return imgView.getImage().getWidth() / imgView.getFitWidth();
        }
        else {
            return imgView.getImage().getHeight() / imgView.getFitHeight();
        }
    }

    private Color calculateAverageColor(List<Color> colors) {
        double redSum = 0;
        double greenSum = 0;
        double blueSum = 0;

        for (Color color : colors) {
            redSum += color.getRed();
            greenSum += color.getGreen();
            blueSum += color.getBlue();
        }

        int size = colors.size();
        double averageRed = redSum / size;
        double averageGreen = greenSum / size;
        double averageBlue = blueSum / size;

        return Color.color(averageRed, averageGreen, averageBlue);
    }

    private double getGreyScaleDouble(Color color){
        //new calculation uses weighted scaling
        double redVal = color.getRed();
        double greenVal = color.getGreen();
        double blueVal = color.getBlue();

        redVal = Math.pow(redVal, 2.2);
        greenVal = Math.pow(greenVal, 2.2);
        blueVal = Math.pow(blueVal, 2.2);

        redVal *= 0.2126729;
        greenVal *= 0.71522;
        blueVal *= 0.0721750;

        double weightedAverageColor = redVal + greenVal + blueVal;
        weightedAverageColor = Math.pow(weightedAverageColor, 1/2.2);
        return weightedAverageColor * 255;
    }

    //returns false if the color is null or has already been added
    @FXML
    private boolean addSelectedColor(Color newColor) {
        //update the text field (to int. greyscale value) and its corresponding color square
//        Button sourceButton = resetButtonsText();

        if (sourceButton != null) {
            //modify appropriate text field to average greyscale value
            TextField partnerTxtField = getTextFieldForButton(sourceButton);

            //java would use the wrong overload of round() if it used a double
            Integer greyScale = Math.round((float)getGreyScaleDouble(newColor));
            assert partnerTxtField != null;
            partnerTxtField.setText(String.valueOf(greyScale));

            //without these two lines, text field would not update properly
            partnerTxtField.positionCaret(partnerTxtField.getText().length());
            partnerTxtField.positionCaret(0);

            //update square which contains the average color visual for the button
            Rectangle partnerRectangle = getRectangleForButton(sourceButton);
            updateFinalSelectRect(partnerRectangle);

            //disable/enable apply button as needed
            updateApplyButton();

            sourceButton.getStyleClass().remove("button-selected");
        }
        else{
            Toolkit.getDefaultToolkit().beep();
            return false; //source button is null
        }
        isSelecting = false;
        sourceButton = null;
        return true;//color changed successfully
    }

    private void updateFinalSelectRect(Rectangle rect) {//when a text field is updated, update the rectangle beside it
        TextField txtField = getTextFieldForRectangle(rect);

        double greyScale;
        try{
            greyScale = Integer.parseInt(txtField.getText());
        }
        catch(NumberFormatException | NullPointerException e){
            greyScale = 0;
        }

        if(greyScale > 255){
            greyScale = 255;
        }

        if (greyScale < 0){
            greyScale = 0;
        }

        double val = greyScale / (255);
        rect.setFill(new Color(val, val, val, 1));
        rect.setVisible(true);
    }

    @FXML
    private void updatesFromTextField(KeyEvent event){
        //whenever a text field is updated, update its partner color rectangle and change the visibility of the Apply button
        //if all text fields contain valid info, make the Apply button functional
        //if not, make the button not functional
        TextField sourceTxtField = (TextField) event.getSource();
        updateFinalSelectRect(getRectangleForTextField(sourceTxtField));

        updateApplyButton();
    }

    public void updateApplyButton() {
        //only enable apply button if all fields contain good data (integers) and model is loaded
        if(areAllFieldsValid() && hasGoodLoadingModel()){//TODO: KEEPS BUTTON DISABLED IF NEW MODEL IS LOADED IN
                                                        //only updates setDisable() when text field is modified
            applyButton.setDisable(false);
        }
        else{
            applyButton.setDisable(true);
        }
    }

    //returns the text field the button corresponds to
    private TextField getTextFieldForButton(Button sourceButton) {
        switch (sourceButton.getId()){
            case "button1":
                return txtField1;
            case "button2":
                return txtField2;
            case "button3":
                return txtField3;
            case "button4":
                return txtField4;
            case "button5":
                return txtField5;
            case "button6":
                return txtField6;
            default:
                return null;
        }
    }

    private Rectangle getRectangleForButton(Button sourceButton) {
        switch (sourceButton.getId()){
            case "button1":
                return finalSelectRect1;
            case "button2":
                return finalSelectRect2;
            case "button3":
                return finalSelectRect3;
            case "button4":
                return finalSelectRect4;
            case "button5":
                return finalSelectRect5;
            case "button6":
                return finalSelectRect6;
            default:
                return null;
        }
    }

    private TextField getTextFieldForRectangle(Rectangle rect) {
        switch (rect.getId()){
            case "finalSelectRect1":
                return txtField1;
            case "finalSelectRect2":
                return txtField2;
            case "finalSelectRect3":
                return txtField3;
            case "finalSelectRect4":
                return txtField4;
            case "finalSelectRect5":
                return txtField5;
            case "finalSelectRect6":
                return txtField6;
            default:
                return null;
        }
    }

    private Rectangle getRectangleForTextField(TextField txtField) {
        switch (txtField.getId()){
            case "txtField1":
                return finalSelectRect1;
            case "txtField2":
                return finalSelectRect2;
            case "txtField3":
                return finalSelectRect3;
            case "txtField4":
                return finalSelectRect4;
            case "txtField5":
                return finalSelectRect5;
            case "txtField6":
                return finalSelectRect6;
            default:
                return null;
        }
    }

    @FXML private void applyButtonPressed() {
        //check to see if all text fields contain valid input, and model is loaded
        if(areAllFieldsValid() && hasGoodLoadingModel()) {
            ioModel.setTonemapping(
                new double[]{0.031, 0.090, 0.198, 0.362, 0.591, 0.900},
                new byte[]
                {
                    (byte) Integer.parseInt(txtField1.getText()),
                    (byte) Integer.parseInt(txtField2.getText()),
                    (byte) Integer.parseInt(txtField3.getText()),
                    (byte) Integer.parseInt(txtField4.getText()),
                    (byte) Integer.parseInt(txtField5.getText()),
                    (byte) Integer.parseInt(txtField6.getText())
                });

            //Note(ZC): Try Adding the code to save the file here, right after the color calibration
            //NOte(ZC): Save the file into main project file (double check on where exactly in the files we want this saved)
            //Note(ZC): This function is unable to get the current image sense its a local var to the select image function.
        }
        else{
            Toolkit.getDefaultToolkit().beep();
            //TODO: PROBABLY CHANGE THIS VERIFICATION METHOD
            log.error("Please fill all fields and load a model before performing color calibration.");
        }
    }

    private boolean areAllFieldsValid(){
        //only return true if all text fields are filled with good info (integers)
        for (TextField field : colorSelectTxtFields){//TODO: CHECK IF VALS ARE 0-255?
            if(!field.getText().matches("-?\\d+")){//regex to check if input is integer
                return false;
            }
        }
        return true;
    }

    @FXML
    private void enterColorSelectionMode(ActionEvent actionEvent) {
        //change text of button to indicate selection
        sourceButton = (Button) actionEvent.getSource();
//        resetButtonsText();

//        sourceButton.setText("Draw to select...");

        sourceButton.getStyleClass().add("button-selected");

        isSelecting = true;
        isCropping = false;
    }

//    private Button resetButtonsText(){
//        Button sourceButton = null;
//        for (Button button: colorSelectButtons){
//            if (!button.getText().equals(DEFAULT_BUTTON_TEXT)) {
//                sourceButton = button;
//            }
////            button.setText(DEFAULT_BUTTON_TEXT);
//        }
//
//        return sourceButton;
//    }

    public void setProjectModel(ProjectModelBase projectModel)
    {
        this.projectModel = projectModel;
        if (projectModel.getColorCheckerFile() != null)
        {
            this.setImage(new File(projectModel.getColorCheckerFile()));
        }
    }

    public void setIOModel(IOModel ioModel){
        this.ioModel = ioModel;

        //initialize txtFields with their respective values
        if (hasGoodLoadingModel()){
            DoubleUnaryOperator luminanceEncoding = ioModel.getLuminanceEncodingFunction();
            txtField1.setText(Long.toString(Math.round(luminanceEncoding.applyAsDouble(0.031))));
            txtField2.setText(Long.toString(Math.round(luminanceEncoding.applyAsDouble(0.090))));
            txtField3.setText(Long.toString(Math.round(luminanceEncoding.applyAsDouble(0.198))));
            txtField4.setText(Long.toString(Math.round(luminanceEncoding.applyAsDouble(0.362))));
            txtField5.setText(Long.toString(Math.round(luminanceEncoding.applyAsDouble(0.591))));
            txtField6.setText(Long.toString(Math.round(luminanceEncoding.applyAsDouble(0.900))));

            for(Rectangle rect : finalSelectRectangles){
                rect.setVisible(true);
                updateFinalSelectRect(rect);
            }

            updateApplyButton();
        }
        else{
            //TODO: WHAT TO DO IF NO MODEL FOUND?
            log.error("Could not bring in luminance encodings: no model found");
        }
    }

    private boolean hasGoodLoadingModel(){
        return ioModel.hasValidHandler();
    }

//    public void ExitEyeDropper(){
//        if (exitCallback != null)
//        {
//            exitCallback.run();
//        }
//    }

    @FXML
    private void selectImage(ActionEvent actionEvent) {
        FileChooser fileChooser = new FileChooser();
        fileChooser.setTitle("Choose Image File");
        fileChooser.getExtensionFilters().add(new FileChooser.ExtensionFilter("Image Files", validExtensions));
        fileChooser.setInitialDirectory(RecentProjects.getMostRecentDirectory());

        try{
            fileChooser.setInitialDirectory(ioModel.getLoadedViewSet().getFullResImageFile(ioModel.getLoadedViewSet().getPrimaryViewIndex()).getParentFile());
        }
        catch(NullPointerException e){
            Alert alert = new Alert(Alert.AlertType.ERROR, "Please load a model before using the color checker.");
            alert.setGraphic(null);
            alert.show();
            return;
        }

        Stage stage = (Stage) ((Node)actionEvent.getSource()).getScene().getWindow();
        File file = fileChooser.showOpenDialog(stage);
        setImage(file);
    }

    public void setImage(File file)
    {
        if (file != null) {
            RecentProjects.setMostRecentDirectory(file.getParentFile());

            //convert tiff image if necessary
            if (file.getAbsolutePath().toLowerCase().matches(".*\\.tiff?")) {
                BufferedImage bufferedImage;
                try {
                    bufferedImage = ImageIO.read(file);
                    colorPickerImgView.setImage(SwingFXUtils.toFXImage(bufferedImage, null));
                } catch (IOException e) {
                    log.error("Could not convert tif image: ", e);
                }

            }
            else {
                selectedFile = new Image(file.toURI().toString());
                colorPickerImgView.setImage(selectedFile);

            }

            //update buttons
            chooseImageButton.setVisible(false);
            chooseNewImageButton.setVisible(true);
            cropButton.setVisible(true);

            //testing the code for saving the file
            //Note: Code bellow saves the file however it's not audiomatic. The user has to select where to save it and name the file as well.
            //Stage secondStage = new Stage();
            //File savefile = fileChooser.showSaveDialog(secondStage);
            //fileChooser.setInitialFileName("colorPickerImage");

            //This saves the file to the location path listed
            String path = file.getPath().toString();
            try
            {
                if (projectModel != null)
                {
                    projectModel.setColorCheckerFile(path);
                }
            }
            catch(Exception e)
            {
                log.error("Could not save file");
            }

            //reset viewport and crop button text
            resetCrop();
        }
    }

//    public void setExitCallback(Runnable exitCallback)
//    {
//        this.exitCallback = exitCallback;
//    }
}<|MERGE_RESOLUTION|>--- conflicted
+++ resolved
@@ -40,12 +40,9 @@
 import javafx.scene.shape.Rectangle;
 import javafx.stage.FileChooser;
 import javafx.stage.Stage;
-<<<<<<< HEAD
 import kintsugi3d.builder.core.IOModel;
 import kintsugi3d.builder.javafx.internal.ProjectModelBase;
-=======
 import kintsugi3d.util.RecentProjects;
->>>>>>> 314e482d
 import org.slf4j.Logger;
 import org.slf4j.LoggerFactory;
 
@@ -672,12 +669,10 @@
                 } catch (IOException e) {
                     log.error("Could not convert tif image: ", e);
                 }
-
             }
             else {
                 selectedFile = new Image(file.toURI().toString());
                 colorPickerImgView.setImage(selectedFile);
-
             }
 
             //update buttons
