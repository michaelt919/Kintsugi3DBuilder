--- conflicted
+++ resolved
@@ -25,7 +25,6 @@
 import java.io.IOException;
 import java.util.ArrayList;
 import java.util.List;
-import java.util.Objects;
 
 
 public class MetashapeObjectChunk {
@@ -43,10 +42,7 @@
     private ArrayList<Triplet<Integer, String, String>> modelInfo = new ArrayList<>(); //model id, name/label, and path
     private Integer defaultModelID;
     private Integer currModelID;
-<<<<<<< HEAD
-=======
     private LoadPreferences loadPreferences;
->>>>>>> 8aa33e3a
 
     public String getChunkZipPath() { return chunkZipPath; }
     public Document getChunkXML() { return chunkXML; }
@@ -62,19 +58,6 @@
 
 
     private MetashapeObjectChunk(){
-<<<<<<< HEAD
-        metashapeObject = new MetashapeObject();
-        chunkName = "";
-        chunkID = -1;//TODO: GOOD NULL CHUNK ID?
-        chunkXML = null;
-        frameXML = null;
-        currModelID = -1;
-    }
-
-    public MetashapeObjectChunk(MetashapeObject metashapeObject, String chunkName, Integer currModelID) {
-        this.metashapeObject = metashapeObject;
-        this.currModelID = currModelID;
-=======
         //hide useless constructor
     }
 
@@ -91,7 +74,6 @@
         this.metashapeObject = metashapeObject;
         this.currModelID = currModelID;
         this.loadPreferences = new LoadPreferences();
->>>>>>> 8aa33e3a
 
         updateChunk(chunkName);
     }
@@ -326,20 +308,11 @@
 
         MetashapeObjectChunk moc = (MetashapeObjectChunk) rhs;
         //chunk name is the same
-<<<<<<< HEAD
-        //active model id is the same
-=======
->>>>>>> 8aa33e3a
         //psx path is the same
 
         //TODO: may need to revisit this method if more precise criteria are needed
 
-<<<<<<< HEAD
-        return Objects.equals(this.chunkName, moc.getChunkName()) &&
-                Objects.equals(this.currModelID, moc.getCurrModelID()) &&
-=======
         return this.chunkName.equals(moc.getChunkName()) &&
->>>>>>> 8aa33e3a
                 this.getPsxFilePath().equals(moc.getPsxFilePath());
     }
 }