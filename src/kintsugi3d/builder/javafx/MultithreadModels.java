--- conflicted
+++ resolved
@@ -59,12 +59,8 @@
         loadOptionsModel = InternalModels.getInstance().getLoadOptionsModel();
         canvasModel = new CanvasModelImpl();
         ioModel = new IOModel();
-<<<<<<< HEAD
-        ioModel.setLoadOptionsModel(loadOptionsModel);
+        ioModel.setImageLoadOptionsModel(loadOptionsModel);
         tabModels = InternalModels.getInstance().getTabModels();
-=======
-        ioModel.setImageLoadOptionsModel(loadOptionsModel);
->>>>>>> d6bbccfd
     }
 
     @Override
