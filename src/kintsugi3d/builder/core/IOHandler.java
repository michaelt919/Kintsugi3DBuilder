--- conflicted
+++ resolved
@@ -11,13 +11,10 @@
 
 package kintsugi3d.builder.core;
 
-<<<<<<< HEAD
-=======
 import kintsugi3d.builder.fit.settings.ExportSettings;
 import kintsugi3d.builder.javafx.controllers.menubar.MetashapeObjectChunk;
 import kintsugi3d.util.EncodableColorImage;
 
->>>>>>> 8aa33e3a
 import java.io.File;
 import java.io.FileNotFoundException;
 import java.io.IOException;
@@ -26,13 +23,6 @@
 import java.util.function.Consumer;
 import java.util.function.DoubleUnaryOperator;
 
-<<<<<<< HEAD
-import kintsugi3d.builder.fit.settings.ExportSettings;
-import kintsugi3d.builder.javafx.controllers.menubar.MetashapeObjectChunk;
-import kintsugi3d.util.EncodableColorImage;
-
-=======
->>>>>>> 8aa33e3a
 public interface IOHandler
 {
     boolean isInstanceLoaded();
@@ -43,11 +33,7 @@
     void loadFromVSETFile(String id, File vsetFile, File supportingFilesDirectory, ReadonlyLoadOptionsModel loadOptions);
     void loadFromLooseFiles(String id, File xmlFile, File meshFile, File imageDirectory,
                                 String primaryViewName, double rotation, ReadonlyLoadOptionsModel loadOptions);
-<<<<<<< HEAD
-    void loadAgisoftFromZIP(String id, MetashapeObjectChunk metashapeObjectChunk, ReadonlyLoadOptionsModel loadOptionsModel, File fullResOverride, boolean doSkipMissingCams, String primaryViewName, double rotation);
-=======
     void loadAgisoftFromZIP(MetashapeObjectChunk metashapeObjectChunk, ReadonlyLoadOptionsModel loadOptionsModel);
->>>>>>> 8aa33e3a
 
     void requestFragmentShader(File shaderFile);
 
