--- conflicted
+++ resolved
@@ -12,11 +12,7 @@
 package kintsugi3d.builder.core;
 
 import kintsugi3d.builder.fit.settings.ExportSettings;
-<<<<<<< HEAD
-import kintsugi3d.builder.io.ViewSetLoadOverrides;
-=======
 import kintsugi3d.builder.io.ViewSetLoadOptions;
->>>>>>> 551f4ee0
 import kintsugi3d.builder.io.metashape.MetashapeModel;
 import kintsugi3d.util.EncodableColorImage;
 
@@ -151,20 +147,6 @@
 
             return processing;
         }
-
-        @Override
-        public void bind() {
-           for (ProgressMonitor monitor : subMonitors){
-               monitor.bind();
-           }
-        }
-
-        @Override
-        public void unbind(double progressOverride) {
-            for (ProgressMonitor monitor : subMonitors){
-                monitor.unbind(progressOverride);
-            }
-        }
     }
 
     private IOHandler handler;
@@ -227,17 +209,6 @@
         this.handler.loadFromVSETFile(id, vsetFile, supportingFilesDirectory, imageLoadOptionsModel);
     }
 
-<<<<<<< HEAD
-    public void loadFromLooseFiles(String id, File xmlFile, ViewSetLoadOverrides overrides)
-    {
-        this.handler.loadFromLooseFiles(id, xmlFile, overrides, loadOptionsModel);
-    }
-
-    public void hotSwapLooseFiles(String id, File xmlFile, ViewSetLoadOverrides overrides)
-    {
-        overrides.uuid = getLoadedViewSet() != null ? getLoadedViewSet().getUUID() : null;
-        this.handler.loadFromLooseFiles(id, xmlFile, overrides, loadOptionsModel);
-=======
     public void loadFromLooseFiles(String id, File xmlFile, ViewSetLoadOptions viewSetLoadOptions)
     {
         this.handler.loadFromLooseFiles(id, xmlFile, viewSetLoadOptions, imageLoadOptionsModel);
@@ -247,16 +218,11 @@
     {
         viewSetLoadOptions.uuid = getLoadedViewSet() != null ? getLoadedViewSet().getUUID() : null;
         this.handler.loadFromLooseFiles(id, xmlFile, viewSetLoadOptions, imageLoadOptionsModel);
->>>>>>> 551f4ee0
     }
 
     public void loadFromMetashapeModel(MetashapeModel model)
     {
-<<<<<<< HEAD
-        this.handler.loadFromMetashapeModel(model, loadOptionsModel);
-=======
         this.handler.loadFromMetashapeModel(model, imageLoadOptionsModel);
->>>>>>> 551f4ee0
     }
     public void requestFragmentShader(File shaderFile)
     {
