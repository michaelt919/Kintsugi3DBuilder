/*
 * Copyright (c) 2019 - 2025 Seth Berrier, Michael Tetzlaff, Jacob Buelow, Luke Denney, Ian Anderson, Zoe Cuthrell, Blane Suess, Isaac Tesch, Nathaniel Willius, Atlas Collins
 * Copyright (c) 2019 The Regents of the University of Minnesota
 *
 * Licensed under GPLv3
 * ( http://www.gnu.org/licenses/gpl-3.0.html )
 *
 * This code is free software: you can redistribute it and/or modify it under the terms of the GNU General Public License as published by the Free Software Foundation, either version 3 of the License, or (at your option) any later version.
 * This code is distributed in the hope that it will be useful, but WITHOUT ANY WARRANTY; without even the implied warranty of MERCHANTABILITY or FITNESS FOR A PARTICULAR PURPOSE.  See the GNU General Public License for more details.
 */

package kintsugi3d.builder.export.projectExporter;

import javafx.collections.FXCollections;
import javafx.fxml.FXML;
import javafx.fxml.FXMLLoader;
import javafx.scene.Parent;
import javafx.scene.Scene;
import javafx.scene.control.Button;
import javafx.scene.control.CheckBox;
import javafx.scene.control.ComboBox;
import javafx.scene.image.Image;
import javafx.stage.FileChooser;
import javafx.stage.Stage;
import javafx.stage.Window;
import kintsugi3d.builder.core.*;
import kintsugi3d.builder.fit.settings.ExportSettings;
import kintsugi3d.builder.util.Kintsugi3DViewerLauncher;
import kintsugi3d.gl.core.Context;
import org.slf4j.Logger;
import org.slf4j.LoggerFactory;

import java.io.File;
import java.io.IOException;
import java.net.URL;

public class ExportRequestUI implements IBRRequestUI
{
    private static final Logger log = LoggerFactory.getLogger(ExportRequestUI.class);

    //Initialize all the variables in the FXML file
    @FXML
    public Kintsugi3DBuilderState modelAccess;
    @FXML
    private Stage stage;
    @FXML
    private Button runButton;
    //    @FXML private CheckBox combineWeightsCheckBox;
    @FXML
    private CheckBox generateLowResolutionCheckBox;
    //    @FXML private CheckBox glTFEnabledCheckBox;
    @FXML
    private CheckBox glTFPackTexturesCheckBox;
    @FXML
    private CheckBox openViewerOnceCheckBox;
    @FXML
    private ComboBox<Integer> minimumTextureResolutionComboBox;
    public File currentDirectoryFile;
    public File exportLocationFile;
    private final FileChooser objFileChooser = new FileChooser();


    public static ExportRequestUI create(Window window) throws IOException
    {
        String fxmlFileName = "fxml/export/ExportRequestUI.fxml";
        URL url = ExportRequestUI.class.getClassLoader().getResource(fxmlFileName);
        assert url != null : "Can't find " + fxmlFileName;

        FXMLLoader fxmlLoader = new FXMLLoader(url);
        Parent parent = fxmlLoader.load();
        ExportRequestUI exportRequest = fxmlLoader.getController();

        if (Global.state().getIOModel().getLoadedProjectFile() != null)
        {
            exportRequest.currentDirectoryFile = Global.state().getIOModel().getLoadedProjectFile().getParentFile();
        }

        exportRequest.stage = new Stage();
        exportRequest.stage.getIcons().add(new Image(new File("Kintsugi3D-icon.png").toURI().toURL().toString()));
        exportRequest.stage.setTitle("Export glTF");
        exportRequest.stage.setScene(new Scene(parent));
        exportRequest.stage.initOwner(window);
        return exportRequest;
    }

    @Override
    public <ContextType extends Context<ContextType>> void prompt(IBRRequestQueue<ContextType> requestQueue)
    {
        ExportSettings settings = new ExportSettings();

        stage.show();

        //Calls a function to set settings to defaults
        setAllVariables(settings);

        //Sets FileChooser defaults
        if (currentDirectoryFile != null)
        {
            objFileChooser.setInitialDirectory(currentDirectoryFile);
            objFileChooser.setInitialFileName(currentDirectoryFile.getName());
        }

        objFileChooser.setTitle("Save project");
        objFileChooser.getExtensionFilters().add(new FileChooser.ExtensionFilter("GLTF file", "*.glb"));

        //Just sets the values in settings doesn't do anything else yet
        runButton.setOnAction(event ->
        {
            //Updates settings to equal what widget is displaying
            saveAllVariables(settings);

            if (Global.state().getIOModel().getProgressMonitor().isConflictingProcess())
            {
                return;
            }

            try
            {
                exportLocationFile = objFileChooser.showSaveDialog(stage);
                if (exportLocationFile != null)
                {
                    requestQueue.addIBRRequest(new ObservableIBRRequest()
                    {
                        @Override
                        public <ContextType extends Context<ContextType>> void executeRequest(
                            IBRInstance<ContextType> renderable, ProgressMonitor monitor) throws IOException
                        {
                            if (settings.isGlTFEnabled())
                            {
                                renderable.saveGlTF(exportLocationFile.getParentFile(), exportLocationFile.getName(), settings);
<<<<<<< HEAD
                                modelAccess.getIOModel().saveMaterialFiles(exportLocationFile.getParentFile(), null);
=======
                                modelAccess.getIOModel().saveEssentialMaterialFiles(exportLocationFile.getParentFile(), null);
                                // Skip standalone occlusion (which is often really a renamed ORM where we ignore the G & B channels)
                                // and unpacked weight maps for the user export as those are only intended to be used internally.
>>>>>>> 2ec57f86
                            }

                            if (settings.isOpenViewerOnceComplete())
                            {
                                Kintsugi3DViewerLauncher.launchViewer(exportLocationFile);
                            }
                        }
                    });
                }
            }
            catch (Exception ex)
            {
                log.error("Project didn't save correctly", ex);
            }
        });
    }

    @FXML //closes the stage
    public void cancelButtonAction()
    {
        stage.close();
    }

    //Sets all the settings values on the widget to equal what they are currently
    public void setAllVariables(ExportSettings settings)
    {
//        combineWeightsCheckBox.setSelected(settings.isCombineWeights());
        generateLowResolutionCheckBox.setSelected(settings.isGenerateLowResTextures());
//        glTFEnabledCheckBox.setSelected(settings.isGlTFEnabled());
        glTFPackTexturesCheckBox.setSelected(settings.isGlTFPackTextures());
        openViewerOnceCheckBox.setSelected(settings.isOpenViewerOnceComplete());
        int getMinimumTexRes = settings.getMinimumTextureResolution();
        minimumTextureResolutionComboBox.setItems(FXCollections.observableArrayList(256));
        minimumTextureResolutionComboBox.setValue(getMinimumTexRes);
    }

    //sets the settings to what the values are set on the widget
    public void saveAllVariables(ExportSettings settings)
    {
//        settings.setCombineWeights(combineWeightsCheckBox.isSelected());
        settings.setGenerateLowResTextures(generateLowResolutionCheckBox.isSelected());
//        settings.setGlTFEnabled(glTFEnabledCheckBox.isSelected());
        settings.setGlTFPackTextures(glTFPackTexturesCheckBox.isSelected());
        settings.setOpenViewerOnceComplete(openViewerOnceCheckBox.isSelected());
        settings.setMinimumTextureResolution(minimumTextureResolutionComboBox.getValue());
        System.out.println(minimumTextureResolutionComboBox.getValue());

    }
}<|MERGE_RESOLUTION|>--- conflicted
+++ resolved
@@ -128,13 +128,9 @@
                             if (settings.isGlTFEnabled())
                             {
                                 renderable.saveGlTF(exportLocationFile.getParentFile(), exportLocationFile.getName(), settings);
-<<<<<<< HEAD
-                                modelAccess.getIOModel().saveMaterialFiles(exportLocationFile.getParentFile(), null);
-=======
                                 modelAccess.getIOModel().saveEssentialMaterialFiles(exportLocationFile.getParentFile(), null);
                                 // Skip standalone occlusion (which is often really a renamed ORM where we ignore the G & B channels)
                                 // and unpacked weight maps for the user export as those are only intended to be used internally.
->>>>>>> 2ec57f86
                             }
 
                             if (settings.isOpenViewerOnceComplete())
