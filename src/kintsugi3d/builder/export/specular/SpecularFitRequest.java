--- conflicted
+++ resolved
@@ -220,7 +220,12 @@
                 exporter.setDefaultNames();
                 exporter.addWeightImages(settings.getSpecularBasisSettings().getBasisCount(), settings.getExportSettings().isCombineWeights());
 
-<<<<<<< HEAD
+                // Add diffuse constant if requested
+                if (settings.shouldIncludeConstantTerm())
+                {
+                    exporter.setDiffuseConstantUri("constant.png");
+                }
+
                 // Deal with LODs if enabled
                 if (settings.getExportSettings().isGenerateLowResTextures())
                 {
@@ -228,6 +233,12 @@
                         settings.getExportSettings().getMinimumTextureResolution());
                     exporter.addWeightImageLods(settings.getSpecularBasisSettings().getBasisCount(),
                         settings.getTextureFitSettings().height, settings.getExportSettings().getMinimumTextureResolution());
+
+                    if (settings.shouldIncludeConstantTerm())
+                    {
+                        exporter.addDiffuseConstantLods("constant.png", settings.getTextureFitSettings().height,
+                                settings.getExportSettings().getMinimumTextureResolution());
+                    }
                 }
 
                 exporter.write(new File(settings.getOutputDirectory(), "model.glb"));
@@ -236,27 +247,6 @@
             catch (IOException e)
             {
                 log.error("Error occurred during glTF export:", e);
-=======
-            // Add diffuse constant if requested
-            if (settings.shouldIncludeConstantTerm())
-            {
-                exporter.setDiffuseConstantUri("constant.png");
-            }
-
-            // Deal with LODs if enabled
-            if (settings.getExportSettings().isGenerateLowResTextures())
-            {
-                exporter.addAllDefaultLods(settings.getTextureFitSettings().height,
-                    settings.getExportSettings().getMinimumTextureResolution());
-                exporter.addWeightImageLods(settings.getSpecularBasisSettings().getBasisCount(),
-                    settings.getTextureFitSettings().height, settings.getExportSettings().getMinimumTextureResolution());
-
-                if (settings.shouldIncludeConstantTerm())
-                {
-                    exporter.addDiffuseConstantLods("constant.png", settings.getTextureFitSettings().height,
-                            settings.getExportSettings().getMinimumTextureResolution());
-                }
->>>>>>> 7ed430c8
             }
         }
     }
