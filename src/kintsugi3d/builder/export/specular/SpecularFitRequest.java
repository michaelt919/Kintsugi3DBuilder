--- conflicted
+++ resolved
@@ -16,19 +16,12 @@
 import kintsugi3d.builder.export.specular.gltf.SpecularFitGltfExporter;
 import kintsugi3d.builder.fit.SpecularFitProcess;
 import kintsugi3d.builder.fit.SpecularFitProgramFactory;
-<<<<<<< HEAD
-import kintsugi3d.builder.fit.SpecularOptimization;
-import kintsugi3d.builder.resources.specular.SpecularResources;
-import kintsugi3d.builder.util.Kintsugi3DViewerLauncher;
-import org.slf4j.Logger;
-import org.slf4j.LoggerFactory;
-=======
 import kintsugi3d.builder.fit.debug.FinalReconstruction;
 import kintsugi3d.builder.fit.settings.SpecularFitRequestParams;
 import kintsugi3d.builder.resources.ibr.ReadonlyIBRResources;
 import kintsugi3d.builder.resources.specular.SpecularMaterialResources;
 import kintsugi3d.builder.state.ReadonlyObjectModel;
->>>>>>> 8d7c89d5
+import kintsugi3d.builder.util.Kintsugi3DViewerLauncher;
 import kintsugi3d.gl.builders.ProgramBuilder;
 import kintsugi3d.gl.core.Context;
 import kintsugi3d.gl.geometry.ReadonlyVertexGeometry;
@@ -131,22 +124,17 @@
             // Set the output directory based on the view set's texture fit file path
             settings.setOutputDirectory(renderable.getActiveViewSet().getSupportingFilesFilePath());
 
-<<<<<<< HEAD
-                if (settings.getExportSettings().isOpenViewerOnceComplete())
-                {
-                    Kintsugi3DViewerLauncher.launchViewer(new File(settings.getOutputDirectory(), "model.glb"));
-                }
-
-//            // Reconstruct if requested
-//            performReconstruction(renderable.getIBRResources(), specularFit);
-=======
             // Perform the specular fit
             new SpecularFitProcess(settings).optimizeFit(renderable.getIBRResources());
->>>>>>> 8d7c89d5
 
             if (settings.getExportSettings().isGlTFEnabled())
             {
                 saveGlTF(renderable.getActiveGeometry(), renderable.getActiveViewSet(), renderable.getSceneModel().getObjectModel());
+            }
+
+            if (settings.getExportSettings().isOpenViewerOnceComplete())
+            {
+                Kintsugi3DViewerLauncher.launchViewer(new File(settings.getOutputDirectory(), "model.glb"));
             }
         }
         catch(IOException e) // thrown by createReflectanceProgram
