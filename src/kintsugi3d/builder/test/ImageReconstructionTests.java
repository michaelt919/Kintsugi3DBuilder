/*
 * Copyright (c) 2019 - 2024 Seth Berrier, Michael Tetzlaff, Jacob Buelow, Luke Denney, Ian Anderson, Zoe Cuthrell, Blane Suess, Isaac Tesch, Nathaniel Willius
 * Copyright (c) 2019 The Regents of the University of Minnesota
 *
 * Licensed under GPLv3
 * ( http://www.gnu.org/licenses/gpl-3.0.html )
 *
 * This code is free software: you can redistribute it and/or modify it under the terms of the GNU General Public License as published by the Free Software Foundation, either version 3 of the License, or (at your option) any later version.
 * This code is distributed in the hope that it will be useful, but WITHOUT ANY WARRANTY; without even the implied warranty of MERCHANTABILITY or FITNESS FOR A PARTICULAR PURPOSE.  See the GNU General Public License for more details.
 */

package kintsugi3d.builder.test;

import java.io.*;
import java.nio.charset.StandardCharsets;
import java.text.MessageFormat;
import java.util.function.BiConsumer;
import java.util.function.BiFunction;
import java.util.function.Consumer;
import java.util.function.Function;

import kintsugi3d.builder.core.*;
import kintsugi3d.builder.fit.ReconstructionShaders;
import kintsugi3d.builder.fit.SpecularFitOptimizable;
import kintsugi3d.builder.fit.SpecularFitProcess;
import kintsugi3d.builder.fit.SpecularFitProgramFactory;
import kintsugi3d.builder.fit.settings.SpecularBasisSettings;
import kintsugi3d.builder.fit.settings.SpecularFitRequestParams;
<<<<<<< HEAD
import kintsugi3d.builder.io.ViewSetLoadOverrides;
=======
import kintsugi3d.builder.io.ViewSetDirectories;
import kintsugi3d.builder.io.ViewSetLoadOptions;
>>>>>>> 551f4ee0
import kintsugi3d.builder.io.ViewSetReaderFromVSET;
import kintsugi3d.builder.javafx.internal.LoadOptionsModelImpl;
import kintsugi3d.builder.metrics.ColorAppearanceRMSE;
import kintsugi3d.builder.rendering.ImageReconstruction;
import kintsugi3d.builder.rendering.ReconstructionView;
import kintsugi3d.builder.resources.ibr.IBRResources;
import kintsugi3d.builder.resources.ibr.IBRResourcesAnalytic;
import kintsugi3d.builder.resources.ibr.IBRResourcesCacheable;
import kintsugi3d.builder.resources.ibr.IBRResourcesImageSpace;
import kintsugi3d.builder.resources.specular.SpecularMaterialResources;
import kintsugi3d.builder.state.DefaultSettings;
import kintsugi3d.builder.state.SettingsModel;
import kintsugi3d.builder.state.impl.SimpleSettingsModel;
import kintsugi3d.gl.builders.ProgramBuilder;
import kintsugi3d.gl.core.*;
import kintsugi3d.gl.geometry.VertexGeometry;
import kintsugi3d.gl.opengl.OpenGLContext;
import kintsugi3d.gl.opengl.OpenGLContextFactory;
import kintsugi3d.gl.vecmath.Vector3;
import kintsugi3d.gl.vecmath.Vector4;
import kintsugi3d.util.*;
import org.junit.jupiter.api.AfterEach;
import org.junit.jupiter.api.BeforeEach;
import org.junit.jupiter.api.DisplayName;
import org.junit.jupiter.api.Test;

import static org.junit.jupiter.api.Assertions.assertEquals;
import static org.junit.jupiter.api.Assertions.assertTrue;

class ImageReconstructionTests
{
    private static final File TEST_OUTPUT_DIR = new File("test-output");
    private static final boolean SAVE_TEST_IMAGES = true;
    private static final boolean SAVE_GROUND_TRUTH_SYNTHETIC_IMAGES = false;

    private ViewSet potatoViewSet;
    private ViewSet potatoViewSetTonemapped;
    private OpenGLContext context;
    private VertexGeometry potatoGeometry;
    private BiConsumer<ColorAppearanceRMSE, Float> validationLinear;
    private BiConsumer<ColorAppearanceRMSE, Float> validationSRGB;
    private BiConsumer<ColorAppearanceRMSE, Float> validationEncoded;
    private Consumer<Program<OpenGLContext>> setupColor;
    private Consumer<Program<OpenGLContext>> setupMetallic;

    private ProgressMonitor progressMonitor;

    private static class ProgressMonitorImpl implements ProgressMonitor
    {
        private double maxProgress;
        private int stageCount;

        @Override
        public void allowUserCancellation()
        {
        }

        @Override
        public void cancelComplete(UserCancellationException e)
        {
        }

        @Override
        public void start()
        {
        }

        @Override
        public void setProcessName(String processName)
        {
        }

        @Override
        public void setStageCount(int count)
        {
            this.stageCount = count;
        }

        @Override
        public void setStage(int stage, String message)
        {
            System.out.println(MessageFormat.format("[{0}/{1}] {2}", stage, stageCount, message));
        }

        @Override
        public void setMaxProgress(double maxProgress)
        {
            this.maxProgress = maxProgress;
        }

        @Override
        public void setProgress(double progress, String message)
        {
            System.out.println(MessageFormat.format("[{0}%] {1}", progress / maxProgress * 100, message));
        }

        @Override
        public void complete()
        {
            System.out.println("COMPLETE!");
        }

        @Override
        public void fail(Throwable e)
        {
            e.printStackTrace();
        }

        @Override
        public boolean isConflictingProcess()
        {
            return false;
        }

        @Override
        public void bind() {
        }

        @Override
        public void unbind(double progressOverride) {
        }
    }

    @BeforeEach
    void setUp() throws Exception
    {
        progressMonitor = new ProgressMonitorImpl();
<<<<<<< HEAD
        ViewSetLoadOverrides overrides = new ViewSetLoadOverrides();
        overrides.needsUndistort = true;
        potatoViewSet = ViewSetReaderFromVSET.getInstance().readFromStream(getClass().getClassLoader().getResourceAsStream("test/Structured34View.vset"), overrides);
=======
        ViewSetDirectories directories = new ViewSetDirectories();
        directories.fullResImagesNeedUndistort = true;
        potatoViewSet = ViewSetReaderFromVSET.getInstance().readFromStream(getClass().getClassLoader().getResourceAsStream("test/Structured34View.vset"), directories).finish();
>>>>>>> 551f4ee0
        potatoViewSetTonemapped = potatoViewSet.copy();

        // Using tonemapping from the Guan Yu dataset
        potatoViewSetTonemapped.setTonemapping(new double [] { 0.031, 0.090, 0.198, 0.362, 0.591, 0.900 },
            new byte [] { 50, 105, (byte)140, (byte)167, (byte)176, (byte)185 });

        context = OpenGLContextFactory.getInstance().buildWindow("Kintsugi 3D Builder Tests", 1, 1).create().getContext();
        context.getState().enableDepthTest();

        Potato potato = new Potato(50, 0.75f, 0.1f, 250000);
        ByteArrayOutputStream out = new ByteArrayOutputStream();
        potato.writeToStream(new PrintStream(out, false, StandardCharsets.UTF_8));

        ByteArrayInputStream in = new ByteArrayInputStream(out.toByteArray());
        potatoGeometry = VertexGeometry.createFromOBJStream(in);

        validationLinear = (rmse, noiseScale) -> assertEquals(noiseScale / (float) Math.sqrt(12.0f), rmse.getNormalizedLinear(), 0.001);
        validationSRGB = (rmse, noiseScale) -> assertEquals(noiseScale / (float) Math.sqrt(12.0f), rmse.getNormalizedSRGB(), 0.001);

        // TODO figure out why we need a higher validation delta for this one?
        validationEncoded = (rmse, noiseScale) -> assertEquals(noiseScale / (float) Math.sqrt(12.0f), rmse.getEncodedGroundTruth(), 0.005);

        setupColor = program -> program.setUniform("diffuseColor", new Vector3(1.0f, 0.8f, 0.2f));
        setupMetallic = program ->
        {
            program.setUniform("diffuseColor", new Vector3(0.0f, 0.0f, 0.0f));
            program.setUniform("specularColor", new Vector3(1.0f, 0.8f, 0.2f));
        };

        if (SAVE_GROUND_TRUTH_SYNTHETIC_IMAGES)
        {
            saveGroundTruthSyntheticImages(potatoViewSet, (factory, resources) -> createGroundTruthProgram(factory, resources, p->{}),
                "groundTruthSynthetic_grayscale");
            saveGroundTruthSyntheticImages(potatoViewSet, (factory, resources) -> createGroundTruthProgram(factory, resources, setupColor),
                "groundTruthSynthetic_color");
            saveGroundTruthSyntheticImages(potatoViewSet, (factory, resources) -> createGroundTruthProgram(factory, resources, setupMetallic),
                "groundTruthSynthetic_metallic");
            saveGroundTruthSyntheticImages(potatoViewSetTonemapped, (factory, resources) -> createGroundTruthProgram(factory, resources, p->{}),
                "groundTruthSynthetic_grayscaleTonemapped");
            saveGroundTruthSyntheticImages(potatoViewSetTonemapped, (factory, resources) -> createGroundTruthProgram(factory, resources, setupColor),
                "groundTruthSynthetic_colorTonemapped");
            saveGroundTruthSyntheticImages(potatoViewSetTonemapped, (factory, resources) -> createGroundTruthProgram(factory, resources, setupMetallic),
                "groundTruthSynthetic_metallicTonemapped");
        }
    }

    void saveGroundTruthSyntheticImages(
            ViewSet viewSet,
            BiFunction<SpecularFitProgramFactory<OpenGLContext>, IBRResourcesAnalytic<OpenGLContext>, ProgramObject<OpenGLContext>> groundTruthProgramCreator,
            String groundTruthName)
        throws IOException
    {
        SimpleSettingsModel ibrSettings = new SimpleSettingsModel();
        DefaultSettings.apply(ibrSettings);
        ibrSettings.set("shadowsEnabled", false);
        ibrSettings.set("occlusionEnabled", false);

        SpecularBasisSettings specularBasisSettings = new SpecularBasisSettings();
        specularBasisSettings.setBasisCount(1);

        SpecularFitProgramFactory<OpenGLContext> programFactory = new SpecularFitProgramFactory<>(ibrSettings, specularBasisSettings);

        try (IBRResourcesAnalytic<OpenGLContext> resources = new IBRResourcesAnalytic<>(context, viewSet, potatoGeometry);
            ProgramObject<OpenGLContext> groundTruthProgram = groundTruthProgramCreator.apply(programFactory, resources);
            Drawable<OpenGLContext> groundTruthDrawable = resources.createDrawable(groundTruthProgram))
        {
            groundTruthProgram.setUniform("noiseScale", 0.0f);
            resources.setupShaderProgram(groundTruthProgram);

            try (FramebufferObject<OpenGLContext> groundTruthFBO = context.buildFramebufferObject(256, 256)
                .addColorAttachment(ColorFormat.RGBA32F)
                .addDepthAttachment()
                .createFramebufferObject())
            {
                File outputDirectory = new File(TEST_OUTPUT_DIR, groundTruthName);
                outputDirectory.mkdirs();

                for (int i = 0; i < viewSet.getCameraPoseCount(); i++)
                {
                    renderGroundTruth(viewSet, i, groundTruthDrawable, groundTruthFBO);
                    groundTruthFBO.getTextureReaderForColorAttachment(0).saveToFile("PNG",
                        new File(outputDirectory, MessageFormat.format("{0,number,0000}.png", i)));
                }
            }
        }
    }

    @AfterEach
    void tearDown()
    {
        context.close();
    }

    private float noiseScaleToRMSE(float noiseScale)
    {
        return noiseScale / (float) Math.sqrt(12.0f);
    }

    private BiFunction<SpecularFitProgramFactory<OpenGLContext>, IBRResourcesAnalytic<OpenGLContext>, ProgramObject<OpenGLContext>>
        getProgramCreator(String testShaderName, Consumer<Program<OpenGLContext>> setupShader)
    {
        return
            (programFactory, resources) ->
            {
                try
                {
                    ProgramObject<OpenGLContext> program = programFactory.getShaderProgramBuilder(resources,
                            new File("shaders/common/imgspace.vert"),
                            new File("shaders/test/" + testShaderName + ".frag"))
                        .createProgram();
                    setupShader.accept(program);
                    return program;
                }
                catch (IOException e)
                {
                    throw new RuntimeException(e);
                }
            };
    }

    @Test
    @DisplayName("Normalized linear reconstruction error, grayscale synthetic data")
    void normalizedLinear_grayscale() throws IOException
    {
        // TODO switch from gamma to sRGB decoding for the cases without ColorChecker values
        multiTest(potatoViewSet, getProgramCreator("syntheticWithLinearNoise", p->{}),
            (factory, resources) -> createGroundTruthProgram(factory, resources, p->{}), validationLinear, "normalizedLinear_grayscale");
    }

    @Test
    @DisplayName("Normalized linear reconstruction error, grayscale tonemapped synthetic data")
    void normalizedLinear_grayscaleTonemapped() throws IOException
    {
        multiTest(potatoViewSetTonemapped, getProgramCreator("syntheticWithLinearNoise", p->{}),
            (factory, resources) -> createGroundTruthProgram(factory, resources, p->{}), validationLinear, "normalizedLinear_grayscaleTonemapped");
    }

    @Test
    @DisplayName("Normalized linear reconstruction error, color synthetic data")
    void normalizedLinear_color() throws IOException
    {
        multiTest(potatoViewSet, getProgramCreator("syntheticWithLinearColorNoise", setupColor),
            (factory, resources) -> createGroundTruthProgram(factory, resources, setupColor), validationLinear, "normalizedLinear_color");
    }

    @Test
    @DisplayName("Normalized linear reconstruction error, color tonemapped synthetic data")
    void normalizedLinear_colorTonemapped() throws IOException
    {
        multiTest(potatoViewSetTonemapped, getProgramCreator("syntheticWithLinearColorNoise", setupColor),
            (factory, resources) -> createGroundTruthProgram(factory, resources, setupColor), validationLinear, "normalizedLinear_colorTonemapped");
    }

    @Test
    @DisplayName("Normalized linear reconstruction error, metallic synthetic data")
    void normalizedLinear_metallic() throws IOException
    {
        multiTest(potatoViewSet, getProgramCreator("syntheticWithLinearColorNoise", setupMetallic),
            (factory, resources) -> createGroundTruthProgram(factory, resources, setupMetallic), validationLinear, "normalizedLinear_metallic");
    }

    @Test
    @DisplayName("Normalized linear reconstruction error, metallic tonemapped synthetic data")
    void normalizedLinear_metallicTonemapped() throws IOException
    {
        multiTest(potatoViewSetTonemapped, getProgramCreator("syntheticWithLinearColorNoise", setupMetallic),
            (factory, resources) -> createGroundTruthProgram(factory, resources, setupMetallic), validationLinear, "normalizedLinear_metallicTonemapped");
    }

    @Test
    @DisplayName("Normalized sRGB reconstruction error, grayscale synthetic data")
    void normalizedSRGB_grayscale() throws IOException
    {
        multiTest(potatoViewSet, getProgramCreator("syntheticWithSRGBNoise", p->{}),
            (factory, resources) -> createGroundTruthProgram(factory, resources, p->{}), validationSRGB, "normalizedSRGB_grayscale");
    }

    @Test
    @DisplayName("Normalized sRGB reconstruction error, grayscale tonemapped synthetic data")
    void normalizedSRGB_grayscaleTonemapped() throws IOException
    {
        multiTest(potatoViewSetTonemapped, getProgramCreator("syntheticWithSRGBNoise", p->{}),
            (factory, resources) -> createGroundTruthProgram(factory, resources, p->{}), validationSRGB, "normalizedSRGB_grayscaleTonemapped");
    }

    @Test
    @DisplayName("Normalized sRGB reconstruction error, color synthetic data")
    void normalizedSRGB_color() throws IOException
    {
        multiTest(potatoViewSet, getProgramCreator("syntheticWithSRGBColorNoise", setupColor),
            (factory, resources) -> createGroundTruthProgram(factory, resources, setupColor), validationSRGB, "normalizedSRGB_color");
    }

    @Test
    @DisplayName("Normalized sRGB reconstruction error, color tonemapped synthetic data")
    void normalizedSRGB_colorTonemapped() throws IOException
    {
        multiTest(potatoViewSetTonemapped, getProgramCreator("syntheticWithSRGBColorNoise", setupColor),
            (factory, resources) -> createGroundTruthProgram(factory, resources, setupColor), validationSRGB, "normalizedSRGB_colorTonemapped");
    }

    @Test
    @DisplayName("Normalized sRGB reconstruction error, metallic synthetic data")
    void normalizedSRGB_metallic() throws IOException
    {
        multiTest(potatoViewSet, getProgramCreator("syntheticWithSRGBColorNoise", setupMetallic),
            (factory, resources) -> createGroundTruthProgram(factory, resources, setupMetallic), validationSRGB, "normalizedSRGB_metallic");
    }

    @Test
    @DisplayName("Normalized sRGB reconstruction error, metallic tonemapped synthetic data")
    void normalizedSRGB_metallicTonemapped() throws IOException
    {
        multiTest(potatoViewSetTonemapped, getProgramCreator("syntheticWithSRGBColorNoise", setupMetallic),
            (factory, resources) -> createGroundTruthProgram(factory, resources, setupMetallic), validationSRGB, "normalizedSRGB_metallicTonemapped");
    }

    @Test
    @DisplayName("Tonemapped and lit reconstruction error, grayscale synthetic data")
    void tonemappedLit_grayscale() throws IOException
    {
        multiTest(potatoViewSet, getProgramCreator("syntheticWithTonemappedLitNoise", p->{}),
            (factory, resources) -> createGroundTruthProgram(factory, resources, p->{}), validationEncoded, "tonemappedLit_grayscale");
    }

    @Test
    @DisplayName("Tonemapped and lit reconstruction error, grayscale tonemapped synthetic data")
    void tonemappedLit_grayscaleTonemapped() throws IOException
    {
        multiTest(potatoViewSetTonemapped, getProgramCreator("syntheticWithTonemappedLitNoise", p->{}),
            (factory, resources) -> createGroundTruthProgram(factory, resources, p->{}), validationEncoded, "tonemappedLit_grayscaleTonemapped");
    }

    @Test
    @DisplayName("Tonemapped and lit reconstruction error, color synthetic data")
    void tonemappedLit_color() throws IOException
    {
        multiTest(potatoViewSet, getProgramCreator("syntheticWithTonemappedLitColorNoise", setupColor),
            (factory, resources) -> createGroundTruthProgram(factory, resources, setupColor), validationEncoded, "tonemappedLit_color");
    }

    @Test
    @DisplayName("Tonemapped and lit reconstruction error, color tonemapped synthetic data")
    void tonemappedLit_colorTonemapped() throws IOException
    {
        multiTest(potatoViewSetTonemapped, getProgramCreator("syntheticWithTonemappedLitColorNoise", setupColor),
            (factory, resources) -> createGroundTruthProgram(factory, resources, setupColor), validationEncoded, "tonemappedLit_colorTonemapped");
    }

    @Test
    @DisplayName("Tonemapped and lit reconstruction error, metallic synthetic data")
    void tonemappedLit_metallic() throws IOException
    {
        multiTest(potatoViewSet, getProgramCreator("syntheticWithTonemappedLitColorNoise", setupMetallic),
            (factory, resources) -> createGroundTruthProgram(factory, resources, setupMetallic), validationEncoded, "tonemappedLit_metallic");
    }

    @Test
    @DisplayName("Tonemapped and lit reconstruction error, metallic tonemapped synthetic data")
    void tonemappedLit_metallicTonemapped() throws IOException
    {
        multiTest(potatoViewSetTonemapped, getProgramCreator("syntheticWithTonemappedLitColorNoise", setupMetallic),
            (factory, resources) -> createGroundTruthProgram(factory, resources, setupMetallic), validationEncoded, "tonemappedLit_metallicTonemapped");
    }

    @Test
    @DisplayName("Grayscale smooth synthetic data fit")
    void testFit_grayscaleSmooth()
    {
        testFitSynthetic(potatoViewSet,
            builder -> builder
                .define("NORMAL_MAP_SCALE", 0.0)
                .define("DEFAULT_DIFFUSE_COLOR", "vec3(0.5, 0.5, 0.5)")
                .define("DEFAULT_SPECULAR_COLOR", "vec3(0.04, 0.04, 0.04)")
                .define("DEFAULT_SPECULAR_ROUGHNESS", "vec3(0.25, 0.25, 0.25)"),
            fit ->
            {
                ColorList specularReflectivityList = fit.getSpecularReflectivityMap().getColorTextureReader().readColorListRGBA();
                ColorList roughnessList = fit.getSpecularRoughnessMap().getColorTextureReader().readColorListRGBA();
                ColorList diffuseList = fit.getDiffuseMap().getColorTextureReader().readColorListRGBA();
                ColorList normalList = fit.getNormalMap().getColorTextureReader().readColorListRGBA();

                float expectedReflectivity = (float)SRGB.fromLinear(0.04);
                float expectedRoughness = 0.25f;
                float expectedDiffuseTone = (float)SRGB.fromLinear(0.5);

                for (Vector4 reflectivity : specularReflectivityList)
                {
                    assertEquals(expectedReflectivity, reflectivity.x, 0.001f);
                    assertEquals(expectedReflectivity, reflectivity.y, 0.001f);
                    assertEquals(expectedReflectivity, reflectivity.z, 0.001f);
                    assertEquals(1.0f, reflectivity.w);
                }

                for (Vector4 roughness : roughnessList)
                {
                    assertEquals(expectedRoughness, roughness.x, 0.001f);
                    assertEquals(expectedRoughness, roughness.y, 0.001f);
                    assertEquals(expectedRoughness, roughness.z, 0.001f);
                    assertEquals(1.0f, roughness.w);
                }

                for (Vector4 diffuseColor : diffuseList)
                {
                    assertEquals(expectedDiffuseTone, diffuseColor.x, 0.001f);
                    assertEquals(expectedDiffuseTone, diffuseColor.y, 0.001f);
                    assertEquals(expectedDiffuseTone, diffuseColor.z, 0.001f);
                    assertEquals(1.0f, diffuseColor.w);
                }

                for (Vector4 packedNormal : normalList)
                {
                    assertEquals(0.5f, packedNormal.x, 0.001f);
                    assertEquals(0.5f, packedNormal.y, 0.001f);
                    assertEquals(1.0f, packedNormal.z, 0.001f);
                    assertEquals(1.0f, packedNormal.w);
                }
            },
            rmse ->
            {
                System.out.println("Encoded RMSE: " + rmse.getEncodedGroundTruth());
                System.out.println("Normalized sRGB RMSE: " + rmse.getNormalizedSRGB());
                System.out.println("Normalized linear RMSE: " + rmse.getNormalizedLinear());
                assertTrue (rmse.getEncodedGroundTruth() < 0.1);
                assertTrue (rmse.getNormalizedSRGB() < 0.1);
                assertTrue (rmse.getNormalizedLinear() < 0.1);
            },
            "testFit_grayscaleSmooth");
    }

    @Test
    @DisplayName("Color smooth synthetic data fit")
    void testFit_colorSmooth()
    {
        testFitSynthetic(potatoViewSet,
            builder -> builder
                .define("DEFAULT_DIFFUSE_COLOR", "vec3(1.0, 0.8, 0.2)")
                .define("DEFAULT_SPECULAR_COLOR", "vec3(0.04, 0.04, 0.04)")
                .define("DEFAULT_SPECULAR_ROUGHNESS", "vec3(0.25, 0.25, 0.25)")
                .define("NORMAL_MAP_SCALE", 0.0),
            fit ->
            {
                ColorList specularReflectivityList = fit.getSpecularReflectivityMap().getColorTextureReader().readColorListRGBA();
                ColorList roughnessList = fit.getSpecularRoughnessMap().getColorTextureReader().readColorListRGBA();
                ColorList diffuseList = fit.getDiffuseMap().getColorTextureReader().readColorListRGBA();
                ColorList normalList = fit.getNormalMap().getColorTextureReader().readColorListRGBA();

                float expectedReflectivity = (float)SRGB.fromLinear(0.04);
                float expectedRoughness = 0.25f;
                Vector3 expectedDiffuseColor = SRGB.fromLinear(new Vector3(1.0f, 0.8f, 0.2f));

                for (Vector4 reflectivity : specularReflectivityList)
                {
                    assertEquals(expectedReflectivity, reflectivity.x, 0.001f);
                    assertEquals(expectedReflectivity, reflectivity.y, 0.001f);
                    assertEquals(expectedReflectivity, reflectivity.z, 0.001f);
                    assertEquals(1.0f, reflectivity.w);
                }

                for (Vector4 roughness : roughnessList)
                {
                    assertEquals(expectedRoughness, roughness.x, 0.001f);
                    assertEquals(expectedRoughness, roughness.y, 0.001f);
                    assertEquals(expectedRoughness, roughness.z, 0.001f);
                    assertEquals(1.0f, roughness.w);
                }

                for (Vector4 diffuseColor : diffuseList)
                {
                    assertEquals(expectedDiffuseColor.x, diffuseColor.x, 0.001f);
                    assertEquals(expectedDiffuseColor.y, diffuseColor.y, 0.001f);
                    assertEquals(expectedDiffuseColor.z, diffuseColor.z, 0.001f);
                    assertEquals(1.0f, diffuseColor.w);
                }

                for (Vector4 packedNormal : normalList)
                {
                    assertEquals(0.5f, packedNormal.x, 0.001f);
                    assertEquals(0.5f, packedNormal.y, 0.001f);
                    assertEquals(1.0f, packedNormal.z, 0.001f);
                    assertEquals(1.0f, packedNormal.w);
                }
            },
            rmse ->
            {
                System.out.println("Encoded RMSE: " + rmse.getEncodedGroundTruth());
                System.out.println("Normalized sRGB RMSE: " + rmse.getNormalizedSRGB());
                System.out.println("Normalized linear RMSE: " + rmse.getNormalizedLinear());
                assertTrue (rmse.getEncodedGroundTruth() < 0.1);
                assertTrue (rmse.getNormalizedSRGB() < 0.1);
                assertTrue (rmse.getNormalizedLinear() < 0.1);
            },
            "testFit_colorSmooth");
    }

    @Test
    @DisplayName("Metallic smooth synthetic data fit")
    void testFit_metallicSmooth()
    {
        testFitSynthetic(potatoViewSet,
            builder -> builder
                .define("DEFAULT_DIFFUSE_COLOR", "vec3(0.0, 0.0, 0.0)")
                .define("DEFAULT_SPECULAR_COLOR", "vec3(1.0, 0.8, 0.2)")
                .define("DEFAULT_SPECULAR_ROUGHNESS", "vec3(0.25, 0.25, 0.25)")
                .define("NORMAL_MAP_SCALE", 0.0),
            fit ->
            {
                ColorList specularReflectivityList = fit.getSpecularReflectivityMap().getColorTextureReader().readColorListRGBA();
                ColorList roughnessList = fit.getSpecularRoughnessMap().getColorTextureReader().readColorListRGBA();
                ColorList diffuseList = fit.getDiffuseMap().getColorTextureReader().readColorListRGBA();
                ColorList normalList = fit.getNormalMap().getColorTextureReader().readColorListRGBA();

                Vector3 expectedReflectivity = SRGB.fromLinear(new Vector3(1.0f, 0.8f, 0.2f));
                float expectedDiffuse = 0.0f;
                float expectedRoughness = 0.25f;

                for (Vector4 reflectivity : specularReflectivityList)
                {
                    assertEquals(expectedReflectivity.x, reflectivity.x, 0.001f);
                    assertEquals(expectedReflectivity.y, reflectivity.y, 0.001f);
                    assertEquals(expectedReflectivity.z, reflectivity.z, 0.001f);
                    assertEquals(1.0f, reflectivity.w);
                }

                for (Vector4 roughness : roughnessList)
                {
                    assertEquals(expectedRoughness, roughness.x, 0.001f);
                    assertEquals(expectedRoughness, roughness.y, 0.001f);
                    assertEquals(expectedRoughness, roughness.z, 0.001f);
                    assertEquals(1.0f, roughness.w);
                }

                for (Vector4 diffuseColor : diffuseList)
                {
                    assertEquals(expectedDiffuse, diffuseColor.x, 0.001f);
                    assertEquals(expectedDiffuse, diffuseColor.y, 0.001f);
                    assertEquals(expectedDiffuse, diffuseColor.z, 0.001f);
                    assertEquals(1.0f, diffuseColor.w);
                }

                for (Vector4 packedNormal : normalList)
                {
                    assertEquals(0.5f, packedNormal.x, 0.001f);
                    assertEquals(0.5f, packedNormal.y, 0.001f);
                    assertEquals(1.0f, packedNormal.z, 0.001f);
                    assertEquals(1.0f, packedNormal.w);
                }
            },
            rmse ->
            {
                System.out.println("Encoded RMSE: " + rmse.getEncodedGroundTruth());
                System.out.println("Normalized sRGB RMSE: " + rmse.getNormalizedSRGB());
                System.out.println("Normalized linear RMSE: " + rmse.getNormalizedLinear());
                assertTrue (rmse.getEncodedGroundTruth() < 0.1);
                assertTrue (rmse.getNormalizedSRGB() < 0.1);
                assertTrue (rmse.getNormalizedLinear() < 0.1);
            },
            "testFit_metallicSmooth");
    }

    @Test
    @DisplayName("Grayscale bumpy synthetic data fit")
    void testFit_grayscaleBumpy()
    {
        testFitSynthetic(potatoViewSet,
            builder -> builder
                .define("NORMAL_MAP_SCALE", 1.0)
                .define("DEFAULT_DIFFUSE_COLOR", "vec3(0.5, 0.5, 0.5)")
                .define("DEFAULT_SPECULAR_COLOR", "vec3(0.04, 0.04, 0.04)")
                .define("DEFAULT_SPECULAR_ROUGHNESS", "vec3(0.25, 0.25, 0.25)"),
            fit ->
            {
                ColorList specularReflectivityList = fit.getSpecularReflectivityMap().getColorTextureReader().readColorListRGBA();
                ColorList roughnessList = fit.getSpecularRoughnessMap().getColorTextureReader().readColorListRGBA();
                ColorList diffuseList = fit.getDiffuseMap().getColorTextureReader().readColorListRGBA();
                ColorList normalList = fit.getNormalMap().getColorTextureReader().readColorListRGBA();

                float expectedReflectivity = (float)SRGB.fromLinear(0.04);
                float expectedRoughness = 0.25f;
                float expectedDiffuseTone = (float)SRGB.fromLinear(0.5);

                for (Vector4 reflectivity : specularReflectivityList)
                {
                    assertEquals(expectedReflectivity, reflectivity.x, 0.001f);
                    assertEquals(expectedReflectivity, reflectivity.y, 0.001f);
                    assertEquals(expectedReflectivity, reflectivity.z, 0.001f);
                    assertEquals(1.0f, reflectivity.w);
                }

                for (Vector4 roughness : roughnessList)
                {
                    assertEquals(expectedRoughness, roughness.x, 0.001f);
                    assertEquals(expectedRoughness, roughness.y, 0.001f);
                    assertEquals(expectedRoughness, roughness.z, 0.001f);
                    assertEquals(1.0f, roughness.w);
                }

                for (Vector4 diffuseColor : diffuseList)
                {
                    assertEquals(expectedDiffuseTone, diffuseColor.x, 0.001f);
                    assertEquals(expectedDiffuseTone, diffuseColor.y, 0.001f);
                    assertEquals(expectedDiffuseTone, diffuseColor.z, 0.001f);
                    assertEquals(1.0f, diffuseColor.w);
                }
            },
            rmse ->
            {
                System.out.println("Encoded RMSE: " + rmse.getEncodedGroundTruth());
                System.out.println("Normalized sRGB RMSE: " + rmse.getNormalizedSRGB());
                System.out.println("Normalized linear RMSE: " + rmse.getNormalizedLinear());
                assertTrue (rmse.getEncodedGroundTruth() < 0.1);
                assertTrue (rmse.getNormalizedSRGB() < 0.1);
                assertTrue (rmse.getNormalizedLinear() < 0.1);
            },
            "testFit_grayscaleBumpy");
    }

    @Test
    @DisplayName("Color bumpy synthetic data fit")
    void testFit_colorBumpy()
    {
        testFitSynthetic(potatoViewSet,
            builder -> builder
                .define("DEFAULT_DIFFUSE_COLOR", "vec3(1.0, 0.8, 0.2)")
                .define("DEFAULT_SPECULAR_COLOR", "vec3(0.04, 0.04, 0.04)")
                .define("DEFAULT_SPECULAR_ROUGHNESS", "vec3(0.25, 0.25, 0.25)")
                .define("NORMAL_MAP_SCALE", 1.0),
            fit ->
            {
                ColorList specularReflectivityList = fit.getSpecularReflectivityMap().getColorTextureReader().readColorListRGBA();
                ColorList roughnessList = fit.getSpecularRoughnessMap().getColorTextureReader().readColorListRGBA();
                ColorList diffuseList = fit.getDiffuseMap().getColorTextureReader().readColorListRGBA();
                ColorList normalList = fit.getNormalMap().getColorTextureReader().readColorListRGBA();

                float expectedReflectivity = (float)SRGB.fromLinear(0.04);
                float expectedRoughness = 0.25f;
                Vector3 expectedDiffuseColor = SRGB.fromLinear(new Vector3(1.0f, 0.8f, 0.2f));

                for (Vector4 reflectivity : specularReflectivityList)
                {
                    assertEquals(expectedReflectivity, reflectivity.x, 0.001f);
                    assertEquals(expectedReflectivity, reflectivity.y, 0.001f);
                    assertEquals(expectedReflectivity, reflectivity.z, 0.001f);
                    assertEquals(1.0f, reflectivity.w);
                }

                for (Vector4 roughness : roughnessList)
                {
                    assertEquals(expectedRoughness, roughness.x, 0.001f);
                    assertEquals(expectedRoughness, roughness.y, 0.001f);
                    assertEquals(expectedRoughness, roughness.z, 0.001f);
                    assertEquals(1.0f, roughness.w);
                }

                for (Vector4 diffuseColor : diffuseList)
                {
                    assertEquals(expectedDiffuseColor.x, diffuseColor.x, 0.001f);
                    assertEquals(expectedDiffuseColor.y, diffuseColor.y, 0.001f);
                    assertEquals(expectedDiffuseColor.z, diffuseColor.z, 0.001f);
                    assertEquals(1.0f, diffuseColor.w);
                }
            },
            rmse ->
            {
                System.out.println("Encoded RMSE: " + rmse.getEncodedGroundTruth());
                System.out.println("Normalized sRGB RMSE: " + rmse.getNormalizedSRGB());
                System.out.println("Normalized linear RMSE: " + rmse.getNormalizedLinear());
                assertTrue (rmse.getEncodedGroundTruth() < 0.1);
                assertTrue (rmse.getNormalizedSRGB() < 0.1);
                assertTrue (rmse.getNormalizedLinear() < 0.1);
            },
            "testFit_colorBumpy");
    }

    @Test
    @DisplayName("Metallic bumpy synthetic data fit")
    void testFit_metallicBumpy()
    {
        testFitSynthetic(potatoViewSet,
            builder -> builder
                .define("DEFAULT_DIFFUSE_COLOR", "vec3(0.0, 0.0, 0.0)")
                .define("DEFAULT_SPECULAR_COLOR", "vec3(1.0, 0.8, 0.2)")
                .define("DEFAULT_SPECULAR_ROUGHNESS", "vec3(0.25, 0.25, 0.25)")
                .define("NORMAL_MAP_SCALE", 1.0),
            fit ->
            {
                ColorList specularReflectivityList = fit.getSpecularReflectivityMap().getColorTextureReader().readColorListRGBA();
                ColorList roughnessList = fit.getSpecularRoughnessMap().getColorTextureReader().readColorListRGBA();
                ColorList diffuseList = fit.getDiffuseMap().getColorTextureReader().readColorListRGBA();
                ColorList normalList = fit.getNormalMap().getColorTextureReader().readColorListRGBA();

                Vector3 expectedReflectivity = SRGB.fromLinear(new Vector3(1.0f, 0.8f, 0.2f));
                float expectedDiffuse = 0.0f;
                float expectedRoughness = 0.25f;

                for (Vector4 reflectivity : specularReflectivityList)
                {
                    assertEquals(expectedReflectivity.x, reflectivity.x, 0.001f);
                    assertEquals(expectedReflectivity.y, reflectivity.y, 0.001f);
                    assertEquals(expectedReflectivity.z, reflectivity.z, 0.001f);
                    assertEquals(1.0f, reflectivity.w);
                }

                for (Vector4 roughness : roughnessList)
                {
                    assertEquals(expectedRoughness, roughness.x, 0.001f);
                    assertEquals(expectedRoughness, roughness.y, 0.001f);
                    assertEquals(expectedRoughness, roughness.z, 0.001f);
                    assertEquals(1.0f, roughness.w);
                }

                for (Vector4 diffuseColor : diffuseList)
                {
                    assertEquals(expectedDiffuse, diffuseColor.x, 0.001f);
                    assertEquals(expectedDiffuse, diffuseColor.y, 0.001f);
                    assertEquals(expectedDiffuse, diffuseColor.z, 0.001f);
                    assertEquals(1.0f, diffuseColor.w);
                }
            },
            rmse ->
            {
                System.out.println("Encoded RMSE: " + rmse.getEncodedGroundTruth());
                System.out.println("Normalized sRGB RMSE: " + rmse.getNormalizedSRGB());
                System.out.println("Normalized linear RMSE: " + rmse.getNormalizedLinear());
                assertTrue (rmse.getEncodedGroundTruth() < 0.1);
                assertTrue (rmse.getNormalizedSRGB() < 0.1);
                assertTrue (rmse.getNormalizedLinear() < 0.1);
            },
            "testFit_metallicBumpy");
    }

    @Test
    @DisplayName("Rodin fit, from Metashape export")
    void testFit_rodinMetashape() throws Exception
    {
        testFitMetashape(
            "Rodin/Mia_001239_Rodin_399cameras.xml",
            "Rodin/Mia_001239_Rodin_200kAverage.obj",
            "Rodin/Processed dark 25",
            rmse ->
            {
                System.out.println("Encoded RMSE: " + rmse.getEncodedGroundTruth());
                System.out.println("Normalized sRGB RMSE: " + rmse.getNormalizedSRGB());
                System.out.println("Normalized linear RMSE: " + rmse.getNormalizedLinear());
                assertTrue (rmse.getEncodedGroundTruth() < 0.1);
                assertTrue (rmse.getNormalizedSRGB() < 0.1);
                assertTrue (rmse.getNormalizedLinear() < 0.1);
            },
            "Rodin_metashape");
    }

    static ProgramObject<OpenGLContext> createGroundTruthProgram(
        SpecularFitProgramFactory<OpenGLContext> programFactory, IBRResourcesAnalytic<OpenGLContext> resources, Consumer<Program<OpenGLContext>> setupShader)
    {
        try
        {
            ProgramObject<OpenGLContext> program = programFactory.getShaderProgramBuilder(resources,
                    new File("shaders/common/imgspace.vert"),
                    new File("shaders/test/syntheticTonemapped.frag"))
                .createProgram();
            setupShader.accept(program);
            return program;
        }
        catch (IOException e)
        {
            throw new RuntimeException(e);
        }
    }

    void multiTest(
        ViewSet viewSet,
        BiFunction<SpecularFitProgramFactory<OpenGLContext>, IBRResourcesAnalytic<OpenGLContext>, ProgramObject<OpenGLContext>> testProgramCreator,
        BiFunction<SpecularFitProgramFactory<OpenGLContext>, IBRResourcesAnalytic<OpenGLContext>, ProgramObject<OpenGLContext>> groundTruthProgramCreator,
        BiConsumer<ColorAppearanceRMSE, Float> validationByNoiseScale,
        String testName)  throws IOException
    {
        float[] noiseScaleTests = { 0.0f, 0.1f, 0.25f, 0.5f, 1.0f };

        for (float noiseScale : noiseScaleTests)
        {
            testSynthetic(
                viewSet,
                (programFactory, resources) ->
                {
                    ProgramObject<OpenGLContext> program = testProgramCreator.apply(programFactory, resources);
                    program.setUniform("noiseScale", noiseScale);
                    return program;
                },
                groundTruthProgramCreator,
                rmse -> validationByNoiseScale.accept(rmse, noiseScale),
                MessageFormat.format("{0} ({1,number,0.00})", testName, noiseScale));
        }
    }

    private void testSynthetic(
        ViewSet viewSet,
        BiFunction<SpecularFitProgramFactory<OpenGLContext>, IBRResourcesAnalytic<OpenGLContext>, ProgramObject<OpenGLContext>> testProgramCreator,
        BiFunction<SpecularFitProgramFactory<OpenGLContext>, IBRResourcesAnalytic<OpenGLContext>, ProgramObject<OpenGLContext>> groundTruthProgramCreator,
        Consumer<ColorAppearanceRMSE> validation,
        String testName) throws IOException
    {
        SimpleSettingsModel ibrSettings = new SimpleSettingsModel();
        DefaultSettings.apply(ibrSettings);
        ibrSettings.set("shadowsEnabled", false);
        ibrSettings.set("occlusionEnabled", false);

        SpecularBasisSettings specularBasisSettings = new SpecularBasisSettings();
        specularBasisSettings.setBasisCount(1);

        SpecularFitProgramFactory<OpenGLContext> programFactory = new SpecularFitProgramFactory<>(ibrSettings, specularBasisSettings);

        try (IBRResourcesAnalytic<OpenGLContext> resources = new IBRResourcesAnalytic<>(context, viewSet, potatoGeometry);
            ProgramObject<OpenGLContext> groundTruthProgram = groundTruthProgramCreator.apply(programFactory, resources);
            Drawable<OpenGLContext> groundTruthDrawable = resources.createDrawable(groundTruthProgram))
        {
            groundTruthProgram.setUniform("noiseScale", 0.0f);
            resources.setupShaderProgram(groundTruthProgram);

            try (FramebufferObject<OpenGLContext> groundTruthFBO = context.buildFramebufferObject(256, 256)
                .addColorAttachment(ColorFormat.RGBA32F)
                .addDepthAttachment()
                .createFramebufferObject();
                ImageReconstruction<OpenGLContext> reconstruction = new ImageReconstruction<>(
                    viewSet,
                    builder -> builder
                        .addColorAttachment(ColorFormat.RGBA32F)
                        .addDepthAttachment(),
                    builder -> builder
                        .addColorAttachment(ColorFormat.RGBA32F)
                        .addDepthAttachment(),
                    ReconstructionShaders.getIncidentRadianceProgramBuilder(resources, programFactory),
                    resources,
                    viewIndex -> renderGroundTruth(viewSet, viewIndex, groundTruthDrawable, groundTruthFBO));
                ProgramObject<OpenGLContext> syntheticWithNoise = testProgramCreator.apply(programFactory, resources);
                Drawable<OpenGLContext> drawable = resources.createDrawable(syntheticWithNoise))
            {
                resources.setupShaderProgram(syntheticWithNoise);

                File outputDirectory = new File(TEST_OUTPUT_DIR, testName);
                outputDirectory.mkdirs();

                for (ReconstructionView<OpenGLContext> view : reconstruction)
                {
                    // Pass light intensity for noise generation methods that depend on it.
                    syntheticWithNoise.setUniform("reconstructionLightIntensity", viewSet.getLightIntensity(viewSet.getLightIndex(view.getIndex())));

                    ColorAppearanceRMSE rmse = view.reconstruct(drawable);

                    if (SAVE_TEST_IMAGES)
                    {
                        view.getReconstructionFramebuffer().getTextureReaderForColorAttachment(0)
                            .saveToFile("PNG", new File(outputDirectory,
                                    MessageFormat.format("{0,number,0000}.png", view.getIndex())),
                                // Luminance encoding expects [0, 1] range, but encodes in [0, 255] range.
                                // Tonemapper parameter taken by saveToFile assumes both are [0, 255]
                                (color, index) -> viewSet.getLuminanceEncoding().encode(
                                    color.asDoubleFloatingPoint().dividedBy(255.0).times(view.getIncidentRadiance(index).asVector4(1.0))).rounded());
                    }
                    validation.accept(rmse);
                }
            }
        }
    }

    private static ColorArrayImage renderGroundTruth(ReadonlyViewSet viewSet, int viewIndex,
        Drawable<OpenGLContext> groundTruthDrawable, Framebuffer<OpenGLContext> groundTruthFBO)
    {
        groundTruthDrawable.program().setUniform("model_view", viewSet.getCameraPose(viewIndex));
        groundTruthDrawable.program().setUniform("projection",
            viewSet.getCameraProjection(viewSet.getCameraProjectionIndex(viewIndex)).getProjectionMatrix(
                viewSet.getRecommendedNearPlane(), viewSet.getRecommendedFarPlane()));
        groundTruthDrawable.program().setUniform("reconstructionCameraPos",
            viewSet.getCameraPoseInverse(viewIndex).getColumn(3).getXYZ());
        groundTruthDrawable.program().setUniform("reconstructionLightPos",
            viewSet.getCameraPoseInverse(viewIndex).times(viewSet.getLightPosition(viewSet.getLightIndex(viewIndex)).asPosition()).getXYZ());
        groundTruthDrawable.program().setUniform("reconstructionLightIntensity",
            viewSet.getLightIntensity(viewSet.getLightIndex(viewIndex)));

        groundTruthFBO.clearColorBuffer(0, 0, 0, 0, 0);
        groundTruthFBO.clearDepthBuffer();
        groundTruthDrawable.draw(groundTruthFBO);

        float[] groundTruth = groundTruthFBO.getTextureReaderForColorAttachment(0).readFloatingPointRGBA();
        return new ColorArrayImage(groundTruth, 256, 256);
    }

    private void testFitSynthetic(ViewSet viewSet, Function<ProgramBuilder<OpenGLContext>, ProgramBuilder<OpenGLContext>> injectDefines,
        Consumer<SpecularMaterialResources<?>> fitValidation, Consumer<ColorAppearanceRMSE> rmseValidation, String testName)
    {
        try (IBRResources<OpenGLContext> resources = new IBRResourcesAnalytic<>(context, viewSet, potatoGeometry)
        {
            @Override
            public ProgramBuilder<OpenGLContext> getShaderProgramBuilder()
            {
                return injectDefines.apply(super.getShaderProgramBuilder());
            }
        })
        {
            // TODO not yet tested
            File outputDirectory = new File(TEST_OUTPUT_DIR, testName);
            outputDirectory.mkdirs();

            SettingsModel settings = new SimpleSettingsModel();
            DefaultSettings.apply(settings);
            SpecularFitRequestParams params = new SpecularFitRequestParams(new TextureResolution(512, 512), settings);
            params.setOutputDirectory(outputDirectory);

            // Perform the specular fit
            SpecularFitProcess specularFitProcess = new SpecularFitProcess(params);
            try (SpecularFitOptimizable<OpenGLContext> specularFit = specularFitProcess.optimizeFit(resources, progressMonitor))
            {
                fitValidation.accept(specularFit);

                specularFitProcess.reconstructAll(resources,
                    (view, rmse) ->
                    {
                        if (SAVE_TEST_IMAGES)
                        {
                            try
                            {
                                view.getReconstructionFramebuffer().getTextureReaderForColorAttachment(0).saveToFile("PNG",
                                    new File(outputDirectory, ImageFinder.getInstance().getImageFileNameWithFormat(
                                        resources.getViewSet().getImageFileName(view.getIndex()), "png")),
                                    // Luminance encoding expects [0, 1] range, but encodes in [0, 255] range.
                                    // Tonemapper parameter taken by saveToFile assumes both are [0, 255]
                                    (color, index) -> resources.getViewSet().getLuminanceEncoding().encode(
                                        color.asDoubleFloatingPoint().dividedBy(255.0).times(view.getIncidentRadiance(index).asVector4(1.0))).rounded());
                            }
                            catch (IOException e)
                            {
                                throw new RuntimeException(e);
                            }
                        }

                        rmseValidation.accept(rmse);
                    });
            }
        }
        catch (UserCancellationException | IOException e)
        {
            throw new RuntimeException(e);
        }
    }

    private void testFitMetashape(String cameras, String geometry, String imageDirectory,
        Consumer<ColorAppearanceRMSE> validation, String testName) throws Exception
    {
        ClassLoader classLoader = getClass().getClassLoader();
<<<<<<< HEAD
        LoadOptionsModel loadOptions = new LoadOptionsModelImpl();
        loadOptions.setColorImagesRequested(false); // don't generate/load preview images; not needed for this test

        ViewSetLoadOverrides overrides = new ViewSetLoadOverrides();
        overrides.geometryFile = new File(classLoader.getResource("test/" + geometry).toURI());
        overrides.fullResImageDirectory = new File(classLoader.getResource("test/" + imageDirectory).toURI());
        overrides.needsUndistort = true;

        try (IBRResourcesImageSpace<OpenGLContext> resources = IBRResourcesImageSpace.getBuilderForContext(context)
                .setLoadOptions(loadOptions)
                .setProgressMonitor(progressMonitor)
                .loadLooseFiles(new File(classLoader.getResource("test/" + cameras).toURI()), overrides)
                .create()) {
=======
        LoadOptionsModel imageLoadOptions = new LoadOptionsModelImpl();
        imageLoadOptions.setColorImagesRequested(false); // don't generate/load preview images; not needed for this test

        ViewSetLoadOptions viewSetLoadOptions = new ViewSetLoadOptions();
        viewSetLoadOptions.geometryFile = new File(classLoader.getResource("test/" + geometry).toURI());
        viewSetLoadOptions.mainDirectories.fullResImageDirectory = new File(classLoader.getResource("test/" + imageDirectory).toURI());
        viewSetLoadOptions.mainDirectories.fullResImagesNeedUndistort = true;

        try (IBRResourcesImageSpace<OpenGLContext> resources = IBRResourcesImageSpace.getBuilderForContext(context)
                .setImageLoadOptions(imageLoadOptions)
                .setProgressMonitor(progressMonitor)
                .loadLooseFiles(new File(classLoader.getResource("test/" + cameras).toURI()), viewSetLoadOptions)
                .create())
        {
>>>>>>> 551f4ee0
            resources.calibrateLightIntensities(false);
            testFit(resources, validation, testName);
        }
    }

    private void testFitVSET(File viewSetFile, Consumer<ColorAppearanceRMSE> validation, String testName) throws Exception
    {
        LoadOptionsModel loadOptions = new LoadOptionsModelImpl();
        loadOptions.setColorImagesRequested(false); // don't generate/load preview images; not needed for this test
        try (IBRResourcesImageSpace<OpenGLContext> resources = IBRResourcesImageSpace.getBuilderForContext(context)
            .setImageLoadOptions(loadOptions)
            .setProgressMonitor(progressMonitor)
            .loadVSETFile(viewSetFile, viewSetFile.getParentFile())
            .create())
        {
            resources.calibrateLightIntensities(false);
            testFit(resources, validation, testName);
        }
        catch (UserCancellationException | IOException e)
        {
            throw new RuntimeException(e);
        }
    }

    private void testFit(IBRResourcesCacheable<OpenGLContext> resources, Consumer<ColorAppearanceRMSE> validation, String testName)
        throws IOException, UserCancellationException
    {
        // TODO not yet tested
        File outputDirectory = new File(TEST_OUTPUT_DIR, testName);
        outputDirectory.mkdirs();

        SettingsModel settings = new SimpleSettingsModel();
        DefaultSettings.apply(settings);
        SpecularFitRequestParams params = new SpecularFitRequestParams(new TextureResolution(512, 512), settings);
        params.setOutputDirectory(outputDirectory);
        params.getImageCacheSettings().setCacheParentDirectory(new File (outputDirectory, "cache"));

        // Perform the specular fit
        SpecularFitProcess specularFitProcess = new SpecularFitProcess(params);
        specularFitProcess.optimizeFitWithCache(resources, progressMonitor);

        specularFitProcess.reconstructAll(resources,
            (view, rmse) ->
            {
                if (SAVE_TEST_IMAGES)
                {
                    try
                    {
                        view.getReconstructionFramebuffer().getTextureReaderForColorAttachment(0).saveToFile("PNG",
                            new File(outputDirectory, ImageFinder.getInstance().getImageFileNameWithFormat(
                                resources.getViewSet().getImageFileName(view.getIndex()), "png")),
                            // Luminance encoding expects [0, 1] range, but encodes in [0, 255] range.
                            // Tonemapper parameter taken by saveToFile assumes both are [0, 255]
                            (color, index) -> resources.getViewSet().getLuminanceEncoding().encode(
                                color.asDoubleFloatingPoint().dividedBy(255.0).times(view.getIncidentRadiance(index).asVector4(1.0))).rounded());
                    }
                    catch (IOException e)
                    {
                        throw new RuntimeException(e);
                    }
                }

                validation.accept(rmse);
            });
    }
}<|MERGE_RESOLUTION|>--- conflicted
+++ resolved
@@ -26,12 +26,8 @@
 import kintsugi3d.builder.fit.SpecularFitProgramFactory;
 import kintsugi3d.builder.fit.settings.SpecularBasisSettings;
 import kintsugi3d.builder.fit.settings.SpecularFitRequestParams;
-<<<<<<< HEAD
-import kintsugi3d.builder.io.ViewSetLoadOverrides;
-=======
 import kintsugi3d.builder.io.ViewSetDirectories;
 import kintsugi3d.builder.io.ViewSetLoadOptions;
->>>>>>> 551f4ee0
 import kintsugi3d.builder.io.ViewSetReaderFromVSET;
 import kintsugi3d.builder.javafx.internal.LoadOptionsModelImpl;
 import kintsugi3d.builder.metrics.ColorAppearanceRMSE;
@@ -145,29 +141,15 @@
         {
             return false;
         }
-
-        @Override
-        public void bind() {
-        }
-
-        @Override
-        public void unbind(double progressOverride) {
-        }
     }
 
     @BeforeEach
     void setUp() throws Exception
     {
         progressMonitor = new ProgressMonitorImpl();
-<<<<<<< HEAD
-        ViewSetLoadOverrides overrides = new ViewSetLoadOverrides();
-        overrides.needsUndistort = true;
-        potatoViewSet = ViewSetReaderFromVSET.getInstance().readFromStream(getClass().getClassLoader().getResourceAsStream("test/Structured34View.vset"), overrides);
-=======
         ViewSetDirectories directories = new ViewSetDirectories();
         directories.fullResImagesNeedUndistort = true;
         potatoViewSet = ViewSetReaderFromVSET.getInstance().readFromStream(getClass().getClassLoader().getResourceAsStream("test/Structured34View.vset"), directories).finish();
->>>>>>> 551f4ee0
         potatoViewSetTonemapped = potatoViewSet.copy();
 
         // Using tonemapping from the Guan Yu dataset
@@ -1016,21 +998,6 @@
         Consumer<ColorAppearanceRMSE> validation, String testName) throws Exception
     {
         ClassLoader classLoader = getClass().getClassLoader();
-<<<<<<< HEAD
-        LoadOptionsModel loadOptions = new LoadOptionsModelImpl();
-        loadOptions.setColorImagesRequested(false); // don't generate/load preview images; not needed for this test
-
-        ViewSetLoadOverrides overrides = new ViewSetLoadOverrides();
-        overrides.geometryFile = new File(classLoader.getResource("test/" + geometry).toURI());
-        overrides.fullResImageDirectory = new File(classLoader.getResource("test/" + imageDirectory).toURI());
-        overrides.needsUndistort = true;
-
-        try (IBRResourcesImageSpace<OpenGLContext> resources = IBRResourcesImageSpace.getBuilderForContext(context)
-                .setLoadOptions(loadOptions)
-                .setProgressMonitor(progressMonitor)
-                .loadLooseFiles(new File(classLoader.getResource("test/" + cameras).toURI()), overrides)
-                .create()) {
-=======
         LoadOptionsModel imageLoadOptions = new LoadOptionsModelImpl();
         imageLoadOptions.setColorImagesRequested(false); // don't generate/load preview images; not needed for this test
 
@@ -1045,7 +1012,6 @@
                 .loadLooseFiles(new File(classLoader.getResource("test/" + cameras).toURI()), viewSetLoadOptions)
                 .create())
         {
->>>>>>> 551f4ee0
             resources.calibrateLightIntensities(false);
             testFit(resources, validation, testName);
         }
