/*
 * Copyright (c) 2019 - 2024 Seth Berrier, Michael Tetzlaff, Jacob Buelow, Luke Denney, Ian Anderson, Zoe Cuthrell, Blane Suess, Isaac Tesch, Nathaniel Willius
 * Copyright (c) 2019 The Regents of the University of Minnesota
 *
 * Licensed under GPLv3
 * ( http://www.gnu.org/licenses/gpl-3.0.html )
 *
 * This code is free software: you can redistribute it and/or modify it under the terms of the GNU General Public License as published by the Free Software Foundation, either version 3 of the License, or (at your option) any later version.
 * This code is distributed in the hope that it will be useful, but WITHOUT ANY WARRANTY; without even the implied warranty of MERCHANTABILITY or FITNESS FOR A PARTICULAR PURPOSE.  See the GNU General Public License for more details.
 */

package kintsugi3d.builder.resources.ibr;

import java.awt.image.BufferedImage;
import java.io.*;
<<<<<<< HEAD
import java.text.MessageFormat;
import java.util.Arrays;
import java.util.Date;
import java.util.Objects;
=======
import java.util.*;
>>>>>>> efa7e6fb
import java.util.concurrent.ForkJoinPool;
import java.util.concurrent.atomic.AtomicInteger;
import java.util.concurrent.atomic.AtomicReference;
import java.util.stream.IntStream;
import java.util.zip.ZipEntry;
import java.util.zip.ZipInputStream;
import javax.imageio.ImageIO;
import javax.xml.stream.XMLStreamException;
import kintsugi3d.builder.app.ApplicationFolders;
import kintsugi3d.builder.app.Rendering;
import kintsugi3d.builder.core.*;
import kintsugi3d.builder.io.ViewSetReaderFromAgisoftXML;
import kintsugi3d.builder.io.ViewSetReaderFromVSET;
import kintsugi3d.builder.javafx.controllers.menubar.MetashapeObjectChunk;
import kintsugi3d.gl.builders.ColorTextureBuilder;
import kintsugi3d.gl.builders.ProgramBuilder;
import kintsugi3d.gl.core.*;
import kintsugi3d.gl.geometry.GeometryMode;
import kintsugi3d.gl.geometry.VertexGeometry;
import kintsugi3d.gl.interactive.GraphicsRequest;
import kintsugi3d.gl.material.TextureLoadOptions;
import kintsugi3d.gl.nativebuffer.NativeDataType;
import kintsugi3d.gl.nativebuffer.NativeVectorBuffer;
import kintsugi3d.gl.nativebuffer.NativeVectorBufferFactory;
import kintsugi3d.gl.vecmath.Matrix4;
import kintsugi3d.gl.vecmath.Vector3;
import kintsugi3d.util.ImageFinder;
import kintsugi3d.util.ImageHelper;
import kintsugi3d.util.ImageUndistorter;
import org.slf4j.Logger;
import org.slf4j.LoggerFactory;
import org.w3c.dom.Document;
import org.w3c.dom.Element;
import org.w3c.dom.NodeList;

/**
 * A class that encapsulates all of the GPU resources like vertex buffers, uniform buffers, and textures for a given
 * IBR instance and provides helper methods for applying these resources in typical use cases.
 * @param <ContextType>
 */
public final class IBRResourcesImageSpace<ContextType extends Context<ContextType>> extends IBRResourcesBase<ContextType>
{
    private static final boolean MULTITHREAD_PREVIEW_IMAGE_GENERATION = false;

    private static final Logger log = LoggerFactory.getLogger(IBRResourcesImageSpace.class);
    /**
     * A GPU buffer containing projection transformations defining the intrinsic properties of each camera.
     */
    public final UniformBuffer<ContextType> cameraProjectionBuffer;

    /**
     * A GPU buffer containing for every view an index designating the projection transformation that should be used for each view.
     */
    public final UniformBuffer<ContextType> cameraProjectionIndexBuffer;

    /**
     * A texture array instantiated on the GPU containing the image corresponding to each view in this dataset.
     */
    public final Texture3D<ContextType> colorTextures;

    /**
     * A depth texture array containing a depth image for every view.
     */
    public final Texture3D<ContextType> depthTextures;

    /**
     * A depth texture array containing a shadow map for every view.
     */
    public final Texture3D<ContextType> shadowTextures;

    /**
     * A GPU buffer containing the matrices that were used for each shadow map in the shadowTextures array.
     */
    public final UniformBuffer<ContextType> shadowMatrixBuffer;

    private final double primaryViewDistance;

    public static final class Builder<ContextType extends Context<ContextType>>
    {
        private final ContextType context;
        private ViewSet viewSet;
        private VertexGeometry geometry;
        private File imageDirectoryOverride;
        private ReadonlyLoadOptionsModel loadOptions;
        private ProgressMonitor progressMonitor;

        private float gamma;
        private double[] linearLuminanceValues;
        private byte[] encodedLuminanceValues;
        private String primaryViewName;

        private Builder(ContextType context)
        {
            this.context = context;
        }

        private void updateViewSetFromLoadOptions()
        {
            this.viewSet.setPreviewImageResolution(loadOptions.getPreviewImageWidth(), loadOptions.getPreviewImageHeight());
            String directoryName = String.format("%s/_%dx%d", viewSet.getUuid().toString(), loadOptions.getPreviewImageWidth(), loadOptions.getPreviewImageHeight());

            this.viewSet.setRelativePreviewImagePathName(new File(ApplicationFolders.getPreviewImagesRootDirectory().toFile(), directoryName).toString());
        }

        public Builder<ContextType> setPrimaryView(String primaryViewName)
        {
            this.primaryViewName = primaryViewName;
            return this;
        }

        public Builder<ContextType> setLoadOptions(ReadonlyLoadOptionsModel loadOptions)
        {
            this.loadOptions = loadOptions;

            if (this.viewSet != null)
            {
                updateViewSetFromLoadOptions();
            }

            return this;
        }

        public Builder<ContextType> setProgressMonitor(ProgressMonitor progressMonitor)
        {
            this.progressMonitor = progressMonitor;
            return this;
        }

        public Builder<ContextType> setTonemapping(float gamma, double[] linearLuminanceValues, byte[] encodedLuminanceValues)
        {
            this.gamma = gamma;
            this.linearLuminanceValues = Arrays.copyOf(linearLuminanceValues, linearLuminanceValues.length);
            this.encodedLuminanceValues = Arrays.copyOf(encodedLuminanceValues, encodedLuminanceValues.length);
            return this;
        }


        public Builder<ContextType> loadVSETFile(File vsetFile, File supportingFilesDirectory) throws Exception
        {
            this.viewSet = ViewSetReaderFromVSET.getInstance().readFromFile(vsetFile, supportingFilesDirectory);

            this.geometry = VertexGeometry.createFromGeometryFile(this.viewSet.getGeometryFile());

            if (this.loadOptions != null)
            {
                updateViewSetFromLoadOptions();
            }

            if (geometry != null)
            {
                viewSet.setGeometryFile(geometry.getFilename());
            }

            return this;
        }

        // images are defined in the load options
        public Builder<ContextType> loadAgisoftFiles(File cameraFile, File geometryFile, File undistortedImageDirectory) throws Exception
        {
            this.viewSet = ViewSetReaderFromAgisoftXML.getInstance().readFromFile(cameraFile);
            if (geometryFile != null)
            {
                if (geometryFile.getName().contains(".obj"))
                {
                    this.geometry = VertexGeometry.createFromOBJFile(geometryFile);
                }
                else if (geometryFile.getName().contains(".ply")) {
                    this.geometry = VertexGeometry.createFromPLYFile(geometryFile);
                }
                else if (geometryFile.getName().contains(".zip")){
                    this.geometry = VertexGeometry.createFromGeometryFile(geometryFile);
                }
            }
            if (!this.geometry.hasNormals()) {
                throw new MeshImportException("Imported Object has no Normals");
            }
            if (!this.geometry.hasTexCoords()) {
                throw new MeshImportException("Imported Object has no Texture Coordinates");
            }
            if (undistortedImageDirectory != null)
            {
                this.imageDirectoryOverride = undistortedImageDirectory;
                this.viewSet.setRelativeFullResImagePathName(cameraFile.getParentFile().toPath().relativize(undistortedImageDirectory.toPath()).toString());
            }

            if (geometry != null)
            {
                viewSet.setGeometryFile(geometry.getFilename());
            }

            if (this.loadOptions != null)
            {
                updateViewSetFromLoadOptions();
            }

            return this;
        }

        /**
         * Alternate version of loadAgisoftFromZIP that uses a metashapeObjectChunk as its parameter.
         * @param metashapeObjectChunk
         * @param supportingFilesDirectory
         * @return
         * @throws IOException
         */
        public Builder<ContextType> loadAgisoftFromZIP(MetashapeObjectChunk metashapeObjectChunk, File supportingFilesDirectory, File fullResDirectoryOverride, boolean ignoreMissingCams) throws IOException {
            // Get reference to the chunk directory
            File chunkDirectory = new File(metashapeObjectChunk.getChunkDirectoryPath());
            if (!chunkDirectory.exists()){
                log.error("Chunk directory does not exist: " + chunkDirectory);
            }
            File rootDirectory = new File(metashapeObjectChunk.getPsxFilePath()).getParentFile();
            if (!rootDirectory.exists()){
                log.error("Root directory does not exist: " + rootDirectory);
            }

        // 1) Construct camera ID to filename map from frame's ZIP
            Map<Integer, String> cameraPathsMap = new HashMap<Integer, String>();
            // Open the xml files that contains all the cameras' ids and file paths
            Document frame = metashapeObjectChunk.getFrameZip();
            if (frame == null || frame.getDocumentElement() == null){
                log.error("Frame document is null");
                return null;
            }

            // Loop through the cameras and store each pair of id and path in the map
            NodeList cameraList = ((Element) frame.getElementsByTagName("frame").item(0))
                    .getElementsByTagName("camera");

            int numMissingFiles = 0;
            File fullResSearchDirectory;
            if (fullResDirectoryOverride == null){
                fullResSearchDirectory = new File(metashapeObjectChunk.getFramePath()).getParentFile();
            }
            else{
                fullResSearchDirectory = fullResDirectoryOverride;
            }

            for (int i = 0; i < cameraList.getLength(); i++) {
                Element cameraElement = (Element) cameraList.item(i);
                int cameraId = Integer.parseInt(cameraElement.getAttribute("camera_id"));

                String path = ((Element) cameraElement.getElementsByTagName("photo").item(0)).getAttribute("path");

                File imageFile;
                if (fullResDirectoryOverride == null){
                    imageFile = new File(fullResSearchDirectory, path);

                    if (imageFile.exists()) {
                        System.out.println(imageFile.getCanonicalPath());
                        // Add pair to the map
                        cameraPathsMap.put(cameraId, rootDirectory.toPath().relativize(imageFile.toPath()).toString());
                    }
                    else{
                        numMissingFiles++;
                    }
                }
                else{
                    //if this doesn't work, then replace metashapeObjectChunk.getFramePath()).getParentFile()
                    //    and the first part of path with the file that the user selected
                    path = new File(path).getName();
                    imageFile = new File(fullResDirectoryOverride, path);

                    if (imageFile.exists()) {
                        // Add pair to the map
                        cameraPathsMap.put(cameraId, imageFile.getName());
                    }
                    else{
                        numMissingFiles++;
                    }
                }
            }

            if (!ignoreMissingCams && numMissingFiles > 0){
                throw new MissingImagesException("Project is missing images.", numMissingFiles, fullResSearchDirectory);
            }

        // 2) Load ViewSet from ZipInputStream from chunk's ZIP (eventually will accept the filename map as a parameter)
            InputStream fileStream = null;
            String targetFileName = "doc.xml"; // Specify the desired file name
            try {
                File zipFile = new File(chunkDirectory, "chunk.zip");
                FileInputStream fis = new FileInputStream(zipFile);
                ZipInputStream zis = new ZipInputStream(new BufferedInputStream(fis));
                ZipEntry entry;
                while ((entry = zis.getNextEntry()) != null) {
                    if (entry.getName().equals(targetFileName)) {
                        // Found the desired file inside the zip
                        fileStream = new BufferedInputStream(zis);
                        // Create and store ViewSet TODO: USING A HARD CODED VERSION VALUE (200)
                        this.viewSet = ((ViewSetReaderFromAgisoftXML) ViewSetReaderFromAgisoftXML.getInstance())
                                .readFromStream(fileStream, rootDirectory, supportingFilesDirectory, cameraPathsMap, 200, true);
                        break;
                    }
                }

                zis.close(); // Close the zip stream
            } catch (IOException | XMLStreamException e) {
                log.error("Error reading zip file: " + e.getMessage());
            }

        // 3) load geometry from ZipInputStream from model's ZIP
            String modelPath = metashapeObjectChunk.getCurrentModelPath();
            if (modelPath.isEmpty()){throw new FileNotFoundException("Could not find model path");}

            this.geometry = VertexGeometry.createFromZippedPLYFile(new File(chunkDirectory, "0/" + modelPath), "mesh.ply");

            if (!this.geometry.hasNormals()) {
                throw new MeshImportException("Imported Object has no Normals");
            }
            if (!this.geometry.hasTexCoords()) {
                throw new MeshImportException("Imported Object has no Texture Coordinates");
            }

            viewSet.setGeometryFile(geometry.getFilename());


        // 4) Set image directory to be parent directory of MetaShape project (and add to the photos' paths)
            File psxFile = new File(metashapeObjectChunk.getMetashapeObject().getPsxFilePath());
            File undistortedImageDirectory = new File(psxFile.getParent()); // The directory of undistorted photos //TODO: verify this
            // Print error to log if unable to find undistortedImageDirectory
            if (!undistortedImageDirectory.exists()) {
                log.error("Unable to find undistortedImageDirectory: " + undistortedImageDirectory);
            }

            if (fullResDirectoryOverride != null){
                this.imageDirectoryOverride = fullResDirectoryOverride;
                this.viewSet.setRelativeFullResImagePathName(
                        psxFile.getParentFile().toPath().relativize(
                                fullResDirectoryOverride.toPath()).toString());
            }
            else{
                this.imageDirectoryOverride = chunkDirectory.getParentFile().getParentFile();

                // Set the fullResImage Directory to be the root directory
                this.viewSet.setRelativeFullResImagePathName("");
            }

            if (this.loadOptions != null) {
                updateViewSetFromLoadOptions();
            }

            return this;
        }

        public ViewSet getViewSet()
        {
            return viewSet;
        }

        public Builder<ContextType> useExistingViewSet(ViewSet existingViewSet)
        {
            this.viewSet = existingViewSet;

            if (geometry != null)
            {
                viewSet.setGeometryFile(geometry.getFilename());
            }

            return this;
        }

        public Builder<ContextType> useExistingGeometry(VertexGeometry existingGeometry)
        {
            this.geometry = existingGeometry;

            if (viewSet != null)
            {
                viewSet.setGeometryFile(geometry.getFilename());
            }

            return this;
        }

        public Builder<ContextType> overrideImageDirectory(File imageDirectory)
        {
            this.imageDirectoryOverride = imageDirectory;
            return this;
        }

        public Builder<ContextType> generateUndistortedPreviewImages() throws IOException, UserCancellationException
        {
            if (this.viewSet != null)
            {
                IBRResourcesImageSpace.generateUndistortedPreviewImages(
                    this.viewSet, this.loadOptions.getMaxLoadingThreads(), this.progressMonitor);
            }

            return this;
        }

        public IBRResourcesImageSpace<ContextType> create() throws IOException, UserCancellationException
        {
            if (linearLuminanceValues != null && encodedLuminanceValues != null)
            {
                viewSet.setTonemapping(gamma, linearLuminanceValues, encodedLuminanceValues);
            }

            if (imageDirectoryOverride != null)
            {
                viewSet.setFullResImageDirectory(imageDirectoryOverride);
            }

            if (primaryViewName != null)
            {
                viewSet.setPrimaryView(primaryViewName);
            }

            if (geometry == null && viewSet.getGeometryFile() != null)
            {
                // Load geometry if it wasn't specified but a view set was.
                geometry = VertexGeometry.createFromGeometryFile(viewSet.getGeometryFile());
            }
<<<<<<< HEAD

            return new IBRResourcesImageSpace<>(context, viewSet, geometry, loadOptions, progressMonitor);
=======
            return new IBRResourcesImageSpace<>(context, viewSet, geometry, loadOptions, loadingMonitor);
>>>>>>> efa7e6fb
        }
    }

    public static <ContextType extends Context<ContextType>> Builder<ContextType> getBuilderForContext(ContextType context)
    {
        return new Builder<>(context);
    }

    private IBRResourcesImageSpace(ContextType context, ViewSet viewSet, VertexGeometry geometry,
        ReadonlyLoadOptionsModel loadOptions, ProgressMonitor progressMonitor) throws IOException, UserCancellationException
    {
        // IAN: This super call should be creating the geometry
        super(new IBRSharedResources<>(context, viewSet, geometry,
                    loadOptions != null ? loadOptions.getTextureLoadOptions() : new TextureLoadOptions()),
                true);

        // Read the images from a file
        if (loadOptions != null && loadOptions.areColorImagesRequested() && viewSet.getFullResImageFilePath() != null && viewSet.getCameraPoseCount() > 0)
        {
            Date timestamp = new Date();

            int width;
            int height;

            // Use preview-resolution images for the texture array due to VRAM limitations
            try
            {
                File imageFile = viewSet.findPreviewPrimaryImageFile();

                // Read a single image to get the dimensions for the texture array
                BufferedImage img;
                try (InputStream input = new FileInputStream(imageFile)) // myZip.retrieveFile(imageFile);
                {
                    img = ImageIO.read(input);
                }

                if (img == null)
                {
                    throw new IOException(String.format("Error: Unsupported image format '%s'.",
                        viewSet.getImageFileName(0)));
                }

                width = img.getWidth();
                height = img.getHeight();
            }
            catch (FileNotFoundException e)
            {
                // Need to regenerate preview-resolution images
                width = loadOptions.getPreviewImageWidth();
                height = loadOptions.getPreviewImageHeight();
            }

            ColorTextureBuilder<ContextType, ? extends Texture3D<ContextType>> textureArrayBuilder =
                    context.getTextureFactory().build2DColorTextureArray(width, height, viewSet.getCameraPoseCount());
            loadOptions.configureColorTextureBuilder(textureArrayBuilder);
            colorTextures = textureArrayBuilder.createTexture();

            if(progressMonitor != null)
            {
                progressMonitor.setStage(0, "Loading preview-resolution images...");
                progressMonitor.setMaxProgress(viewSet.getCameraPoseCount());
            }

            int m = viewSet.getCameraPoseCount();
            for (int i = 0; i < viewSet.getCameraPoseCount(); i++)
            {
                if (progressMonitor != null)
                {
                    progressMonitor.setProgress(i, MessageFormat.format("{0} ({1}/{2})", viewSet.getImageFileName(i), i, viewSet.getCameraPoseCount()));
                    progressMonitor.allowUserCancellation();
                }

                try
                {
                    File imageFile = findOrGeneratePreviewImageFile(i);

                    this.colorTextures.loadLayer(i, imageFile, true);
                }
                catch (FileNotFoundException e)
                {
                    // If the file is not found, continue and try to load other images.
                    log.error("Failed to load image.", e);
                }
            }

            if (progressMonitor != null)
            {
                progressMonitor.setProgress(viewSet.getCameraPoseCount(), "All images loaded.");
            }

            log.info("View Set textures loaded in " + (new Date().getTime() - timestamp.getTime()) + " milliseconds.");
        }
        else
        {
            this.colorTextures = null;
        }

        if (progressMonitor != null)
        {
            progressMonitor.setStage(1, "Finished loading images.");
        }

        // Store the camera projections in a uniform buffer
        if (viewSet != null && viewSet.getCameraProjectionData() != null)
        {
            // Create the uniform buffer
            cameraProjectionBuffer = context.createUniformBuffer().setData(viewSet.getCameraProjectionData());
        }
        else
        {
            cameraProjectionBuffer = null;
        }

        // Store the camera projection indices in a uniform buffer
        if (viewSet != null && viewSet.getCameraProjectionIndexData() != null)
        {
            cameraProjectionIndexBuffer = context.createUniformBuffer().setData(viewSet.getCameraProjectionIndexData());
        }
        else
        {
            cameraProjectionIndexBuffer = null;
        }

        if (getGeometryResources() != null)
        {
            if (viewSet != null && loadOptions != null && loadOptions.getDepthImageWidth() != 0 && loadOptions.getDepthImageHeight() != 0)
            {
                try
                (
                    // Don't automatically generate any texture attachments for this framebuffer object
                    FramebufferObject<ContextType> depthRenderingFBO =
                        context.buildFramebufferObject(loadOptions.getDepthImageWidth(), loadOptions.getDepthImageHeight())
                            .createFramebufferObject();

                    // Create a depth map generator -- includes the depth map program and drawable
                    DepthMapGenerator<ContextType> depthMapGenerator =
                        DepthMapGenerator.createFromGeometryResources(getGeometryResources())
                )
                {
                    double minDepth = viewSet.getRecommendedFarPlane();

                    if (loadOptions.areDepthImagesRequested())
                    {
                        // Build depth textures for each view
                        this.depthTextures =
                            context.getTextureFactory().build2DDepthTextureArray(
                                    loadOptions.getDepthImageWidth(), loadOptions.getDepthImageHeight(), viewSet.getCameraPoseCount())
                                .createTexture();

                        // Render each depth texture
                        for (int i = 0; i < viewSet.getCameraPoseCount(); i++)
                        {
                            depthRenderingFBO.setDepthAttachment(depthTextures.getLayerAsFramebufferAttachment(i));
                            depthMapGenerator.generateDepthMap(viewSet, i, depthRenderingFBO);

                            if (i == viewSet.getPrimaryViewIndex())
                            {
                                minDepth = getMinDepthFromFBO(depthRenderingFBO, viewSet.getRecommendedNearPlane(), viewSet.getRecommendedFarPlane());
                            }
                        }
                    }
                    else
                    {
                        this.depthTextures = null;

                        try (Texture2D<ContextType> depthAttachment = context.getTextureFactory()
                            .build2DDepthTexture(loadOptions.getDepthImageWidth(), loadOptions.getDepthImageHeight())
                            .createTexture())
                        {
                            depthRenderingFBO.setDepthAttachment(depthAttachment);
                            depthMapGenerator.generateDepthMap(viewSet, viewSet.getPrimaryViewIndex(), depthRenderingFBO);
                            minDepth = getMinDepthFromFBO(depthRenderingFBO, viewSet.getRecommendedNearPlane(), viewSet.getRecommendedFarPlane());
                        }
                    }

                    primaryViewDistance = minDepth;
                }
            }
            else
            {
                this.depthTextures = null;
                primaryViewDistance = 0.0;
            }
        }
        else
        {
            this.depthTextures = null;
            primaryViewDistance = 0.0;
        }

        if (this.depthTextures != null)
        {
            shadowTextures =
                context.getTextureFactory()
                    .build2DDepthTextureArray(this.depthTextures.getWidth(), this.depthTextures.getHeight(), this.getViewSet().getCameraPoseCount())
                    .createTexture();
            shadowMatrixBuffer = context.createUniformBuffer();

            updateShadowTextures();
        }
        else
        {
            shadowTextures = null;
            shadowMatrixBuffer = null;
        }
    }

    private static <ContextType extends Context<ContextType>> double getMinDepthFromFBO(Framebuffer<ContextType> depthFramebuffer, double nearPlane, double farPlane)
    {
        double minDepth = farPlane;

        short[] depthBufferData = depthFramebuffer.getTextureReaderForDepthAttachment().read();
        for (short encodedDepth : depthBufferData)
        {
            int nonlinearDepth = 0xFFFF & (int) encodedDepth;
            minDepth = Math.min(minDepth, getLinearDepth((2.0 * nonlinearDepth) / 0xFFFF - 1.0, nearPlane, farPlane));
        }
        return minDepth;
    }

    static <ContextType extends Context<ContextType>> ProgramBuilder<ContextType> getDepthMapProgramBuilder(ContextType context)
    {
        return context.getShaderProgramBuilder()
            .addShader(ShaderType.VERTEX, new File("shaders/common/depth.vert"))
            .addShader(ShaderType.FRAGMENT, new File("shaders/common/depth.frag"));
    }


    private void updateShadowTextures() throws IOException
    {
        if (this.shadowTextures != null)
        {
            try
            (
                // Don't automatically generate any texture attachments for this framebuffer object
                FramebufferObject<ContextType> depthRenderingFBO =
                    getContext().buildFramebufferObject(this.shadowTextures.getWidth(), this.shadowTextures.getHeight())
                        .createFramebufferObject();

                // Load the program
                DepthMapGenerator<ContextType> depthMapGenerator = DepthMapGenerator.createFromGeometryResources(getGeometryResources())
            )
            {
                // Flatten the camera pose matrices into 16-component vectors and store them in the vertex list data structure.
                NativeVectorBuffer flattenedShadowMatrices = NativeVectorBufferFactory.getInstance().createEmpty(NativeDataType.FLOAT, 16, this.getViewSet().getCameraPoseCount());

                // Render each depth texture
                for (int i = 0; i < this.getViewSet().getCameraPoseCount(); i++)
                {
                    depthRenderingFBO.setDepthAttachment(shadowTextures.getLayerAsFramebufferAttachment(i));
                    Matrix4 shadowMatrix = depthMapGenerator.generateShadowMap(getViewSet(), i, depthRenderingFBO);

                    int d = 0;
                    for (int col = 0; col < 4; col++) // column
                    {
                        for (int row = 0; row < 4; row++) // row
                        {
                            flattenedShadowMatrices.set(i, d, shadowMatrix.get(row, col));
                            d++;
                        }
                    }
                }

                // Create the uniform buffer
                shadowMatrixBuffer.setData(flattenedShadowMatrices);
            }
        }
    }

    private static double getLinearDepth(double nonLinearDepth, double nearPlane, double farPlane)
    {
        return 2 * nearPlane * farPlane / (farPlane + nearPlane - nonLinearDepth * (farPlane - nearPlane));
    }

    /**
     * Refresh the light data in the uniform buffers using the current values in the view set,
     * and also update the shadow textures.
     */
    @Override
    public void updateLightCalibration(Vector3 lightCalibration)
    {
        super.updateLightCalibration(lightCalibration);

        try
        {
            updateShadowTextures();
        }
        catch (IOException e)
        {
            log.error("Error updating light calibration:", e);
        }
    }

    /**
     * Gets a shader program builder with the following preprocessor defines automatically injected based on the
     * characteristics of this instance:
     * <ul>
     *     <li>CAMERA_POSE_COUNT</li>
     *     <li>LIGHT_COUNT</li>
     *     <li>CAMERA_PROJECTION_COUNT</li>
     *     <li>LUMINANCE_MAP_ENABLED</li>
     *     <li>INVERSE_LUMINANCE_MAP_ENABLED</li>
     *     <li>INFINITE_LIGHT_SOURCES</li>
     *     <li>VISIBILITY_TEST_ENABLED</li>
     *     <li>SHADOW_TEST_ENABLED</li>
     *     <li>IMAGE_BASED_RENDERING_ENABLED</li>
     *     <li>DIFFUSE_TEXTURE_ENABLED</li>
     *     <li>SPECULAR_TEXTURE_ENABLED</li>
     *     <li>ROUGHNESS_TEXTURE_ENABLED</li>
     *     <li>NORMAL_TEXTURE_ENABLED</li>
     * </ul>
     *
     * @return A program builder with all of the above preprocessor defines specified, ready to have the
     * vertex and fragment shaders added as well as any additional application-specific preprocessor definitions.
     */
    @Override
    public ProgramBuilder<ContextType> getShaderProgramBuilder()
    {
        return getSharedResources().getShaderProgramBuilder()
            .define("GEOMETRY_MODE", GeometryMode.PROJECT_3D_TO_2D) // should default to this, but just in case
            .define("GEOMETRY_TEXTURES_ENABLED", false) // should default to this, but just in case
            .define("COLOR_APPEARANCE_MODE", ColorAppearanceMode.IMAGE_SPACE) // should default to this, but just in case
            .define("CAMERA_PROJECTION_COUNT", getViewSet().getCameraProjectionCount())
            .define("VISIBILITY_TEST_ENABLED", this.depthTextures != null)
            .define("SHADOW_TEST_ENABLED", this.shadowTextures != null);
    }

    @Override
    public void setupShaderProgram(Program<ContextType> program)
    {
        getSharedResources().setupShaderProgram(program);

        if (this.colorTextures != null)
        {
            program.setTexture("viewImages", this.colorTextures);
        }

        if (this.cameraProjectionBuffer != null && this.cameraProjectionIndexBuffer != null)
        {
            program.setUniformBuffer("CameraProjections", this.cameraProjectionBuffer);
            program.setUniformBuffer("CameraProjectionIndices", this.cameraProjectionIndexBuffer);
        }

        if (this.depthTextures == null)
        {
            program.setTexture("depthImages", getContext().getTextureFactory().getNullTexture(SamplerType.FLOAT_2D_ARRAY));
        }
        else
        {
            program.setTexture("depthImages", this.depthTextures);
            program.setUniform("occlusionBias", 0.002f);
        }

        if (this.shadowMatrixBuffer == null || this.shadowTextures == null)
        {
            program.setTexture("shadowImages", getContext().getTextureFactory().getNullTexture(SamplerType.FLOAT_2D_ARRAY));
        }
        else
        {
            program.setUniformBuffer("ShadowMatrices", this.shadowMatrixBuffer);
            program.setTexture("shadowImages", this.shadowTextures);
            program.setUniform("occlusionBias", 0.002f);
        }
    }

    @Override
    public Drawable<ContextType> createDrawable(Program<ContextType> program)
    {
        return getGeometryResources().createDrawable(program);
    }

    /**
     * Gets the distance from the camera to the centroid in the primary view.
     * This is frequently used to calibrate scale in Kintsugi 3D Builder.
     * @return The camera distance in the primary view.
     */
    public double getPrimaryViewDistance()
    {
        return primaryViewDistance;
    }

    /**
     * Creates a resource for just a single view, using the default image for that view but with custom load options
     * @param viewIndex
     * @param loadOptions
     * @return
     * @throws IOException
     */
    public SingleCalibratedImageResource<ContextType> createSingleImageResource(int viewIndex, ReadonlyLoadOptionsModel loadOptions)
        throws IOException
    {
        return createSingleImageResource(viewIndex, getViewSet().findFullResImageFile(viewIndex), loadOptions);
    }

    /**
     * Creates a resource for just a single view, using a specified image file with custom load options
     * @param viewIndex
     * @param imageFile
     * @param loadOptions
     * @return
     * @throws IOException
     */
    public SingleCalibratedImageResource<ContextType> createSingleImageResource(int viewIndex, File imageFile, ReadonlyLoadOptionsModel loadOptions)
        throws IOException
    {
        return new SingleCalibratedImageResource<>(getContext(), getViewSet(), viewIndex, imageFile, getGeometry(), loadOptions);
    }

    public ImageCache<ContextType> cache(ImageCacheSettings settings, ProgressMonitor monitor) throws IOException, UserCancellationException
    {
        settings.setCacheFolderName(getViewSet().getUuid().toString());

        ImageCache<ContextType> cache = new ImageCache<>(this, settings);

        if (!cache.isInitialized())
        {
            cache.initialize(monitor);
        }

        return cache;
    }

    private static BufferedImage getDecodedImage(ViewSet viewSet, int i) throws IOException
    {
        // Read the image (and do ICC processing, if applicable) on a worker thread
        File fullResImageFile = viewSet.findFullResImageFile(i);
        log.info("Decoding {}", fullResImageFile);
        return ImageIO.read(fullResImageFile);
        // TODO ICC transformation?
    }

    private static <ContextType extends Context<ContextType>> BufferedImage undistortImage(
        BufferedImage distortedImage, ViewSet viewSet, int projectionIndex, ContextType context)
        throws IOException
    {
        DistortionProjection distortion = (DistortionProjection) viewSet.getCameraProjection(projectionIndex);
        distortion = distortion.scaledTo(viewSet.getPreviewWidth(), viewSet.getPreviewHeight());

        try (ImageUndistorter<?> undistort = new ImageUndistorter<>(context))
        {
            return undistort.undistort(distortedImage, distortion);
        }
    }

    private static void throwUndistortFailed(ProgressMonitor progressMonitor, AtomicInteger failedCount) throws IOException
    {
        IOException e = new IOException("Failed to undistort " + failedCount.get() + " images");
        progressMonitor.warn(e);

        // Generating preview images partially failed, but we'll try to load the rest of the project.
        // Go back to indeterminate progress until it starts to actually load for rendering
        progressMonitor.setMaxProgress(0.0);

        throw e;
    }

    private static void resizeImage(File fullResImageFile, ViewSet viewSet, int i) throws IOException
    {
        log.info("Resizing image {} : No distortion parameters", fullResImageFile);
        ImageHelper resizer = new ImageHelper(fullResImageFile);
        resizer.saveAtResolution(viewSet.getPreviewImageFile(i),
            viewSet.getPreviewWidth(), viewSet.getPreviewHeight());
    }

    private static void logFinished(File fileFinished)
    {
        log.info("Finished {}", fileFinished);
    }

    private static void markFinished(ViewSet viewSet, AtomicInteger finishedCount)
    {
        finishedCount.getAndAdd(1);
    }

    private static void logExists(File previewImageFile)
    {
        log.info("Skipping {} : Already exists", previewImageFile);
    }

    /**
     * Used to generate all preview images in bulk
     * @param viewSet
     * @throws IOException
     */
    private static void generateUndistortedPreviewImages(ViewSet viewSet, int maxLoadingThreads, ProgressMonitor progressMonitor)
        throws IOException, UserCancellationException
    {
        if (Objects.equals(viewSet.getRelativePreviewImagePathName(), viewSet.getRelativeFullResImagePathName()))
        {
            throw new IllegalStateException("Preview directory is the same as the full res directory; generating preview images would overwrite full resolution images.");
        }
        else if (viewSet.getPreviewWidth() == 0 || viewSet.getPreviewHeight() == 0)
        {
            log.warn("Preview width or preview height are 0; skipping preview images");
        }
        else
        {
            Date timestamp = new Date();

            log.info("Generating undistorted preview images...");

            viewSet.getPreviewImageFilePath().mkdirs();

            progressMonitor.setMaxProgress(viewSet.getCameraPoseCount());

            AtomicInteger finishedCount = new AtomicInteger(0);
            AtomicInteger failedCount = new AtomicInteger(0);
            AtomicReference<UserCancellationException> cancelled = new AtomicReference<>(null);

            if (MULTITHREAD_PREVIEW_IMAGE_GENERATION)
            {
<<<<<<< HEAD
                progressMonitor.setProgress(0, "Importing and downsizing images (multithread)...");

                // Need to use custom ForkJoinPool so that number of threads doesn't go out of control and use up the Java heap space
                ForkJoinPool customThreadPool = new ForkJoinPool(maxLoadingThreads);

                customThreadPool.submit(() -> IntStream.range(0, viewSet.getCameraPoseCount())
                    .parallel() // allow images to be processed in parallel; especially important for ICC transformation if present
                    .forEach(i ->
                    {
                        try
                        {
                            // Check if the image is there first
                            File previewImageFile = viewSet.findPreviewImageFile(i);
                            logExists(previewImageFile);
                            markFinished(viewSet, finishedCount);
                            progressMonitor.setProgress(finishedCount.get() + failedCount.get(),
                                MessageFormat.format("Completed: {0} ({1}/{2})", viewSet.getImageFileName(i),
                                    finishedCount.get() + failedCount.get(), viewSet.getCameraPoseCount()));
                        }
                        catch (FileNotFoundException e)
                        {
                            // Only generate the image if it wasn't found
                            int projectionIndex = viewSet.getCameraProjectionIndex(i);
                            if (viewSet.getCameraProjection(projectionIndex) instanceof DistortionProjection)
                            {
                                try
                                {
                                    BufferedImage decodedImage = getDecodedImage(viewSet, i);

                                    // Do the undistortion on the rendering thread
                                    Rendering.runLater(new GraphicsRequest()
                                    {
                                        @Override
                                        public <ContextType extends Context<ContextType>> void executeRequest(ContextType context)
                                        {
                                            try
                                            {
                                                BufferedImage imageOut = undistortImage(decodedImage, viewSet, projectionIndex, context);

                                                // Write to a file on another thread so as not to block the rendering thread
                                                new Thread(() ->
                                                {
                                                    try
                                                    {
                                                        ImageIO.write(imageOut, "PNG", viewSet.getPreviewImageFile(i));
                                                        logFinished(viewSet.getPreviewImageFile(i));
                                                        markFinished(viewSet, finishedCount);
                                                        progressMonitor.setProgress(finishedCount.get() + failedCount.get(),
                                                            MessageFormat.format("Completed: {0} ({1}/{2})", viewSet.getImageFileName(i),
                                                                finishedCount.get() + failedCount.get(), viewSet.getCameraPoseCount()));
                                                    }
                                                    catch (IOException|RuntimeException ex)
                                                    {
                                                        // Failure to save the final file
                                                        log.error(ex.getMessage(), ex);
                                                        failedCount.getAndAdd(1);
                                                    }

                                                }).start();
                                            }
                                            catch (IOException|RuntimeException ex)
                                            {
                                                // Failure to undistort
                                                log.error(ex.getMessage(), ex);
                                                failedCount.getAndAdd(1);
                                            }
                                        }
                                    });
                                }
                                catch (IOException|RuntimeException ex)
                                {
                                    // Failure to read the original image
                                    log.error(ex.getMessage(), ex);
                                    failedCount.getAndAdd(1);
                                }
                            }
                            else
                            {
                                try
                                {
                                    // Fallback to simply resizing without undistorting
                                    // Does not require graphics context, so threading is simple.
                                    File fullResImageFile = viewSet.findFullResImageFile(i);
                                    resizeImage(fullResImageFile, viewSet, i);
                                    markFinished(viewSet, finishedCount);
                                    progressMonitor.setProgress(finishedCount.get() + failedCount.get(),
                                        MessageFormat.format("Completed: {0} ({1}/{2})", viewSet.getImageFileName(i),
                                            finishedCount.get() + failedCount.get(), viewSet.getCameraPoseCount()));
                                }
                                catch (IOException|RuntimeException ex)
                                {
                                    log.error(ex.getMessage(), ex);
                                    failedCount.getAndAdd(1);
                                }
                            }
                        }
                    }));

                log.info("Finished reading all images; waiting for undistortion to finish on other threads");
=======
                multithreadPreviewImgGeneration(viewSet, maxLoadingThreads, loadingMonitor, finishedCount, failedCount);
>>>>>>> efa7e6fb
            }
            else
            {
<<<<<<< HEAD
                // Do the undistortion on the rendering thread
                Rendering.runLater(new GraphicsRequest()
                {
                    @Override
                    public <ContextType extends Context<ContextType>> void executeRequest(ContextType context) throws UserCancellationException
                    {
                       for (int i = 0; i < viewSet.getCameraPoseCount(); i++)
                       {
                           progressMonitor.setProgress(i, MessageFormat.format("{0} ({1}/{2})", viewSet.getImageFileName(i), i, viewSet.getCameraPoseCount()));

                           try
                           {
                               progressMonitor.allowUserCancellation();
                           }
                           catch (UserCancellationException e)
                           {
                               cancelled.set(e); // forward exception to another thread
                               throw e;
                           }

                           try
                           {
                               // Check if the image is there first
                               File previewImageFile = viewSet.findPreviewImageFile(i);
                               logExists(previewImageFile);
                               markFinished(viewSet, finishedCount);
                           }
                           catch (FileNotFoundException e)
                           {
                               try
                               {
                                   // Only generate the image if it wasn't found
                                   int projectionIndex = viewSet.getCameraProjectionIndex(i);
                                   if (viewSet.getCameraProjection(projectionIndex) instanceof DistortionProjection)
                                   {
                                       BufferedImage decodedImage = getDecodedImage(viewSet, i);
                                       log.info("Undistorting image {}", i);
                                       BufferedImage imageOut = undistortImage(decodedImage, viewSet, projectionIndex, context);
                                       log.info("Saving image {}", i);
                                       ImageIO.write(imageOut, "PNG", viewSet.getPreviewImageFile(i));
                                       logFinished(viewSet.getPreviewImageFile(i));
                                   }
                                   else
                                   {
                                       // Fallback to simply resizing without undistorting
                                       File fullResImageFile = viewSet.findFullResImageFile(i);
                                       resizeImage(fullResImageFile, viewSet, i);
                                   }

                                   markFinished(viewSet, finishedCount);
                               }
                               catch (RuntimeException | IOException ex)
                               {
                                   log.error(ex.getMessage(), ex);
                                   failedCount.getAndAdd(1);
                               }
                           }
                       }
                    }
                });

                log.info("Waiting for undistortion to finish on rendering thread");
=======
                sequentialPreviewImgGeneration(viewSet, loadingMonitor, finishedCount, failedCount);
>>>>>>> efa7e6fb
            }

            // Wait for all threads to finish
            while (cancelled.get() == null && failedCount.get() + finishedCount.get() < viewSet.getCameraPoseCount())
            {
                Thread.onSpinWait();
            }

            if (cancelled.get() != null)
            {
                throw cancelled.get();
            }
            else if (failedCount.get() > 0)
            {
                throwUndistortFailed(progressMonitor, failedCount);
            }
            else
            {
                // Generating preview images is now complete.
                // Go back to indeterminate progress until it starts to actually load for rendering
                progressMonitor.setMaxProgress(0.0);
                log.info("Undistorted preview images generated in " + (new Date().getTime() - timestamp.getTime()) + " milliseconds.");
            }
        }
    }

    private static void sequentialPreviewImgGeneration(ViewSet viewSet, LoadingMonitor loadingMonitor, AtomicInteger finishedCount, AtomicInteger failedCount) {
        // Do the undistortion on the rendering thread
        Rendering.runLater(new GraphicsRequest()
        {
            @Override
            public <ContextType extends Context<ContextType>> void executeRequest(ContextType context)
            {
               for (int i = 0; i < viewSet.getCameraPoseCount(); i++)
               {
                   loadingMonitor.setProgress(i);

                   try
                   {
                       // Check if the image is there first
                       File previewImageFile = viewSet.findPreviewImageFile(i);
                       logExists(previewImageFile);
                       markFinished(viewSet, finishedCount);
                   }
                   catch (FileNotFoundException e)
                   {
                       try
                       {
                           // Only generate the image if it wasn't found
                           int projectionIndex = viewSet.getCameraProjectionIndex(i);
                           if (viewSet.getCameraProjection(projectionIndex) instanceof DistortionProjection)
                           {
                               BufferedImage decodedImage = getDecodedImage(viewSet, i);
                               log.info("Undistorting image {}", i);
                               BufferedImage imageOut = undistortImage(decodedImage, viewSet, projectionIndex, context);
                               log.info("Saving image {}", i);
                               ImageIO.write(imageOut, "PNG", viewSet.getPreviewImageFile(i));
                               logFinished(viewSet.getPreviewImageFile(i));
                           }
                           else
                           {
                               // Fallback to simply resizing without undistorting
                               File fullResImageFile = viewSet.findFullResImageFile(i);
                               resizeImage(fullResImageFile, viewSet, i);
                           }

                           markFinished(viewSet, finishedCount);
                       }
                       catch (RuntimeException | IOException ex)
                       {
                           log.error(ex.getMessage(), ex);
                           failedCount.getAndAdd(1);
                       }
                   }
               }
            }
        });

        log.info("Waiting for undistortion to finish on rendering thread");
    }

    private static void multithreadPreviewImgGeneration(ViewSet viewSet, int maxLoadingThreads, LoadingMonitor loadingMonitor, AtomicInteger finishedCount, AtomicInteger failedCount) {
        // Need to use custom ForkJoinPool so that number of threads doesn't go out of control and use up the Java heap space
        ForkJoinPool customThreadPool = new ForkJoinPool(maxLoadingThreads);

        customThreadPool.submit(() -> IntStream.range(0, viewSet.getCameraPoseCount())
            .parallel() // allow images to be processed in parallel; especially important for ICC transformation if present
            .forEach(i ->
            {
                try
                {
                    // Check if the image is there first
                    File previewImageFile = viewSet.findPreviewImageFile(i);
                    logExists(previewImageFile);
                    markFinished(viewSet, finishedCount);
                    loadingMonitor.setProgress(finishedCount.get() + failedCount.get());
                }
                catch (FileNotFoundException e)
                {
                    // Only generate the image if it wasn't found
                    int projectionIndex = viewSet.getCameraProjectionIndex(i);
                    if (viewSet.getCameraProjection(projectionIndex) instanceof DistortionProjection)
                    {
                        try
                        {
                            BufferedImage decodedImage = getDecodedImage(viewSet, i);

                            // Do the undistortion on the rendering thread
                            Rendering.runLater(new GraphicsRequest()
                            {
                                @Override
                                public <ContextType extends Context<ContextType>> void executeRequest(ContextType context)
                                {
                                    try
                                    {
                                        BufferedImage imageOut = undistortImage(decodedImage, viewSet, projectionIndex, context);

                                        // Write to a file on another thread so as not to block the rendering thread
                                        new Thread(() ->
                                        {
                                            try
                                            {
                                                ImageIO.write(imageOut, "PNG", viewSet.getPreviewImageFile(i));
                                                logFinished(viewSet.getPreviewImageFile(i));
                                                markFinished(viewSet, finishedCount);
                                                loadingMonitor.setProgress(finishedCount.get() + failedCount.get());
                                            }
                                            catch (IOException|RuntimeException ex)
                                            {
                                                // Failure to save the final file
                                                log.error(ex.getMessage(), ex);
                                                failedCount.getAndAdd(1);
                                            }

                                        }).start();
                                    }
                                    catch (IOException|RuntimeException ex)
                                    {
                                        // Failure to undistort
                                        log.error(ex.getMessage(), ex);
                                        failedCount.getAndAdd(1);
                                    }
                                }
                            });
                        }
                        catch (IOException|RuntimeException ex)
                        {
                            // Failure to read the original image
                            log.error(ex.getMessage(), ex);
                            failedCount.getAndAdd(1);
                        }
                    }
                    else
                    {
                        try
                        {
                            // Fallback to simply resizing without undistorting
                            // Does not require graphics context, so threading is simple.
                            File fullResImageFile = viewSet.findFullResImageFile(i);
                            resizeImage(fullResImageFile, viewSet, i);
                            markFinished(viewSet, finishedCount);
                            loadingMonitor.setProgress(finishedCount.get() + failedCount.get());
                        }
                        catch (IOException|RuntimeException ex)
                        {
                            log.error(ex.getMessage(), ex);
                            failedCount.getAndAdd(1);
                        }
                    }
                }
            }));

        log.info("Finished reading all images; waiting for undistortion to finish on other threads");
    }

    /**
     * Used to generate a single preview image if one is missing
     * @param poseIndex
     * @throws IOException
     */
    private boolean generateUndistortedPreviewImage(int poseIndex) throws IOException
    {
        if (Objects.equals(getViewSet().getRelativePreviewImagePathName(), getViewSet().getRelativeFullResImagePathName()))
        {
            throw new IllegalStateException("Preview directory is the same as the full res directory; generating preview images would overwrite full resolution images.");
        }
        else
        {
            // Make sure the preview image directory exists; create it if not
            getViewSet().getPreviewImageFilePath().mkdirs();

            int projectionIndex = getViewSet().getCameraProjectionIndex(poseIndex);
            if (getViewSet().getCameraProjection(projectionIndex) instanceof DistortionProjection)
            {
                // Distortion exists; undistort
                log.info("Undistorting image {}/{}", poseIndex, getViewSet().getCameraPoseCount());

                DistortionProjection distortion = (DistortionProjection) getViewSet().getCameraProjection(projectionIndex);

                // If no preview width / height is specified, just use whatever was originally in the distortion model
                if (getViewSet().getPreviewWidth() > 0 && getViewSet().getPreviewHeight() > 0)
                {
                    distortion = distortion.scaledTo(getViewSet().getPreviewWidth(), getViewSet().getPreviewHeight());
                }

                try (ImageUndistorter<?> undistort = new ImageUndistorter<>(getContext()))
                {
                    undistort.undistortFile(getViewSet().findFullResImageFile(poseIndex), distortion, getViewSet().getPreviewImageFile(poseIndex));
                }

                return true;
            }
            else if (getViewSet().getPreviewWidth() > 0 && getViewSet().getPreviewHeight() > 0)
            {
                log.info("Resizing image {}/{} : No distortion parameters", poseIndex, getViewSet().getCameraPoseCount());

                // Fallback to simply resizing without undistorting
                resizeImage(getViewSet().findFullResImageFile(poseIndex), getViewSet(), poseIndex);

                return true;
            }
            else
            {
                // No distortion or preview dimensions, just use the original image
                log.warn("Using full resolution image {}/{} : No distortion and preview width and/or preview height are 0",
                    poseIndex, getViewSet().getCameraPoseCount());
                return false;
            }
        }
    }

    private File findOrGeneratePreviewImageFile(int index) throws IOException
    {
        try
        {
            // See if the preview image is already there
            return ImageFinder.getInstance().findImageFile(getViewSet().getPreviewImageFile(index));
        }
        catch (FileNotFoundException e)
        {
            if (generateUndistortedPreviewImage(index)) // Generate file if necessary
            {
                return ImageFinder.getInstance().findImageFile(getViewSet().getPreviewImageFile(index));
            }
            else // File was not generated: no distortion and preview dimensions are zero.
            {
                return ImageFinder.getInstance().findImageFile(getViewSet().getFullResImageFile(index));
            }
        }
    }

    @Override
    public void close()
    {
        super.close();

        if (this.cameraProjectionBuffer != null)
        {
            this.cameraProjectionBuffer.close();
        }

        if (this.cameraProjectionIndexBuffer != null)
        {
            this.cameraProjectionIndexBuffer.close();
        }

        if (this.colorTextures != null)
        {
            this.colorTextures.close();
        }

        if (this.depthTextures != null)
        {
            this.depthTextures.close();
        }

        if (this.shadowTextures != null)
        {
            this.shadowTextures.close();
        }

        if (this.shadowMatrixBuffer != null)
        {
            this.shadowMatrixBuffer.close();
        }
    }
}<|MERGE_RESOLUTION|>--- conflicted
+++ resolved
@@ -13,14 +13,8 @@
 
 import java.awt.image.BufferedImage;
 import java.io.*;
-<<<<<<< HEAD
+import java.util.*;
 import java.text.MessageFormat;
-import java.util.Arrays;
-import java.util.Date;
-import java.util.Objects;
-=======
-import java.util.*;
->>>>>>> efa7e6fb
 import java.util.concurrent.ForkJoinPool;
 import java.util.concurrent.atomic.AtomicInteger;
 import java.util.concurrent.atomic.AtomicReference;
@@ -157,7 +151,6 @@
             return this;
         }
 
-
         public Builder<ContextType> loadVSETFile(File vsetFile, File supportingFilesDirectory) throws Exception
         {
             this.viewSet = ViewSetReaderFromVSET.getInstance().readFromFile(vsetFile, supportingFilesDirectory);
@@ -434,12 +427,8 @@
                 // Load geometry if it wasn't specified but a view set was.
                 geometry = VertexGeometry.createFromGeometryFile(viewSet.getGeometryFile());
             }
-<<<<<<< HEAD
 
             return new IBRResourcesImageSpace<>(context, viewSet, geometry, loadOptions, progressMonitor);
-=======
-            return new IBRResourcesImageSpace<>(context, viewSet, geometry, loadOptions, loadingMonitor);
->>>>>>> efa7e6fb
         }
     }
 
@@ -951,7 +940,6 @@
 
             if (MULTITHREAD_PREVIEW_IMAGE_GENERATION)
             {
-<<<<<<< HEAD
                 progressMonitor.setProgress(0, "Importing and downsizing images (multithread)...");
 
                 // Need to use custom ForkJoinPool so that number of threads doesn't go out of control and use up the Java heap space
@@ -1051,13 +1039,9 @@
                     }));
 
                 log.info("Finished reading all images; waiting for undistortion to finish on other threads");
-=======
-                multithreadPreviewImgGeneration(viewSet, maxLoadingThreads, loadingMonitor, finishedCount, failedCount);
->>>>>>> efa7e6fb
-            }
-            else
-            {
-<<<<<<< HEAD
+            }
+            else // sequential mode
+            {
                 // Do the undistortion on the rendering thread
                 Rendering.runLater(new GraphicsRequest()
                 {
@@ -1120,9 +1104,6 @@
                 });
 
                 log.info("Waiting for undistortion to finish on rendering thread");
-=======
-                sequentialPreviewImgGeneration(viewSet, loadingMonitor, finishedCount, failedCount);
->>>>>>> efa7e6fb
             }
 
             // Wait for all threads to finish
@@ -1147,155 +1128,6 @@
                 log.info("Undistorted preview images generated in " + (new Date().getTime() - timestamp.getTime()) + " milliseconds.");
             }
         }
-    }
-
-    private static void sequentialPreviewImgGeneration(ViewSet viewSet, LoadingMonitor loadingMonitor, AtomicInteger finishedCount, AtomicInteger failedCount) {
-        // Do the undistortion on the rendering thread
-        Rendering.runLater(new GraphicsRequest()
-        {
-            @Override
-            public <ContextType extends Context<ContextType>> void executeRequest(ContextType context)
-            {
-               for (int i = 0; i < viewSet.getCameraPoseCount(); i++)
-               {
-                   loadingMonitor.setProgress(i);
-
-                   try
-                   {
-                       // Check if the image is there first
-                       File previewImageFile = viewSet.findPreviewImageFile(i);
-                       logExists(previewImageFile);
-                       markFinished(viewSet, finishedCount);
-                   }
-                   catch (FileNotFoundException e)
-                   {
-                       try
-                       {
-                           // Only generate the image if it wasn't found
-                           int projectionIndex = viewSet.getCameraProjectionIndex(i);
-                           if (viewSet.getCameraProjection(projectionIndex) instanceof DistortionProjection)
-                           {
-                               BufferedImage decodedImage = getDecodedImage(viewSet, i);
-                               log.info("Undistorting image {}", i);
-                               BufferedImage imageOut = undistortImage(decodedImage, viewSet, projectionIndex, context);
-                               log.info("Saving image {}", i);
-                               ImageIO.write(imageOut, "PNG", viewSet.getPreviewImageFile(i));
-                               logFinished(viewSet.getPreviewImageFile(i));
-                           }
-                           else
-                           {
-                               // Fallback to simply resizing without undistorting
-                               File fullResImageFile = viewSet.findFullResImageFile(i);
-                               resizeImage(fullResImageFile, viewSet, i);
-                           }
-
-                           markFinished(viewSet, finishedCount);
-                       }
-                       catch (RuntimeException | IOException ex)
-                       {
-                           log.error(ex.getMessage(), ex);
-                           failedCount.getAndAdd(1);
-                       }
-                   }
-               }
-            }
-        });
-
-        log.info("Waiting for undistortion to finish on rendering thread");
-    }
-
-    private static void multithreadPreviewImgGeneration(ViewSet viewSet, int maxLoadingThreads, LoadingMonitor loadingMonitor, AtomicInteger finishedCount, AtomicInteger failedCount) {
-        // Need to use custom ForkJoinPool so that number of threads doesn't go out of control and use up the Java heap space
-        ForkJoinPool customThreadPool = new ForkJoinPool(maxLoadingThreads);
-
-        customThreadPool.submit(() -> IntStream.range(0, viewSet.getCameraPoseCount())
-            .parallel() // allow images to be processed in parallel; especially important for ICC transformation if present
-            .forEach(i ->
-            {
-                try
-                {
-                    // Check if the image is there first
-                    File previewImageFile = viewSet.findPreviewImageFile(i);
-                    logExists(previewImageFile);
-                    markFinished(viewSet, finishedCount);
-                    loadingMonitor.setProgress(finishedCount.get() + failedCount.get());
-                }
-                catch (FileNotFoundException e)
-                {
-                    // Only generate the image if it wasn't found
-                    int projectionIndex = viewSet.getCameraProjectionIndex(i);
-                    if (viewSet.getCameraProjection(projectionIndex) instanceof DistortionProjection)
-                    {
-                        try
-                        {
-                            BufferedImage decodedImage = getDecodedImage(viewSet, i);
-
-                            // Do the undistortion on the rendering thread
-                            Rendering.runLater(new GraphicsRequest()
-                            {
-                                @Override
-                                public <ContextType extends Context<ContextType>> void executeRequest(ContextType context)
-                                {
-                                    try
-                                    {
-                                        BufferedImage imageOut = undistortImage(decodedImage, viewSet, projectionIndex, context);
-
-                                        // Write to a file on another thread so as not to block the rendering thread
-                                        new Thread(() ->
-                                        {
-                                            try
-                                            {
-                                                ImageIO.write(imageOut, "PNG", viewSet.getPreviewImageFile(i));
-                                                logFinished(viewSet.getPreviewImageFile(i));
-                                                markFinished(viewSet, finishedCount);
-                                                loadingMonitor.setProgress(finishedCount.get() + failedCount.get());
-                                            }
-                                            catch (IOException|RuntimeException ex)
-                                            {
-                                                // Failure to save the final file
-                                                log.error(ex.getMessage(), ex);
-                                                failedCount.getAndAdd(1);
-                                            }
-
-                                        }).start();
-                                    }
-                                    catch (IOException|RuntimeException ex)
-                                    {
-                                        // Failure to undistort
-                                        log.error(ex.getMessage(), ex);
-                                        failedCount.getAndAdd(1);
-                                    }
-                                }
-                            });
-                        }
-                        catch (IOException|RuntimeException ex)
-                        {
-                            // Failure to read the original image
-                            log.error(ex.getMessage(), ex);
-                            failedCount.getAndAdd(1);
-                        }
-                    }
-                    else
-                    {
-                        try
-                        {
-                            // Fallback to simply resizing without undistorting
-                            // Does not require graphics context, so threading is simple.
-                            File fullResImageFile = viewSet.findFullResImageFile(i);
-                            resizeImage(fullResImageFile, viewSet, i);
-                            markFinished(viewSet, finishedCount);
-                            loadingMonitor.setProgress(finishedCount.get() + failedCount.get());
-                        }
-                        catch (IOException|RuntimeException ex)
-                        {
-                            log.error(ex.getMessage(), ex);
-                            failedCount.getAndAdd(1);
-                        }
-                    }
-                }
-            }));
-
-        log.info("Finished reading all images; waiting for undistortion to finish on other threads");
     }
 
     /**
