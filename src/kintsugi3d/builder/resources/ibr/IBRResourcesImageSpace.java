--- conflicted
+++ resolved
@@ -176,9 +176,6 @@
             this.viewSet = ViewSetReaderFromAgisoftXML.getInstance().readFromFile(cameraFile);
             if (geometryFile != null)
             {
-<<<<<<< HEAD
-                this.geometry = VertexGeometry.createFromGeometryFile(geometryFile);
-=======
                 if (geometryFile.getName().contains(".obj"))
                 {
                     this.geometry = VertexGeometry.createFromOBJFile(geometryFile);
@@ -186,13 +183,15 @@
                 else if (geometryFile.getName().contains(".ply")) {
                     this.geometry = VertexGeometry.createFromPLYFile(geometryFile);
                 }
+                else if (geometryFile.getName().contains(".zip")){
+                    this.geometry = VertexGeometry.createFromGeometryFile(geometryFile);
+                }
             }
             if (!this.geometry.hasNormals()) {
                 throw new MeshImportException("Imported Object has no Normals");
             }
             if (!this.geometry.hasTexCoords()) {
                 throw new MeshImportException("Imported Object has no Texture Coordinates");
->>>>>>> 69df133c
             }
             if (undistortedImageDirectory != null)
             {
