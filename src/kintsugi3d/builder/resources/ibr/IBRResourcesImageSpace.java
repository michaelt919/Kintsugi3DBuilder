--- conflicted
+++ resolved
@@ -188,22 +188,6 @@
         }
 
         // images are defined in the load options
-<<<<<<< HEAD
-        public Builder<ContextType> loadLooseFiles(File cameraFile, ViewSetLoadOverrides overrides) throws Exception
-        {
-            return loadLooseFiles(getReaderForFile(cameraFile), cameraFile, overrides);
-        }
-
-        // images are defined in the load options
-        public Builder<ContextType> loadLooseFiles(ViewSetReader reader, File cameraFile, ViewSetLoadOverrides overrides) throws Exception
-        {
-            // Load view set
-            this.viewSet = reader.readFromFile(cameraFile, overrides);
-            if (overrides.uuid != null)
-            {
-                this.viewSet.setUuid(overrides.uuid);
-            }
-=======
         public Builder<ContextType> loadLooseFiles(File cameraFile, ViewSetLoadOptions viewSetLoadOptions) throws Exception
         {
             return loadLooseFiles(getReaderForFile(cameraFile), cameraFile, viewSetLoadOptions);
@@ -215,17 +199,12 @@
             // Load view set
             this.viewSet = reader.readFromFile(cameraFile, viewSetLoadOptions)
                 .finish();
->>>>>>> 551f4ee0
 
             updateViewSetFromImageLoadOptions();
             loadAndValidateGeometry();
             return this;
         }
 
-<<<<<<< HEAD
-
-=======
->>>>>>> 551f4ee0
         /**
          *
          * @param model
@@ -233,19 +212,11 @@
          * @return
          * @throws IOException
          */
-<<<<<<< HEAD
-        public Builder<ContextType> loadFromMetashapeModel(MetashapeModel model, File supportingFilesDirectory)
-            throws IOException, XMLStreamException
-        {
-            this.viewSet = ViewSetReaderFromAgisoftXML.loadViewsetFromChunk(model.getChunk(), supportingFilesDirectory);
-            updateViewSetFromLoadOptions();
-=======
         public Builder<ContextType> loadFromMetashapeModel(MetashapeModel model)
             throws IOException, XMLStreamException
         {
             this.viewSet = ViewSetReaderFromAgisoftXML.loadViewsetFromChunk(model.getChunk()).finish();
             updateViewSetFromImageLoadOptions();
->>>>>>> 551f4ee0
             loadAndValidateGeometry();
             return this;
         }
