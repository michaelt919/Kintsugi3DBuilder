--- conflicted
+++ resolved
@@ -13,15 +13,8 @@
 
 import java.awt.image.BufferedImage;
 import java.io.*;
-<<<<<<< HEAD
-import java.text.MessageFormat;
-import java.util.Arrays;
-import java.util.Date;
-import java.util.Objects;
-=======
 import java.util.*;
 import java.text.MessageFormat;
->>>>>>> 98f06ebc
 import java.util.concurrent.ForkJoinPool;
 import java.util.concurrent.atomic.AtomicInteger;
 import java.util.concurrent.atomic.AtomicReference;
@@ -108,11 +101,6 @@
         private File imageDirectoryOverride;
         private ReadonlyLoadOptionsModel loadOptions;
         private ProgressMonitor progressMonitor;
-<<<<<<< HEAD
-=======
-
-        private float gamma;
->>>>>>> 98f06ebc
         private double[] linearLuminanceValues;
         private byte[] encodedLuminanceValues;
         private String primaryViewName;
@@ -847,10 +835,7 @@
         return new SingleCalibratedImageResource<>(getContext(), getViewSet(), viewIndex, imageFile, getGeometry(), loadOptions);
     }
 
-<<<<<<< HEAD
     @Override
-=======
->>>>>>> 98f06ebc
     public ImageCache<ContextType> cache(ImageCacheSettings settings, ProgressMonitor monitor) throws IOException, UserCancellationException
     {
         settings.setCacheFolderName(getViewSet().getUuid().toString());
