--- conflicted
+++ resolved
@@ -838,14 +838,6 @@
             viewSet.getPreviewWidth(), viewSet.getPreviewHeight());
     }
 
-<<<<<<< HEAD
-    private static void resizeThumbnailImage(File fullResImageFile, ViewSet viewSet, int i) throws IOException
-    {
-        log.info("Resizing image {} : No distortion parameters", fullResImageFile);
-        ImageHelper resizer = new ImageHelper(fullResImageFile);
-        resizer.saveAtResolution(viewSet.getThumbnailImageFile(i),
-                viewSet.getThumbnailWidth(), viewSet.getThumbnailHeight());
-=======
     private static void resizeImageWithMask(File fullResImageFile, File mask, ViewSet viewSet, int i) throws IOException {
         log.info("Resizing image {} with mask {}: No distortion parameters", fullResImageFile, mask);
         //TODO: add checks to verify mask and img are the same size?
@@ -883,7 +875,14 @@
 
         result.setRGB(0, 0, width, height, resultPixels, 0, width);
         return result;
->>>>>>> d6bbccfd
+    }
+
+    private static void resizeThumbnailImage(File fullResImageFile, ViewSet viewSet, int i) throws IOException
+    {
+        log.info("Resizing image {} : No distortion parameters", fullResImageFile);
+        ImageHelper resizer = new ImageHelper(fullResImageFile);
+        resizer.saveAtResolution(viewSet.getThumbnailImageFile(i),
+                viewSet.getThumbnailWidth(), viewSet.getThumbnailHeight());
     }
 
     private static void logFinished(File fileFinished)
