/*
 * Copyright (c) 2019 - 2025 Seth Berrier, Michael Tetzlaff, Jacob Buelow, Luke Denney, Ian Anderson, Zoe Cuthrell, Blane Suess, Isaac Tesch, Nathaniel Willius, Atlas Collins
 * Copyright (c) 2019 The Regents of the University of Minnesota
 *
 * Licensed under GPLv3
 * ( http://www.gnu.org/licenses/gpl-3.0.html )
 *
 * This code is free software: you can redistribute it and/or modify it under the terms of the GNU General Public License as published by the Free Software Foundation, either version 3 of the License, or (at your option) any later version.
 * This code is distributed in the hope that it will be useful, but WITHOUT ANY WARRANTY; without even the implied warranty of MERCHANTABILITY or FITNESS FOR A PARTICULAR PURPOSE.  See the GNU General Public License for more details.
 */

package kintsugi3d.builder.fit;

import java.awt.image.BufferedImage;
import java.io.File;
import java.io.FileNotFoundException;
import java.io.IOException;
import java.io.PrintStream;
import java.nio.charset.StandardCharsets;
import java.text.DecimalFormat;
import java.text.MessageFormat;
import java.time.Duration;
import java.time.Instant;
import java.util.function.BiConsumer;

import kintsugi3d.builder.core.*;
import kintsugi3d.builder.export.specular.SpecularFitTextureRescaler;
import kintsugi3d.builder.fit.debug.BasisImageCreator;
import kintsugi3d.builder.fit.decomposition.SpecularDecomposition;
import kintsugi3d.builder.fit.decomposition.SpecularDecompositionFromExistingBasis;
import kintsugi3d.builder.fit.decomposition.SpecularDecompositionFromScratch;
import kintsugi3d.builder.fit.settings.SpecularFitRequestParams;
import kintsugi3d.builder.metrics.ColorAppearanceRMSE;
import kintsugi3d.builder.rendering.ImageReconstruction;
import kintsugi3d.builder.rendering.ReconstructionView;
import kintsugi3d.builder.resources.ibr.*;
import kintsugi3d.builder.resources.ibr.stream.GraphicsStreamResource;
import kintsugi3d.builder.resources.specular.SpecularMaterialResources;
import kintsugi3d.gl.builders.ProgramBuilder;
import kintsugi3d.gl.core.Blittable;
import kintsugi3d.gl.core.ColorFormat;
import kintsugi3d.gl.core.Context;
import kintsugi3d.gl.core.Texture2D;
import kintsugi3d.gl.material.ReadonlyMaterial;
import kintsugi3d.gl.material.ReadonlyMaterialTextureMap;
<<<<<<< HEAD
import kintsugi3d.optimization.ShaderBasedErrorCalculator;
import kintsugi3d.util.BufferedImageColorList;
import kintsugi3d.util.ImageFinder;
import kintsugi3d.util.ImageUndistorter;
=======
import kintsugi3d.util.ImageFinder;
import org.ejml.simple.SimpleMatrix;
>>>>>>> 51fefba3
import org.slf4j.Logger;
import org.slf4j.LoggerFactory;

import static javax.imageio.ImageIO.read;

/**
 * Implement specular fit using algorithm described by Nam et al., 2018
 */
public class SpecularFitProcess
{
    private static final Logger log = LoggerFactory.getLogger(SpecularFitProcess.class);
    private static final boolean DEBUG_IMAGES = false;
    private static final boolean TRACE_IMAGES = false;

    private final SpecularFitRequestParams settings;

    public SpecularFitProcess(SpecularFitRequestParams settings)
    {
        this.settings = settings;
    }

    private <ContextType extends Context<ContextType>> SpecularFitProgramFactory<ContextType> getProgramFactory()
    {
        return new SpecularFitProgramFactory<>(
            settings.getIbrSettings(), settings.getSpecularBasisSettings());
    }

    public <ContextType extends Context<ContextType>> void optimizeFitWithCache(
        IBRResourcesCacheable<ContextType> resources, ProgressMonitor monitor)
        throws IOException, UserCancellationException
    {
        Instant start = Instant.now();

        if (monitor != null)
        {
            monitor.setStageCount(3);
            monitor.setStage(0, "Building cache...");
        }

        // Generate cache
        ImageCache<ContextType> cache = resources.cache(settings.getImageCacheSettings(), monitor);

        Duration duration = Duration.between(start, Instant.now());
        log.info("Cache found / generated in: " + duration);

        // Runs the fit (long process) and then replaces the old material resources / textures
        resources.replaceSpecularMaterialResources(optimizeFitWithCache(cache, resources.getSpecularMaterialResources(), monitor));

//        // Save basis image visualization for reference and debugging
//        try (BasisImageCreator<ContextType> basisImageCreator = new BasisImageCreator<>(cache.getContext(), settings.getSpecularBasisSettings()))
//        {
//            basisImageCreator.createImages(specularFit, settings.getOutputDirectory());
//        }
    }

    public <ContextType extends Context<ContextType>> void reconstructAll(
        IBRResources<ContextType> resources, BiConsumer<ReconstructionView<ContextType>, ColorAppearanceRMSE> reconstructionCallback)
        throws IOException
    {
        ViewSet viewSet = resources.getViewSet();
        SpecularFitProgramFactory<ContextType> programFactory = new SpecularFitProgramFactory<>(settings.getIbrSettings(), settings.getSpecularBasisSettings());
        try(ImageReconstruction<ContextType> reconstruction = new ImageReconstruction<>(
            viewSet,
            builder -> builder
                .addColorAttachment(ColorFormat.RGBA32F)
                .addDepthAttachment(),
            builder -> builder
                .addColorAttachment(ColorFormat.RGBA32F)
                .addDepthAttachment(),
            ReconstructionShaders.getIncidentRadianceProgramBuilder(resources, programFactory),
            resources,
            viewIndex ->
            {
                try
                {
                    Projection projection = resources.getViewSet().getCameraProjection(resources.getViewSet().getCameraProjectionIndex(viewIndex));
                    BufferedImage image = read(viewSet.findFullResImageFile(viewIndex));

                    if (projection instanceof DistortionProjection)
                    {
                        // undistort if we have a DistortionProjection.
                        return new BufferedImageColorList(new ImageUndistorter<>(resources.getContext())
                            .undistort(image, false /* no mipmaps for error estimation */, (DistortionProjection)projection));
                    }
                    else
                    {
                        return new BufferedImageColorList(image);
                    }
                }
                catch (IOException e)
                {
                    throw new RuntimeException(e);
                }
            });
            ProgramObject<ContextType> basisModelReconstructionProgram = ReconstructionShaders.getBasisModelReconstructionProgramBuilder(
                    resources, resources.getSpecularMaterialResources(), programFactory)
                .createProgram();
            Drawable<ContextType> drawable = resources.createDrawable(basisModelReconstructionProgram))
        {
            resources.setupShaderProgram(basisModelReconstructionProgram);

            for (ReconstructionView<ContextType> view : reconstruction)
            {
                ColorAppearanceRMSE rmse = view.reconstruct(drawable);
                reconstructionCallback.accept(view, rmse);
            }
        }

        rescaleTextures();
    }

    public <ContextType extends Context<ContextType>> SpecularFitOptimizable<ContextType> optimizeFit(
        IBRResources<ContextType> resources, ProgressMonitor monitor)
        throws IOException, UserCancellationException
    {
        SpecularDecompositionFromScratch decomposition =
            new SpecularDecompositionFromScratch(settings.getTextureResolution(), settings.getSpecularBasisSettings());
        return optimizeFit(resources, decomposition, monitor);
    }

    private <ContextType extends Context<ContextType>> SpecularFitOptimizable<ContextType> optimizeFit(
        IBRResources<ContextType> resources, SpecularDecompositionFromScratch decomposition, ProgressMonitor monitor)
        throws IOException, UserCancellationException
    {
        SpecularFitProgramFactory<ContextType> programFactory = getProgramFactory();

        // Initialize weights using K-means.
        SpecularFitInitializer<ContextType> initializer = new SpecularFitInitializer<>(resources, settings.getSpecularBasisSettings());
        initializer.initialize(programFactory, decomposition);

        if (DEBUG_IMAGES && settings.getOutputDirectory() != null)
        {
            initializer.saveDebugImage(decomposition, settings.getOutputDirectory());
        }

        SpecularFitOptimizable<ContextType> specularFit = SpecularFitOptimizable.createNew(
            resources, programFactory, decomposition.getTextureResolution(), settings.getSpecularBasisSettings(),
            settings.getNormalOptimizationSettings(), false);

        try
        {
            // Preliminary optimization at low resolution to determine basis functions
            this.optimizeTexSpaceFit(resources, decomposition.getTextureResolution(),
                (stream, errorCalculator, monitorLocal) -> specularFit.optimizeFromScratch(
                    decomposition, stream, settings.getPreliminaryConvergenceTolerance(),
                    errorCalculator, monitorLocal, TRACE_IMAGES && settings.getOutputDirectory() != null ? settings.getOutputDirectory() : null),
                specularFit, monitor);

//            if (settings.getOutputDirectory() != null)
//            {
//                // Save the final basis functions
//                decomposition.saveBasisFunctions(settings.getOutputDirectory());
//            }

            if (DEBUG_IMAGES && settings.getOutputDirectory() != null)
            {
                // write out diffuse texture for debugging
                decomposition.saveDiffuseMap(settings.getOutputDirectory());

                // Save basis image visualization for reference and debugging
                try (BasisImageCreator<ContextType> basisImageCreator = new BasisImageCreator<>(resources.getContext(), settings.getSpecularBasisSettings()))
                {
                    basisImageCreator.createImages(specularFit, settings.getOutputDirectory());
                }
            }

            return specularFit;
        }
        catch (RuntimeException | UserCancellationException e)
        {
            specularFit.close();
            throw e;
        }
    }

    private <ContextType extends Context<ContextType>> SpecularMaterialResources<ContextType> optimizeFitWithCache(
        ImageCache<ContextType> cache, SpecularMaterialResources<ContextType> original, ProgressMonitor monitor)
        throws IOException, UserCancellationException
    {
        Instant start = Instant.now();

        if (monitor != null)
        {
            monitor.setStage(1, "Performing low-res fit...");
        }

        SpecularFitProgramFactory<ContextType> programFactory = getProgramFactory();

        try (IBRResourcesTextureSpace<ContextType> sampled = cache.createSampledResources(
                new DefaultProgressMonitor() // simple progress monitor for logging; will not be shown in the UI
                {
                    private double maxProgress = 0.0;

                    @Override
                    public void allowUserCancellation() throws UserCancellationException
                    {
                        if (monitor != null)
                        {
                            monitor.allowUserCancellation();
                        }
                    }

                    @Override
                    public void setMaxProgress(double maxProgress)
                    {
                        this.maxProgress = maxProgress;
                    }

                    @Override
                    public void setProgress(double progress, String message)
                    {
                        log.info("[{}%] {}", new DecimalFormat("#.##").format(progress / maxProgress * 100), message);
                    }
                }))
        {
            ContextType context = sampled.getContext();
            // Disable back face culling since we're rendering in texture space
            // (should be the case already from generating the cache, but good to do just in case)
            context.getState().disableBackFaceCulling();

            SpecularDecompositionFromScratch sampledDecomposition =
                new SpecularDecompositionFromScratch(sampled.getTextureResolution(), settings.getSpecularBasisSettings());

            try (SpecularFitOptimizable<ContextType> sampledFit = optimizeFit(sampled, sampledDecomposition, monitor)) // low-res fit happens here; takes a while
            {
<<<<<<< HEAD
=======
                initializer.saveDebugImage(sampledDecomposition, settings.getOutputDirectory());
            }

            try
            (
                SpecularFitOptimizable<ContextType> sampledFit = SpecularFitOptimizable.createNew(
                    sampled, programFactory, sampledSettings, settings.getSpecularBasisSettings(),
                    settings.getNormalOptimizationSettings(), false)
            )
            {
                // Preliminary optimization at low resolution to determine basis functions
                optimizeTexSpaceFit(sampled, (stream, monitorLocal) -> sampledFit.optimizeFromScratch(
                    sampledDecomposition, stream, settings.getPreliminaryConvergenceTolerance(),
                    monitorLocal, TRACE_IMAGES && settings.getOutputDirectory() != null ? settings.getOutputDirectory() : null),
                    sampledFit, monitor
                );

//                if (settings.getOutputDirectory() != null)
//                {
//                    // Save the final basis functions
//                    sampledDecomposition.saveBasisFunctions(settings.getOutputDirectory());
//                }

                if (DEBUG_IMAGES && settings.getOutputDirectory() != null)
                {
                    // write out diffuse texture for debugging
                    sampledDecomposition.saveDiffuseMap(settings.getOutputDirectory());

                    // Save basis image visualization for reference and debugging
                    try (BasisImageCreator<ContextType> basisImageCreator = new BasisImageCreator<>(cache.getContext(), settings.getSpecularBasisSettings()))
                    {
                        basisImageCreator.createImages(sampledFit, settings.getOutputDirectory());
                    }
                }

>>>>>>> 51fefba3
                if (monitor != null)
                {
                    monitor.setStage(2, "Performing high-res fit...");
                }

                // Create space for the solution.
                // Complete "specular fit": includes basis representation on GPU, roughness / reflectivity fit, normal fit, and final diffuse fit.
                SpecularFitFinal<ContextType> fullResolution = SpecularFitFinal.createEmpty(original,
                    settings.getTextureResolution(), sampledFit.getMetadataMaps().keySet(), /* include all metadata maps supported by SpecularFitOptimizable */
                    settings.getSpecularBasisSettings(), settings.shouldIncludeConstantTerm());

                try
                {
                    // Basis functions are not spatial, so we want to just copy for future use
                    // Copy from CPU since 1D texture arrays can't apparently be attached to an FBO (as necessary for blitting)
                    fullResolution.getBasisResources().updateFromSolution(sampledDecomposition);

                    File geometryFile = sampled.getViewSet().getGeometryFile();
                    ReadonlyMaterial material = sampled.getGeometry().getMaterial();
                    ReadonlyMaterialTextureMap normalMap = material == null ? null : material.getNormalMap();
                    File inputNormalMap = geometryFile == null || material == null || normalMap == null ? null :
                        ImageFinder.getInstance().tryFindImageFile(new File(geometryFile.getParentFile(), normalMap.getMapName()));

                    // Optimize weight maps and normal maps by blocks to fill the full resolution textures
                    optimizeBlocks(fullResolution, cache, sampledDecomposition, inputNormalMap, monitor);

<<<<<<< HEAD
            // Generate albedo / ORM maps at full resolution (does not require loaded source images)
            fullResolution.getAlbedoORMOptimization().execute(fullResolution);
=======
                    if (monitor != null)
                    {
                        // Go back to indeterminate for wrap-up stuff
                        monitor.setStage(3, "Texture processing complete.");
                    }
>>>>>>> 51fefba3

                    // Generate albedo / ORM maps at full resolution (does not require loaded source images)
            fullResolution.getAlbedoORMOptimization().execute(fullResolution);

                    Duration duration = Duration.between(start, Instant.now());
                    log.info("Total processing time: " + duration);

                    if (DEBUG_IMAGES && settings.getOutputDirectory() != null)
                    {
                        try (PrintStream time = new PrintStream(new File(settings.getOutputDirectory(), "time.txt"), StandardCharsets.UTF_8))
                        {
                            time.println(duration);
                        }
                        catch (FileNotFoundException e)
                        {
                            log.error("An error occurred writing time file:", e);
                        }
                    }

                    if (settings.getOutputDirectory() != null)
                    {
                        fullResolution.saveAll(settings.getOutputDirectory());
                    }

                    return fullResolution;
                }
                catch (IOException|RuntimeException e)
                {
                    // Prevent memory leak when an exception occurs
                    fullResolution.close();

                    throw e;
                }
            }
        }
    }

    private <ContextType extends Context<ContextType>> void optimizeBlocks(
        Blittable<SpecularMaterialResources<ContextType>> fullResolutionDestination,
        ImageCache<ContextType> cache,
        SpecularDecompositionFromScratch sampledDecomposition,
        File inputNormalMapFile,
        ProgressMonitor monitor)
        throws IOException, UserCancellationException
    {
        SpecularFitProgramFactory<ContextType> programFactory = getProgramFactory();

        try(TextureBlockResourceFactory<ContextType> blockResourceFactory = cache.createBlockResourceFactory();
            Texture2D<ContextType> initialNormalMap = cache.getContext().getTextureFactory()
                .build2DColorTexture(fullResolutionDestination.getWidth(), fullResolutionDestination.getHeight())
                .setInternalFormat(ColorFormat.RGBA8)
                .setMipmapsEnabled(false)
                .setLinearFilteringEnabled(true)
                .createTexture())
        {
            if (inputNormalMapFile != null)
            {
                // Reload input normal map since it needs to be uncompressed for blit operations
                try (Texture2D<ContextType> inputNormalMap = cache.getContext().getTextureFactory()
                    .build2DColorTextureFromFile(inputNormalMapFile, true)
                    .setInternalFormat(ColorFormat.RGBA8)
                    .setMipmapsEnabled(false)
                    .setLinearFilteringEnabled(true)
                    .createTexture())
                {
                    // May need to rescale to the target resolution
                    initialNormalMap.blitScaled(inputNormalMap, true);
                }
            }

            if (monitor != null)
            {
                monitor.setMaxProgress(cache.getSettings().getTextureSubdiv() * cache.getSettings().getTextureSubdiv());
            }

            // Optimize each block of the texture map at full resolution.
            for (int i = 0; i < cache.getSettings().getTextureSubdiv(); i++)
            {
                for (int j = 0; j < cache.getSettings().getTextureSubdiv(); j++)
                {
                    int blockProgress = i * cache.getSettings().getTextureSubdiv() + j;

                    if (monitor != null)
                    {
                        monitor.setProgress(blockProgress, MessageFormat.format("Block ({0}, {1})", i, j));
                        monitor.allowUserCancellation();
                    }

                    try (IBRResourcesTextureSpace<ContextType> blockResources = blockResourceFactory.createBlockResources(i, j,
                            new DefaultProgressMonitor() // simple progress monitor for logging; will not be shown in the UI
                            {
                                private double maxProgress = 0.0;

                                @Override
                                public void allowUserCancellation() throws UserCancellationException
                                {
                                    if (monitor != null)
                                    {
                                        monitor.allowUserCancellation();
                                    }
                                }

                                @Override
                                public void setMaxProgress(double maxProgress)
                                {
                                    this.maxProgress = maxProgress;
                                }

                                @Override
                                public void setProgress(double progress, String message)
                                {
                                    log.info("[{}%] {}", new DecimalFormat("#.##").format(progress / maxProgress * 100), message);
                                }
                            }))
                    {
                        TextureResolution blockResolution = blockResources.getTextureResolution();
                        try (SpecularFitOptimizable<ContextType> blockOptimization = SpecularFitOptimizable.createNew(
<<<<<<< HEAD
                            blockResources, programFactory, blockResolution, settings.getSpecularBasisSettings(),
=======
                            blockResources, programFactory, blockSettings, settings.getSpecularBasisSettings(),
>>>>>>> 51fefba3
                            settings.getNormalOptimizationSettings(), settings.shouldIncludeConstantTerm()))
                        {
                            if (inputNormalMapFile != null)
                            {
                                int x = settings.getImageCacheSettings().getBlockStartX(i);
                                int y = settings.getImageCacheSettings().getBlockStartY(j);
                                int width = settings.getImageCacheSettings().getBlockStartX(i + 1) - x;
                                int height = settings.getImageCacheSettings().getBlockStartY(j + 1) - y;

                                blockOptimization.getNormalOptimization().getNormalMap().blitCropped(
                                    initialNormalMap, x, y, width, height);
                            }

                            // Use basis functions previously optimized at a lower resolution
                            SpecularDecomposition blockDecomposition =
                                new SpecularDecompositionFromExistingBasis(blockResolution, sampledDecomposition);

                            if (sampledDecomposition.getSpecularBasis().getCount() == 1)
                            {
                                // special case for a single basis function: pre-fill with default weights so that optimization is unnecesssary.
                                int weightCount = blockSettings.width * blockSettings.height;
                                for (int p = 0; p < weightCount; p++)
                                {
                                    blockDecomposition.setWeights(p, SimpleMatrix.identity(1));
                                    blockDecomposition.setWeightsValidity(p, true);
                                }
                            }

                            // Optimize weights and normals
                            optimizeTexSpaceFit(blockResources,
<<<<<<< HEAD
                                blockResolution,
                                (stream, errorCalculator, monitorLocal) -> blockOptimization.optimizeFromExistingBasis(
                                    blockDecomposition, stream, settings.getConvergenceTolerance(),
                                    errorCalculator, monitorLocal,
=======
                                (stream, monitorLocal) -> blockOptimization.optimizeFromExistingBasis(
                                    blockDecomposition, stream, settings.getConvergenceTolerance(), monitorLocal,
>>>>>>> 51fefba3
                                    TRACE_IMAGES && settings.getOutputDirectory() != null ? settings.getOutputDirectory() : null),
                                blockOptimization,
                                new DefaultProgressMonitor() // wrap progress monitor with logic to account for it being just one block out of the whole.
                                {
                                    private double maxProgress = 0.0;

                                    @Override
                                    public void allowUserCancellation() throws UserCancellationException
                                    {
                                        if (monitor != null)
                                        {
                                            monitor.allowUserCancellation();
                                        }
                                    }

                                    @Override
                                    public void setMaxProgress(double maxProgress)
                                    {
                                        this.maxProgress = maxProgress;
                                    }

                                    @Override
                                    public void setProgress(double progress, String message)
                                    {
                                        if (monitor != null)
                                        {
                                            monitor.setProgress(blockProgress + progress / maxProgress, message);
                                        }
                                    }

                                    @Override
                                    public void complete()
                                    {
                                        if (monitor != null)
                                        {
                                            monitor.setProgress(blockProgress + 1, "Block complete.");
                                        }
                                    }

                                    @Override
                                    public void fail(Throwable e)
                                    {
                                        if (monitor != null)
                                        {
                                            monitor.fail(e);
                                        }
                                    }
                                }
                            );

                            // Fill holes in the weight map
                            blockDecomposition.fillHoles();

                            // Update the GPU resources with the hole-filled weight maps.
                            blockOptimization.getBasisWeightResources().updateFromSolution(blockDecomposition);

                            // Calculate final diffuse map without the constraint of basis functions.
                            blockOptimization.getDiffuseOptimization().execute(blockOptimization);

                            // Fit specular textures after filling holes
                            blockOptimization.getRoughnessOptimization().execute();

                            // Copy partial solution into the full solution.
                            fullResolutionDestination.blit(cache.getSettings().getBlockStartX(i), cache.getSettings().getBlockStartY(j), blockOptimization);
                        }
                    }
                }
            }
        }
    }

    private <ContextType extends Context<ContextType>> void optimizeTexSpaceFit(
        IBRResources<ContextType> resources,
        TextureResolution resolution,
        OptimizationMethod<ContextType> optimizationMethod,
        SpecularMaterialResources<ContextType> resultsForErrorCalc, ProgressMonitor monitor) throws IOException, UserCancellationException
    {
        SpecularFitProgramFactory<ContextType> programFactory = getProgramFactory();
<<<<<<< HEAD
=======
        TextureResolution resolution = resources.getTextureResolution();
>>>>>>> 51fefba3

        try
        (
            // Reflectance stream: includes a shader program and a framebuffer object for extracting reflectance data from images.
            GraphicsStreamResource<ContextType> stream = resources.streamFactory().streamAsResource(
                getReflectanceProgramBuilder(resources, programFactory),
                resources.getContext().buildFramebufferObject(resolution.width, resolution.height)
                    .addColorAttachment(ColorFormat.RGBA32F)
                    .addColorAttachment(ColorFormat.RGBA32F));
<<<<<<< HEAD

            ShaderBasedErrorCalculator<ContextType> errorCalculator = ShaderBasedErrorCalculator.create(resources.getContext(),
                () -> createErrorCalcProgram(resources, programFactory),
                program -> createErrorCalcDrawable(resultsForErrorCalc, resources, program),
                resolution.width, resolution.height)
=======
>>>>>>> 51fefba3
        )
        {
            optimizationMethod.optimize(stream, monitor);
        }
    }

//    /**
//     * Skips most optimization steps and just loads from a prior solution.
//     * Does re-run the GGX fitting step.
//     * @param priorSolutionDirectory The directory containing the prior solution
//     * @param <ContextType> The type of the graphics context
//     * @return A fit based on the solution loaded from file.
//     * @throws IOException
//     */
//    public <ContextType extends Context<ContextType>> SpecularMaterialResources<ContextType> loadPriorSolution(
//        ContextType context, File priorSolutionDirectory)
//        throws IOException
//    {
//        // Complete "specular fit": includes basis representation on GPU, roughness / reflectivity fit, normal fit, and final diffuse fit.
//        // Only basis representation and diffuse map will be loaded from solution.
//        SpecularFitBase<ContextType> solution = SpecularFitFinal.loadFromPriorSolution(context, priorSolutionDirectory);
//
//        // Fit specular textures
//        solution.getRoughnessOptimization().execute(settings.getGamma());
//        solution.getRoughnessOptimization().saveTextures(settings.getOutputDirectory());
//
//        // Generate albedo / ORM maps
//        try(AlbedoORMOptimization<ContextType> albedoORM = /* TODO: load occlusion map from Metashape project if this function continues to be needed */
//                AlbedoORMOptimization.createWithoutOcclusion(context, settings.getTextureResolution()))
//        {
//            albedoORM.execute(solution, settings.getGamma());
//            albedoORM.saveTextures(settings.getOutputDirectory());
//            return solution;
//        }
//    }

    private static <ContextType extends Context<ContextType>>
    ProgramBuilder<ContextType> getReflectanceProgramBuilder(
        ReadonlyIBRResources<ContextType> resources, SpecularFitProgramFactory<ContextType> programFactory)
    {
        return programFactory.getShaderProgramBuilder(resources,
            new File("shaders/common/texspace_dynamic.vert"),
            new File("shaders/specularfit/extractReflectance.frag"));
    }

<<<<<<< HEAD
    private static <ContextType extends Context<ContextType>>
    ProgramObject<ContextType> createErrorCalcProgram(
        ReadonlyIBRResources<ContextType> resources, SpecularFitProgramFactory<ContextType> programFactory)
    {
        try
        {
            return programFactory.createProgram(resources,
                new File("shaders/common/texspace_dynamic.vert"),
                new File("shaders/specularfit/errorCalc.frag"));
        }
        catch (IOException e)
        {
            log.error("An error occurred creating error calculation shader:", e);
            return null;
        }
    }

    private static <ContextType extends Context<ContextType>> Drawable<ContextType> createErrorCalcDrawable(
            SpecularMaterialResources<ContextType> specularFit, ReadonlyIBRResources<ContextType> resources, Program<ContextType> errorCalcProgram)
    {
        Drawable<ContextType> errorCalcDrawable = resources.createDrawable(errorCalcProgram);
        specularFit.getBasisResources().useWithShaderProgram(errorCalcProgram);
        specularFit.getBasisWeightResources().useWithShaderProgram(errorCalcProgram);
        errorCalcProgram.setTexture("roughnessMap", specularFit.getSpecularRoughnessMap());
        errorCalcProgram.setTexture("normalMap", specularFit.getNormalMap());
        errorCalcProgram.setUniform("sRGB", false);
        return errorCalcDrawable;
    }

=======
>>>>>>> 51fefba3
    public void rescaleTextures()
    {
        if (settings.getExportSettings().isGenerateLowResTextures() && settings.getOutputDirectory() != null)
        {
            SpecularFitTextureRescaler rescaler = new SpecularFitTextureRescaler(settings.getExportSettings());
            rescaler.rescaleAll(settings.getOutputDirectory(), settings.getSpecularBasisSettings().getBasisCount());

            if (settings.shouldIncludeConstantTerm())
            {
                try
                {
                    rescaler.generateLodsFor(new File(settings.getOutputDirectory(), "constant.png"));
                }
                catch (IOException e)
                {
                    log.error("Failed to resize diffuse constant texture", e);
                    throw new RuntimeException(e);
                }
            }
        }
    }
}<|MERGE_RESOLUTION|>--- conflicted
+++ resolved
@@ -37,21 +37,14 @@
 import kintsugi3d.builder.resources.ibr.stream.GraphicsStreamResource;
 import kintsugi3d.builder.resources.specular.SpecularMaterialResources;
 import kintsugi3d.gl.builders.ProgramBuilder;
-import kintsugi3d.gl.core.Blittable;
-import kintsugi3d.gl.core.ColorFormat;
-import kintsugi3d.gl.core.Context;
-import kintsugi3d.gl.core.Texture2D;
+import kintsugi3d.gl.core.*;
 import kintsugi3d.gl.material.ReadonlyMaterial;
 import kintsugi3d.gl.material.ReadonlyMaterialTextureMap;
-<<<<<<< HEAD
 import kintsugi3d.optimization.ShaderBasedErrorCalculator;
 import kintsugi3d.util.BufferedImageColorList;
 import kintsugi3d.util.ImageFinder;
 import kintsugi3d.util.ImageUndistorter;
-=======
-import kintsugi3d.util.ImageFinder;
 import org.ejml.simple.SimpleMatrix;
->>>>>>> 51fefba3
 import org.slf4j.Logger;
 import org.slf4j.LoggerFactory;
 
@@ -195,9 +188,9 @@
         {
             // Preliminary optimization at low resolution to determine basis functions
             this.optimizeTexSpaceFit(resources, decomposition.getTextureResolution(),
-                (stream, errorCalculator, monitorLocal) -> specularFit.optimizeFromScratch(
+                (stream, monitorLocal) -> specularFit.optimizeFromScratch(
                     decomposition, stream, settings.getPreliminaryConvergenceTolerance(),
-                    errorCalculator, monitorLocal, TRACE_IMAGES && settings.getOutputDirectory() != null ? settings.getOutputDirectory() : null),
+                    monitorLocal, TRACE_IMAGES && settings.getOutputDirectory() != null ? settings.getOutputDirectory() : null),
                 specularFit, monitor);
 
 //            if (settings.getOutputDirectory() != null)
@@ -277,44 +270,6 @@
 
             try (SpecularFitOptimizable<ContextType> sampledFit = optimizeFit(sampled, sampledDecomposition, monitor)) // low-res fit happens here; takes a while
             {
-<<<<<<< HEAD
-=======
-                initializer.saveDebugImage(sampledDecomposition, settings.getOutputDirectory());
-            }
-
-            try
-            (
-                SpecularFitOptimizable<ContextType> sampledFit = SpecularFitOptimizable.createNew(
-                    sampled, programFactory, sampledSettings, settings.getSpecularBasisSettings(),
-                    settings.getNormalOptimizationSettings(), false)
-            )
-            {
-                // Preliminary optimization at low resolution to determine basis functions
-                optimizeTexSpaceFit(sampled, (stream, monitorLocal) -> sampledFit.optimizeFromScratch(
-                    sampledDecomposition, stream, settings.getPreliminaryConvergenceTolerance(),
-                    monitorLocal, TRACE_IMAGES && settings.getOutputDirectory() != null ? settings.getOutputDirectory() : null),
-                    sampledFit, monitor
-                );
-
-//                if (settings.getOutputDirectory() != null)
-//                {
-//                    // Save the final basis functions
-//                    sampledDecomposition.saveBasisFunctions(settings.getOutputDirectory());
-//                }
-
-                if (DEBUG_IMAGES && settings.getOutputDirectory() != null)
-                {
-                    // write out diffuse texture for debugging
-                    sampledDecomposition.saveDiffuseMap(settings.getOutputDirectory());
-
-                    // Save basis image visualization for reference and debugging
-                    try (BasisImageCreator<ContextType> basisImageCreator = new BasisImageCreator<>(cache.getContext(), settings.getSpecularBasisSettings()))
-                    {
-                        basisImageCreator.createImages(sampledFit, settings.getOutputDirectory());
-                    }
-                }
-
->>>>>>> 51fefba3
                 if (monitor != null)
                 {
                     monitor.setStage(2, "Performing high-res fit...");
@@ -341,16 +296,11 @@
                     // Optimize weight maps and normal maps by blocks to fill the full resolution textures
                     optimizeBlocks(fullResolution, cache, sampledDecomposition, inputNormalMap, monitor);
 
-<<<<<<< HEAD
-            // Generate albedo / ORM maps at full resolution (does not require loaded source images)
-            fullResolution.getAlbedoORMOptimization().execute(fullResolution);
-=======
                     if (monitor != null)
                     {
                         // Go back to indeterminate for wrap-up stuff
                         monitor.setStage(3, "Texture processing complete.");
                     }
->>>>>>> 51fefba3
 
                     // Generate albedo / ORM maps at full resolution (does not require loaded source images)
             fullResolution.getAlbedoORMOptimization().execute(fullResolution);
@@ -468,11 +418,7 @@
                     {
                         TextureResolution blockResolution = blockResources.getTextureResolution();
                         try (SpecularFitOptimizable<ContextType> blockOptimization = SpecularFitOptimizable.createNew(
-<<<<<<< HEAD
                             blockResources, programFactory, blockResolution, settings.getSpecularBasisSettings(),
-=======
-                            blockResources, programFactory, blockSettings, settings.getSpecularBasisSettings(),
->>>>>>> 51fefba3
                             settings.getNormalOptimizationSettings(), settings.shouldIncludeConstantTerm()))
                         {
                             if (inputNormalMapFile != null)
@@ -493,7 +439,7 @@
                             if (sampledDecomposition.getSpecularBasis().getCount() == 1)
                             {
                                 // special case for a single basis function: pre-fill with default weights so that optimization is unnecesssary.
-                                int weightCount = blockSettings.width * blockSettings.height;
+                                int weightCount = blockResolution.width * blockResolution.height;
                                 for (int p = 0; p < weightCount; p++)
                                 {
                                     blockDecomposition.setWeights(p, SimpleMatrix.identity(1));
@@ -503,15 +449,9 @@
 
                             // Optimize weights and normals
                             optimizeTexSpaceFit(blockResources,
-<<<<<<< HEAD
                                 blockResolution,
-                                (stream, errorCalculator, monitorLocal) -> blockOptimization.optimizeFromExistingBasis(
-                                    blockDecomposition, stream, settings.getConvergenceTolerance(),
-                                    errorCalculator, monitorLocal,
-=======
                                 (stream, monitorLocal) -> blockOptimization.optimizeFromExistingBasis(
                                     blockDecomposition, stream, settings.getConvergenceTolerance(), monitorLocal,
->>>>>>> 51fefba3
                                     TRACE_IMAGES && settings.getOutputDirectory() != null ? settings.getOutputDirectory() : null),
                                 blockOptimization,
                                 new DefaultProgressMonitor() // wrap progress monitor with logic to account for it being just one block out of the whole.
@@ -590,10 +530,6 @@
         SpecularMaterialResources<ContextType> resultsForErrorCalc, ProgressMonitor monitor) throws IOException, UserCancellationException
     {
         SpecularFitProgramFactory<ContextType> programFactory = getProgramFactory();
-<<<<<<< HEAD
-=======
-        TextureResolution resolution = resources.getTextureResolution();
->>>>>>> 51fefba3
 
         try
         (
@@ -603,14 +539,6 @@
                 resources.getContext().buildFramebufferObject(resolution.width, resolution.height)
                     .addColorAttachment(ColorFormat.RGBA32F)
                     .addColorAttachment(ColorFormat.RGBA32F));
-<<<<<<< HEAD
-
-            ShaderBasedErrorCalculator<ContextType> errorCalculator = ShaderBasedErrorCalculator.create(resources.getContext(),
-                () -> createErrorCalcProgram(resources, programFactory),
-                program -> createErrorCalcDrawable(resultsForErrorCalc, resources, program),
-                resolution.width, resolution.height)
-=======
->>>>>>> 51fefba3
         )
         {
             optimizationMethod.optimize(stream, monitor);
@@ -656,38 +584,6 @@
             new File("shaders/specularfit/extractReflectance.frag"));
     }
 
-<<<<<<< HEAD
-    private static <ContextType extends Context<ContextType>>
-    ProgramObject<ContextType> createErrorCalcProgram(
-        ReadonlyIBRResources<ContextType> resources, SpecularFitProgramFactory<ContextType> programFactory)
-    {
-        try
-        {
-            return programFactory.createProgram(resources,
-                new File("shaders/common/texspace_dynamic.vert"),
-                new File("shaders/specularfit/errorCalc.frag"));
-        }
-        catch (IOException e)
-        {
-            log.error("An error occurred creating error calculation shader:", e);
-            return null;
-        }
-    }
-
-    private static <ContextType extends Context<ContextType>> Drawable<ContextType> createErrorCalcDrawable(
-            SpecularMaterialResources<ContextType> specularFit, ReadonlyIBRResources<ContextType> resources, Program<ContextType> errorCalcProgram)
-    {
-        Drawable<ContextType> errorCalcDrawable = resources.createDrawable(errorCalcProgram);
-        specularFit.getBasisResources().useWithShaderProgram(errorCalcProgram);
-        specularFit.getBasisWeightResources().useWithShaderProgram(errorCalcProgram);
-        errorCalcProgram.setTexture("roughnessMap", specularFit.getSpecularRoughnessMap());
-        errorCalcProgram.setTexture("normalMap", specularFit.getNormalMap());
-        errorCalcProgram.setUniform("sRGB", false);
-        return errorCalcDrawable;
-    }
-
-=======
->>>>>>> 51fefba3
     public void rescaleTextures()
     {
         if (settings.getExportSettings().isGenerateLowResTextures() && settings.getOutputDirectory() != null)
