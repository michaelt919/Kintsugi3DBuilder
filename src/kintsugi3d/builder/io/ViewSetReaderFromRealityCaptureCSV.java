--- conflicted
+++ resolved
@@ -102,11 +102,7 @@
     }
 
     @Override
-<<<<<<< HEAD
-    public ViewSet readFromStream(InputStream stream, ViewSetLoadOverrides overrides) throws IOException
-=======
     public ViewSet.Builder readFromStream(InputStream stream, ViewSetDirectories directories) throws IOException
->>>>>>> 551f4ee0
     {
         List<Camera> cameras = new CsvToBeanBuilder<Camera>(new InputStreamReader(stream, StandardCharsets.UTF_8))
             .withType(Camera.class).build().parse();
@@ -118,15 +114,9 @@
         Map<Projection, List<String>> cameraMap = new HashMap<>(1);
         for (Camera cam : cameras)
         {
-<<<<<<< HEAD
-            DistortionProjection distortionProjection = cam.getDistortionProjection(overrides.fullResImageDirectory);
-
-            if (overrides.needsUndistort)
-=======
             DistortionProjection distortionProjection = cam.getDistortionProjection(directories.fullResImageDirectory);
 
             if (directories.fullResImagesNeedUndistort)
->>>>>>> 551f4ee0
             {
                 cameraMap.computeIfAbsent(distortionProjection, k -> new ArrayList<>(1)).add(cam.name);
             }
@@ -138,12 +128,6 @@
             }
         }
 
-<<<<<<< HEAD
-        // Start building the view set
-        Builder builder = ViewSet.getBuilder(overrides.projectRoot, cameras.size());
-
-=======
->>>>>>> 551f4ee0
         // Invert the mapping so that we can retrieve the distortion by camera
         Map<String, Integer> cameraMapInverted = new HashMap<>(cameras.size());
         for (var entry : cameraMap.entrySet())
@@ -174,17 +158,9 @@
         // Setup default light calibration (setting to zero is OK; will be overridden at a later stage)
         builder.addLight(Vector3.ZERO, Vector3.ZERO);
 
-<<<<<<< HEAD
-        ViewSet result = builder.finish();
-        result.setGeometryFile(overrides.geometryFile);
-        result.setFullResImageDirectory(overrides.fullResImageDirectory);
-        result.setMasksDirectory(overrides.masksDirectory);
-        return result;
-=======
         // Set full res image directory according to input argument
         builder.setFullResImageDirectory(directories.fullResImageDirectory);
 
         return builder;
->>>>>>> 551f4ee0
     }
 }