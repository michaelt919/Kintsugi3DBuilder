/*
 * Copyright (c) 2019 - 2025 Seth Berrier, Michael Tetzlaff, Jacob Buelow, Luke Denney, Ian Anderson, Zoe Cuthrell, Blane Suess, Isaac Tesch, Nathaniel Willius, Atlas Collins
 * Copyright (c) 2019 The Regents of the University of Minnesota
 *
 * Licensed under GPLv3
 * ( http://www.gnu.org/licenses/gpl-3.0.html )
 *
 * This code is free software: you can redistribute it and/or modify it under the terms of the GNU General Public License as published by the Free Software Foundation, either version 3 of the License, or (at your option) any later version.
 * This code is distributed in the hope that it will be useful, but WITHOUT ANY WARRANTY; without even the implied warranty of MERCHANTABILITY or FITNESS FOR A PARTICULAR PURPOSE.  See the GNU General Public License for more details.
 */

package kintsugi3d.builder.io;

import java.io.File;
import java.io.InputStream;
import java.nio.charset.StandardCharsets;
import java.util.*;
import java.util.stream.IntStream;

import kintsugi3d.builder.core.DistortionProjection;
import kintsugi3d.builder.core.SimpleProjection;
import kintsugi3d.builder.core.ViewSet;
import kintsugi3d.builder.core.ViewSet.Builder;
import kintsugi3d.gl.vecmath.Matrix4;
import kintsugi3d.gl.vecmath.Vector3;
import kintsugi3d.gl.vecmath.Vector4;
import org.slf4j.Logger;
import org.slf4j.LoggerFactory;

<<<<<<< HEAD
=======
import java.io.File;
import java.io.FileInputStream;
import java.io.IOException;
import java.io.InputStream;
import java.nio.charset.StandardCharsets;
import java.util.*;

>>>>>>> 51fefba3
/**
 * Handles loading view sets from the VSET text file format
 */
public final class ViewSetReaderFromVSET implements ViewSetReader
{
    private static final Logger log = LoggerFactory.getLogger(ViewSetReaderFromVSET.class);

    private static final ViewSetReaderFromVSET INSTANCE = new ViewSetReaderFromVSET();

    public static ViewSetReaderFromVSET getInstance()
    {
        return INSTANCE;
    }

    private ViewSetReaderFromVSET()
    {
    }

    /**
     * Loads a view set from an input file.
     * The root directory and the supporting files directory will be set as specified.
     * The supporting files directory may be overridden by a directory specified in the file.
     * @param stream The file to load
     * @param root
     * @param supportingFilesDirectory
     * @param needsUndistort Whether or not the images need undistortion.  Should be true if loading original photos,
     *                       or false if loading images that have already been undistorted by photogrammetry software.
     * @return The view set
     * @throws IOException If I/O errors occur while reading the file.
     */
    public ViewSet readFromStream(InputStream stream, File root, File supportingFilesDirectory, boolean needsUndistort)
    {
        Date timestamp = new Date();

<<<<<<< HEAD
        ViewSet result = new ViewSet(128);
        result.setRootDirectory(root);
        result.setSupportingFilesDirectory(supportingFilesDirectory);
=======
        Builder builder = ViewSet.getBuilder(root, supportingFilesDirectory, 128);
>>>>>>> 51fefba3

        List<Double> linearLuminanceList = new ArrayList<>(8);
        List<Byte> encodedLuminanceList = new ArrayList<>(8);

        try(Scanner scanner = new Scanner(stream, StandardCharsets.UTF_8))
        {
            scanner.useLocale(Locale.US);
            
            List<Matrix4> unorderedCameraPoseList = new ArrayList<>(128);

            while (scanner.hasNext())
            {
                String id = scanner.next();
                switch(id)
                {
                    case "U":
                        builder.setUUID(UUID.fromString(scanner.nextLine().trim()));
                        break;
                    case "c":
                    {
                        builder.setRecommendedClipPlanes(scanner.nextFloat(), scanner.nextFloat());
                        scanner.nextLine();
                        break;
                    }
                    case "O":
                    {
                        builder.setOrientationViewIndex(scanner.nextInt());
                        scanner.nextLine();
                        break;
                    }
                    case "r":
                        builder.setOrientationViewRotation(scanner.nextFloat());
                        scanner.nextLine();
                        break;
                    case "m":
                    {
                        builder.setGeometryFileName(scanner.nextLine().trim());
                        break;
                    }
                    case "I":
                    {
                        builder.setRelativeFullResImagePathName(scanner.nextLine().trim());
                        break;
                    }
                    case "i":
                    {
                        builder.setRelativePreviewImagePathName(scanner.nextLine().trim());
                        break;
                    }
                    case "t":
                    {
                        builder.setRelativeSupportingFilesPathName(scanner.nextLine().trim());
                        break;
                    }
                    case "p":
                    {
                        // Pose from quaternion
                        float x = scanner.nextFloat();
                        float y = scanner.nextFloat();
                        float z = scanner.nextFloat();
                        float i = scanner.nextFloat();
                        float j = scanner.nextFloat();
                        float k = scanner.nextFloat();
                        float qr = scanner.nextFloat();

                        unorderedCameraPoseList.add(Matrix4.fromQuaternion(i, j, k, qr)
                            .times(Matrix4.translate(-x, -y, -z)));

                        scanner.nextLine();
                        break;
                    }
                    case "P":
                    {
                        // Pose from matrix
                        Matrix4 newPose = Matrix4.fromRows(
                            new Vector4(scanner.nextFloat(), scanner.nextFloat(), scanner.nextFloat(), scanner.nextFloat()),
                            new Vector4(scanner.nextFloat(), scanner.nextFloat(), scanner.nextFloat(), scanner.nextFloat()),
                            new Vector4(scanner.nextFloat(), scanner.nextFloat(), scanner.nextFloat(), scanner.nextFloat()),
                            new Vector4(scanner.nextFloat(), scanner.nextFloat(), scanner.nextFloat(), scanner.nextFloat()));

                        unorderedCameraPoseList.add(newPose);
                        break;
                    }
                    case "d": // Legacy format; generally used with synthetic data
                    case "D": // Legacy format from older IBRelight projects from PhotoScan / Metashape
                    {
                        // Skip cx / cy as they aren't used consistently
                        scanner.nextFloat();
                        scanner.nextFloat();

                        float aspect = scanner.nextFloat();
                        float focalLength = scanner.nextFloat();

                        // For Metashape projects read the sensor width; otherwise assume 32
                        float sensorWidth = "D".equals(id) ? scanner.nextFloat() : 32.0f;
                        float sensorHeight = sensorWidth / aspect;

                        builder.addCameraProjection(new SimpleProjection(
                            aspect, 2.0f * (float) Math.atan2(sensorHeight, 2 * focalLength)));

                        // Skip any distortion parameters as they aren't used consistently
                        // and images are probably undistorted from PhotoScan/Metashape
                        scanner.nextLine();
                        break;
                    }
                    case "s":
                    {
                        float cx = scanner.nextFloat(); // relative to (0, 0)
                        float cy = scanner.nextFloat();

                        float aspect = scanner.nextFloat();
                        float focalLength = scanner.nextFloat();
                        float sensorWidth = scanner.nextFloat();
                        float sensorHeight = sensorWidth / aspect;
                        float k1 = scanner.nextFloat();
                        float k2 = scanner.nextFloat();
                        float k3 = scanner.nextFloat();
                        float k4 = scanner.nextFloat();
                        float p1 = scanner.nextFloat();
                        float p2 = scanner.nextFloat();
                        float b1 = scanner.nextFloat(); // fx - fy
                        float b2 = scanner.nextFloat(); // a.k.a. skew

                        DistortionProjection distortionProj = new DistortionProjection(
                            sensorWidth, sensorHeight,
                            focalLength + b1, focalLength,
                            cx, cy, k1, k2, k3, k4, p1, p2, b2
                        );

                        if (needsUndistort)
                        {
                            builder.addCameraProjection(distortionProj);
                        }
                        else
                        {
                            builder.addCameraProjection(new SimpleProjection(
                                distortionProj.getAspectRatio(), distortionProj.getVerticalFieldOfView()));
                        }

                        scanner.nextLine();
                        break;
                    }
                    case "e":
                    {
                        // Non-linear encoding
                        linearLuminanceList.add(scanner.nextDouble());
                        encodedLuminanceList.add((byte)scanner.nextShort());
                        scanner.nextLine();
                        break;
                    }
                    case "g":
                    {
                        // Gamma -- no longer used
//                        gamma = scanner.nextFloat();
                        scanner.nextLine();
                        break;
                    }
                    case "f":
                    {
                        // Skip "center/offset" parameters which are not consistent across all VSET files
                        scanner.next();
                        scanner.next();

                        float aspect = scanner.nextFloat();
                        float fovy = (float)(scanner.nextFloat() * Math.PI / 180.0);

                        builder.addCameraProjection(new SimpleProjection(aspect, fovy));

                        scanner.nextLine();
                        break;
                    }
                    case "l":
                    {
                        float x = scanner.nextFloat();
                        float y = scanner.nextFloat();
                        float z = scanner.nextFloat();

                        float r = scanner.nextFloat();
                        float g = scanner.nextFloat();
                        float b = scanner.nextFloat();

                        builder.addLight(new Vector3(x, y, z), new Vector3(r, g, b));

                        // Skip the rest of the line
                        scanner.nextLine();
                        break;
                    }

                    case "v":
                    {
                        int poseId = scanner.nextInt();
                        int projectionId = scanner.nextInt();
                        int lightId = scanner.nextInt();

                        String imgFilename = scanner.nextLine().trim();

                        builder.setCurrentCameraPose(unorderedCameraPoseList.get(poseId))
                            .setCurrentCameraProjectionIndex(projectionId)
                            .setCurrentLightIndex(lightId)
                            .setCurrentImageFile(new File(imgFilename))
                            .commitCurrentCameraPose();
                        break;
                    }
                    default:
                        // Skip unrecognized line
                        scanner.nextLine();
                }
            }
        }

        ViewSet result = builder.finish();

        // Tonemapping
        double[] linearLuminanceValues = new double[linearLuminanceList.size()];
        Arrays.setAll(linearLuminanceValues, linearLuminanceList::get);

        byte[] encodedLuminanceValues = new byte[encodedLuminanceList.size()];
        for (int i = 0; i < encodedLuminanceValues.length; i++)
        {
            encodedLuminanceValues[i] = encodedLuminanceList.get(i);
        }

        result.setTonemapping(linearLuminanceValues, encodedLuminanceValues);
<<<<<<< HEAD

        int maxLightIndex = result.getLightIndexList().stream().max(Comparator.naturalOrder()).orElse(-1);

        for (int i = result.getLightIntensityList().size(); i <= maxLightIndex; i++)
        {
            result.getLightPositionList().add(Vector3.ZERO);
            result.getLightIntensityList().add(Vector3.ZERO);
        }

        if (result.getGeometryFile() == null && result.getRootDirectory() != null)
        {
            result.setGeometryFileName("manifold.obj"); // Used by some really old datasets
        }
=======
>>>>>>> 51fefba3

        if (result.getSupportingFilesFilePath() != null)
        {
            // Make sure the supporting files directory exists
            result.getSupportingFilesFilePath().mkdirs();
        }

        log.info("View Set file loaded in " + (new Date().getTime() - timestamp.getTime()) + " milliseconds.");

        return result;
    }

    @Override
    public ViewSet readFromStream(InputStream stream, File root, File geometryFile, File fullResImageDirectory, boolean needsUndistort)
    {
        return readFromStream(stream, root, root, needsUndistort);
    }

    /**
     * Loads a view set from an input file.
     * By default, the view set's root directory as well as the supporting files directory will be set to the specified root.
     * The supporting files directory may be overridden by a directory specified in the file.
     * @param stream
     * @param root
     * @return The view set
     * @throws Exception If errors occur while reading the file.
     */
    public ViewSet readFromStream(InputStream stream, File root)
    {
        // Use root directory as supporting files directory
        return readFromStream(stream, root, root, true);
    }

    /**
     * Loads a view set from an input file.
     * By default, the view set's root directory will be set to the parent directory of the specified file.
     * The supporting files directory will be set as specified by default but may be overridden by a directory specified in the file.
     * @param file The file to load
     * @param supportingFilesDirectory
     * @return The view set
     * @throws Exception If errors occur while reading the file.
     */
    public ViewSet readFromFile(File file, File supportingFilesDirectory) throws IOException
    {
        try (InputStream stream = new FileInputStream(file))
        {
            return readFromStream(stream, file.getParentFile(), supportingFilesDirectory, true);
        }
    }

    /**
     * Loads a view set from an input file.
     * By default, the view set's root directory and supporting files directory will be set to the parent directory of the specified file.
     * The supporting files directory may be overridden by a directory specified in the file.
     * @param file The file to load
     * @return The view set
     * @throws IOException If I/O errors occur while reading the file.
     */
    public ViewSet readFromFile(File file) throws IOException
    {
        try (InputStream stream = new FileInputStream(file))
        {
            return readFromStream(stream, file.getParentFile());
        }
    }
}<|MERGE_RESOLUTION|>--- conflicted
+++ resolved
@@ -27,8 +27,6 @@
 import org.slf4j.Logger;
 import org.slf4j.LoggerFactory;
 
-<<<<<<< HEAD
-=======
 import java.io.File;
 import java.io.FileInputStream;
 import java.io.IOException;
@@ -36,7 +34,6 @@
 import java.nio.charset.StandardCharsets;
 import java.util.*;
 
->>>>>>> 51fefba3
 /**
  * Handles loading view sets from the VSET text file format
  */
@@ -71,13 +68,7 @@
     {
         Date timestamp = new Date();
 
-<<<<<<< HEAD
-        ViewSet result = new ViewSet(128);
-        result.setRootDirectory(root);
-        result.setSupportingFilesDirectory(supportingFilesDirectory);
-=======
         Builder builder = ViewSet.getBuilder(root, supportingFilesDirectory, 128);
->>>>>>> 51fefba3
 
         List<Double> linearLuminanceList = new ArrayList<>(8);
         List<Byte> encodedLuminanceList = new ArrayList<>(8);
@@ -301,22 +292,6 @@
         }
 
         result.setTonemapping(linearLuminanceValues, encodedLuminanceValues);
-<<<<<<< HEAD
-
-        int maxLightIndex = result.getLightIndexList().stream().max(Comparator.naturalOrder()).orElse(-1);
-
-        for (int i = result.getLightIntensityList().size(); i <= maxLightIndex; i++)
-        {
-            result.getLightPositionList().add(Vector3.ZERO);
-            result.getLightIntensityList().add(Vector3.ZERO);
-        }
-
-        if (result.getGeometryFile() == null && result.getRootDirectory() != null)
-        {
-            result.setGeometryFileName("manifold.obj"); // Used by some really old datasets
-        }
-=======
->>>>>>> 51fefba3
 
         if (result.getSupportingFilesFilePath() != null)
         {
