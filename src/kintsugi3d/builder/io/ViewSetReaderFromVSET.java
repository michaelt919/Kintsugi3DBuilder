--- conflicted
+++ resolved
@@ -57,19 +57,11 @@
      * @return The view set
      * @throws IOException If I/O errors occur while reading the file.
      */
-<<<<<<< HEAD
-    public ViewSet readFromStream(InputStream stream, ViewSetLoadOverrides overrides)
-    {
-        File root = overrides.projectRoot;
-        File supportingFilesDirectory = overrides.supportingFilesDirectory;
-        boolean needsUndistort = overrides.needsUndistort;
-=======
     public ViewSet.Builder readFromStream(InputStream stream, ViewSetDirectories directories)
     {
         File root = directories.projectRoot;
         File supportingFilesDirectory = directories.supportingFilesDirectory;
         boolean needsUndistort = directories.fullResImagesNeedUndistort;
->>>>>>> 551f4ee0
         Date timestamp = new Date();
 
         Builder builder = ViewSet.getBuilder(root, supportingFilesDirectory, 128);
@@ -316,12 +308,7 @@
             }
         }
 
-<<<<<<< HEAD
-        ViewSet result = builder.finish();
-        result.getViewSetSettings().copyFrom(settings);
-=======
         builder.applySettings(settings);
->>>>>>> 551f4ee0
 
         // Tonemapping
         double[] linearLuminanceValues = new double[linearLuminanceList.size()];
@@ -337,11 +324,7 @@
 
         log.info("View Set file loaded in " + (new Date().getTime() - timestamp.getTime()) + " milliseconds.");
 
-<<<<<<< HEAD
-        return result;
-=======
         return builder;
->>>>>>> 551f4ee0
     }
 
     /**
@@ -356,19 +339,11 @@
     public ViewSet.Builder readFromStream(InputStream stream, File root)
     {
         // Use root directory as supporting files directory
-<<<<<<< HEAD
-        ViewSetLoadOverrides overrides = new ViewSetLoadOverrides();
-        overrides.projectRoot = root;
-        overrides.supportingFilesDirectory = root;
-        overrides.needsUndistort = true;
-        return readFromStream(stream, overrides);
-=======
         ViewSetDirectories directories = new ViewSetDirectories();
         directories.projectRoot = root;
         directories.supportingFilesDirectory = root;
         directories.fullResImagesNeedUndistort = true;
         return readFromStream(stream, directories);
->>>>>>> 551f4ee0
     }
 
     /**
@@ -384,19 +359,11 @@
     {
         try (InputStream stream = new FileInputStream(file))
         {
-<<<<<<< HEAD
-            ViewSetLoadOverrides overrides = new ViewSetLoadOverrides();
-            overrides.projectRoot = file.getParentFile();
-            overrides.supportingFilesDirectory = supportingFilesDirectory;
-            overrides.needsUndistort = true;
-            return readFromStream(stream, overrides);
-=======
             ViewSetDirectories directories = new ViewSetDirectories();
             directories.projectRoot = file.getParentFile();
             directories.supportingFilesDirectory = supportingFilesDirectory;
             directories.fullResImagesNeedUndistort = true;
             return readFromStream(stream, directories);
->>>>>>> 551f4ee0
         }
     }
 
