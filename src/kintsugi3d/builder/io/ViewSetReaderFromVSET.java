/*
 * Copyright (c) 2019 - 2025 Seth Berrier, Michael Tetzlaff, Jacob Buelow, Luke Denney, Ian Anderson, Zoe Cuthrell, Blane Suess, Isaac Tesch, Nathaniel Willius, Atlas Collins
 * Copyright (c) 2019 The Regents of the University of Minnesota
 *
 * Licensed under GPLv3
 * ( http://www.gnu.org/licenses/gpl-3.0.html )
 *
 * This code is free software: you can redistribute it and/or modify it under the terms of the GNU General Public License as published by the Free Software Foundation, either version 3 of the License, or (at your option) any later version.
 * This code is distributed in the hope that it will be useful, but WITHOUT ANY WARRANTY; without even the implied warranty of MERCHANTABILITY or FITNESS FOR A PARTICULAR PURPOSE.  See the GNU General Public License for more details.
 */

package kintsugi3d.builder.io;

import java.io.File;
import java.io.InputStream;
import java.nio.charset.StandardCharsets;
import java.util.*;

import kintsugi3d.builder.core.DistortionProjection;
import kintsugi3d.builder.core.SimpleProjection;
import kintsugi3d.builder.core.ViewSet;
import kintsugi3d.builder.core.ViewSet.Builder;
import kintsugi3d.builder.state.SettingsModel;
import kintsugi3d.builder.state.impl.SimpleSettingsModel;
import kintsugi3d.gl.vecmath.Matrix4;
import kintsugi3d.gl.vecmath.Vector3;
import kintsugi3d.gl.vecmath.Vector4;
import org.slf4j.Logger;
import org.slf4j.LoggerFactory;

import java.io.FileInputStream;
import java.io.IOException;

/**
 * Handles loading view sets from the VSET text file format
 */
public final class ViewSetReaderFromVSET implements ViewSetReader
{
    private static final Logger log = LoggerFactory.getLogger(ViewSetReaderFromVSET.class);

    private static final ViewSetReaderFromVSET INSTANCE = new ViewSetReaderFromVSET();

    public static ViewSetReaderFromVSET getInstance()
    {
        return INSTANCE;
    }

    private ViewSetReaderFromVSET()
    {
    }

    /**
     * Loads a view set from an input file.
     * The root directory and the supporting files directory will be set as specified.
     * The supporting files directory may be overridden by a directory specified in the file.
     * @param stream The file to load
     * @param root
     * @param supportingFilesDirectory
     * @param needsUndistort Whether or not the images need undistortion.  Should be true if loading original photos,
     *                       or false if loading images that have already been undistorted by photogrammetry software.
     * @return The view set
     * @throws IOException If I/O errors occur while reading the file.
     */
    public ViewSet readFromStream(InputStream stream, File root, File supportingFilesDirectory, boolean needsUndistort)
    {
        Date timestamp = new Date();

        Builder builder = ViewSet.getBuilder(root, supportingFilesDirectory, 128);

        List<Double> linearLuminanceList = new ArrayList<>(8);
        List<Byte> encodedLuminanceList = new ArrayList<>(8);

        SettingsModel settings = new SimpleSettingsModel();

        try(Scanner scanner = new Scanner(stream, StandardCharsets.UTF_8))
        {
            scanner.useLocale(Locale.US);
            
            List<Matrix4> unorderedCameraPoseList = new ArrayList<>(128);

            while (scanner.hasNext())
            {
                String id = scanner.next();
                switch(id)
                {
                    case "U":
                        builder.setUUID(UUID.fromString(scanner.nextLine().trim()));
                        break;
                    case "c":
                    {
                        builder.setRecommendedClipPlanes(scanner.nextFloat(), scanner.nextFloat());
                        scanner.nextLine();
                        break;
                    }
                    case "O":
                    {
                        builder.setOrientationViewIndex(scanner.nextInt());
                        scanner.nextLine();
                        break;
                    }
                    case "r":
                        builder.setOrientationViewRotation(scanner.nextFloat());
                        scanner.nextLine();
                        break;
                    case "m":
                    {
                        builder.setGeometryFileName(scanner.nextLine().trim());
                        break;
                    }
                    case "M":
                    {
                        builder.setMasksDirectory(new File(scanner.nextLine().trim()));
                        break;
                    }
                    case "I":
                    {
                        builder.setRelativeFullResImagePathName(scanner.nextLine().trim());
                        break;
                    }
                    case "i":
                    {
                        builder.setRelativePreviewImagePathName(scanner.nextLine().trim());
                        break;
                    }
                    case "t":
                    {
                        builder.setRelativeSupportingFilesPathName(scanner.nextLine().trim());
                        break;
                    }
                    case "p":
                    {
                        // Pose from quaternion
                        float x = scanner.nextFloat();
                        float y = scanner.nextFloat();
                        float z = scanner.nextFloat();
                        float i = scanner.nextFloat();
                        float j = scanner.nextFloat();
                        float k = scanner.nextFloat();
                        float qr = scanner.nextFloat();

                        unorderedCameraPoseList.add(Matrix4.fromQuaternion(i, j, k, qr)
                            .times(Matrix4.translate(-x, -y, -z)));

                        scanner.nextLine();
                        break;
                    }
                    case "P":
                    {
                        // Pose from matrix
                        Matrix4 newPose = Matrix4.fromRows(
                            new Vector4(scanner.nextFloat(), scanner.nextFloat(), scanner.nextFloat(), scanner.nextFloat()),
                            new Vector4(scanner.nextFloat(), scanner.nextFloat(), scanner.nextFloat(), scanner.nextFloat()),
                            new Vector4(scanner.nextFloat(), scanner.nextFloat(), scanner.nextFloat(), scanner.nextFloat()),
                            new Vector4(scanner.nextFloat(), scanner.nextFloat(), scanner.nextFloat(), scanner.nextFloat()));

                        unorderedCameraPoseList.add(newPose);
                        break;
                    }
                    case "d": // Legacy format; generally used with synthetic data
                    case "D": // Legacy format from older IBRelight projects from PhotoScan / Metashape
                    {
                        // Skip cx / cy as they aren't used consistently
                        scanner.nextFloat();
                        scanner.nextFloat();

                        float aspect = scanner.nextFloat();
                        float focalLength = scanner.nextFloat();

                        // For Metashape projects read the sensor width; otherwise assume 32
                        float sensorWidth = "D".equals(id) ? scanner.nextFloat() : 32.0f;
                        float sensorHeight = sensorWidth / aspect;

                        builder.addCameraProjection(new SimpleProjection(
                            aspect, 2.0f * (float) Math.atan2(sensorHeight, 2 * focalLength)));

                        // Skip any distortion parameters as they aren't used consistently
                        // and images are probably undistorted from PhotoScan/Metashape
                        scanner.nextLine();
                        break;
                    }
                    case "s":
                    {
                        float cx = scanner.nextFloat(); // relative to (0, 0)
                        float cy = scanner.nextFloat();

                        float aspect = scanner.nextFloat();
                        float focalLength = scanner.nextFloat();
                        float sensorWidth = scanner.nextFloat();
                        float sensorHeight = sensorWidth / aspect;
                        float k1 = scanner.nextFloat();
                        float k2 = scanner.nextFloat();
                        float k3 = scanner.nextFloat();
                        float k4 = scanner.nextFloat();
                        float p1 = scanner.nextFloat();
                        float p2 = scanner.nextFloat();
                        float b1 = scanner.nextFloat(); // fx - fy
                        float b2 = scanner.nextFloat(); // a.k.a. skew

                        DistortionProjection distortionProj = new DistortionProjection(
                            sensorWidth, sensorHeight,
                            focalLength + b1, focalLength,
                            cx, cy, k1, k2, k3, k4, p1, p2, b2
                        );

                        if (needsUndistort)
                        {
                            builder.addCameraProjection(distortionProj);
                        }
                        else
                        {
                            builder.addCameraProjection(new SimpleProjection(
                                distortionProj.getAspectRatio(), distortionProj.getVerticalFieldOfView()));
                        }

                        scanner.nextLine();
                        break;
                    }
                    case "e":
                    {
                        // Non-linear encoding
                        linearLuminanceList.add(scanner.nextDouble());
                        encodedLuminanceList.add((byte)scanner.nextShort());
                        scanner.nextLine();
                        break;
                    }
                    case "g":
                    {
                        // Gamma -- no longer used
//                        gamma = scanner.nextFloat();
                        scanner.nextLine();
                        break;
                    }
                    case "f":
                    {
                        // Skip "center/offset" parameters which are not consistent across all VSET files
                        scanner.next();
                        scanner.next();

                        float aspect = scanner.nextFloat();
                        float fovy = (float)(scanner.nextFloat() * Math.PI / 180.0);

                        builder.addCameraProjection(new SimpleProjection(aspect, fovy));

                        scanner.nextLine();
                        break;
                    }
                    case "l":
                    {
                        float x = scanner.nextFloat();
                        float y = scanner.nextFloat();
                        float z = scanner.nextFloat();

                        float r = scanner.nextFloat();
                        float g = scanner.nextFloat();
                        float b = scanner.nextFloat();

                        builder.addLight(new Vector3(x, y, z), new Vector3(r, g, b));

                        // Skip the rest of the line
                        scanner.nextLine();
                        break;
                    }
                    case "v":
                    {
                        int poseId = scanner.nextInt();
                        int projectionId = scanner.nextInt();
                        int lightId = scanner.nextInt();

                        String imgFilename = scanner.nextLine().trim();

                        builder.setCurrentCameraPose(unorderedCameraPoseList.get(poseId))
                            .setCurrentCameraProjectionIndex(projectionId)
                            .setCurrentLightIndex(lightId)
                            .setCurrentImageFile(new File(imgFilename))
                            .commitCurrentCameraPose();
                        break;
                    }
<<<<<<< HEAD
                    case "k":
                    {
                        int cameraId = scanner.nextInt();

                        String imgFilename = scanner.nextLine().trim();

                        builder.addMask(cameraId, imgFilename);
                        break;
                    }
=======
                    case "zb":
                        // boolean setting
                        settings.createBooleanSetting(scanner.next(), Boolean.parseBoolean(scanner.next()));
                        scanner.nextLine(); // Ignore rest of line
                        break;
                    case "zi":
                        // integer setting
                        settings.createNumericSetting(scanner.next(), Integer.parseInt(scanner.next()));
                        scanner.nextLine(); // Ignore rest of line
                        break;
                    case "zf":
                        // integer setting
                        settings.createNumericSetting(scanner.next(), Float.parseFloat(scanner.next()));
                        scanner.nextLine(); // Ignore rest of line
                        break;
>>>>>>> 1408315c
                    default:
                        // Skip unrecognized line
                        scanner.nextLine();
                }
            }
        }

        ViewSet result = builder.finish();
        result.getViewSetSettings().copyFrom(settings);

        // Tonemapping
        double[] linearLuminanceValues = new double[linearLuminanceList.size()];
        Arrays.setAll(linearLuminanceValues, linearLuminanceList::get);

        byte[] encodedLuminanceValues = new byte[encodedLuminanceList.size()];
        for (int i = 0; i < encodedLuminanceValues.length; i++)
        {
            encodedLuminanceValues[i] = encodedLuminanceList.get(i);
        }

        result.setTonemapping(linearLuminanceValues, encodedLuminanceValues);

        if (result.getSupportingFilesFilePath() != null)
        {
            // Make sure the supporting files directory exists
            result.getSupportingFilesFilePath().mkdirs();
        }

        log.info("View Set file loaded in " + (new Date().getTime() - timestamp.getTime()) + " milliseconds.");

        return result;
    }

    @Override
    public ViewSet readFromStream(InputStream stream, File root, File geometryFile, File fullResImageDirectory, boolean needsUndistort)
    {
        return readFromStream(stream, root, root, needsUndistort);
    }

    /**
     * Loads a view set from an input file.
     * By default, the view set's root directory as well as the supporting files directory will be set to the specified root.
     * The supporting files directory may be overridden by a directory specified in the file.
     * @param stream
     * @param root
     * @return The view set
     * @throws Exception If errors occur while reading the file.
     */
    public ViewSet readFromStream(InputStream stream, File root)
    {
        // Use root directory as supporting files directory
        return readFromStream(stream, root, root, true);
    }

    /**
     * Loads a view set from an input file.
     * By default, the view set's root directory will be set to the parent directory of the specified file.
     * The supporting files directory will be set as specified by default but may be overridden by a directory specified in the file.
     * @param file The file to load
     * @param supportingFilesDirectory
     * @return The view set
     * @throws Exception If errors occur while reading the file.
     */
    public ViewSet readFromFile(File file, File supportingFilesDirectory) throws IOException
    {
        try (InputStream stream = new FileInputStream(file))
        {
            return readFromStream(stream, file.getParentFile(), supportingFilesDirectory, true);
        }
    }

    /**
     * Loads a view set from an input file.
     * By default, the view set's root directory and supporting files directory will be set to the parent directory of the specified file.
     * The supporting files directory may be overridden by a directory specified in the file.
     * @param file The file to load
     * @return The view set
     * @throws IOException If I/O errors occur while reading the file.
     */
    public ViewSet readFromFile(File file) throws IOException
    {
        try (InputStream stream = new FileInputStream(file))
        {
            return readFromStream(stream, file.getParentFile());
        }
    }
}<|MERGE_RESOLUTION|>--- conflicted
+++ resolved
@@ -275,7 +275,6 @@
                             .commitCurrentCameraPose();
                         break;
                     }
-<<<<<<< HEAD
                     case "k":
                     {
                         int cameraId = scanner.nextInt();
@@ -285,7 +284,6 @@
                         builder.addMask(cameraId, imgFilename);
                         break;
                     }
-=======
                     case "zb":
                         // boolean setting
                         settings.createBooleanSetting(scanner.next(), Boolean.parseBoolean(scanner.next()));
@@ -301,7 +299,6 @@
                         settings.createNumericSetting(scanner.next(), Float.parseFloat(scanner.next()));
                         scanner.nextLine(); // Ignore rest of line
                         break;
->>>>>>> 1408315c
                     default:
                         // Skip unrecognized line
                         scanner.nextLine();
