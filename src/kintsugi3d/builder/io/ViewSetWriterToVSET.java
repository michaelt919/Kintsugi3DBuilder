--- conflicted
+++ resolved
@@ -130,7 +130,6 @@
             out.println(setting.getValue());
         }
 
-<<<<<<< HEAD
         if (!viewSet.getResourceMap().isEmpty())
         {
             out.println();
@@ -145,8 +144,6 @@
             }
         }
 
-=======
->>>>>>> d6bbccfd
         if (viewSet.hasMasks())
         {
             out.println();
@@ -155,11 +152,7 @@
 
             out.println();
             Map<Integer, File> masksMap = viewSet.getMasksMap();
-<<<<<<< HEAD
-            out.println("# " + masksMap.size() + " masks");
-=======
             out.printf("# %d masks%n", masksMap.size());
->>>>>>> d6bbccfd
             for (var entry : masksMap.entrySet())
             {
                 if (entry.getValue() != null)
