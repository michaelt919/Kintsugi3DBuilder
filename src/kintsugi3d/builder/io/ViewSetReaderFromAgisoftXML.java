/*
 * Copyright (c) 2019 - 2025 Seth Berrier, Michael Tetzlaff, Jacob Buelow, Luke Denney, Ian Anderson, Zoe Cuthrell, Blane Suess, Isaac Tesch, Nathaniel Willius, Atlas Collins
 * Copyright (c) 2019 The Regents of the University of Minnesota
 *
 * Licensed under GPLv3
 * ( http://www.gnu.org/licenses/gpl-3.0.html )
 *
 * This code is free software: you can redistribute it and/or modify it under the terms of the GNU General Public License as published by the Free Software Foundation, either version 3 of the License, or (at your option) any later version.
 * This code is distributed in the hope that it will be useful, but WITHOUT ANY WARRANTY; without even the implied warranty of MERCHANTABILITY or FITNESS FOR A PARTICULAR PURPOSE.  See the GNU General Public License for more details.
 */

package kintsugi3d.builder.io;

import kintsugi3d.builder.app.ApplicationFolders;
import kintsugi3d.builder.core.DistortionProjection;
import kintsugi3d.builder.core.SimpleProjection;
import kintsugi3d.builder.core.ViewSet;
import kintsugi3d.builder.core.ViewSet.Builder;
import kintsugi3d.builder.io.metashape.MetashapeChunk;
import kintsugi3d.gl.util.UnzipHelper;
import kintsugi3d.gl.vecmath.Matrix3;
import kintsugi3d.gl.vecmath.Matrix4;
import kintsugi3d.gl.vecmath.Vector3;
import org.slf4j.Logger;
import org.slf4j.LoggerFactory;
import org.w3c.dom.Document;
import org.w3c.dom.Element;
import org.w3c.dom.NodeList;
import org.xml.sax.SAXException;

import javax.xml.parsers.DocumentBuilder;
import javax.xml.parsers.DocumentBuilderFactory;
import javax.xml.parsers.ParserConfigurationException;
import javax.xml.stream.XMLInputFactory;
import javax.xml.stream.XMLStreamConstants;
import javax.xml.stream.XMLStreamException;
import javax.xml.stream.XMLStreamReader;
import java.io.*;
import java.nio.file.Files;
import java.nio.file.StandardCopyOption;
import java.text.MessageFormat;
import java.util.*;
import java.util.stream.Collectors;
import java.util.stream.IntStream;
import java.util.zip.ZipEntry;
import java.util.zip.ZipInputStream;

/**
 * Handles loading view sets from a camera definition file exported in XML format from Agisoft PhotoScan/Metashape.
 */
public final class ViewSetReaderFromAgisoftXML implements ViewSetReader
{
    private static final Logger log = LoggerFactory.getLogger(ViewSetReaderFromAgisoftXML.class);

    private static final ViewSetReader INSTANCE = new ViewSetReaderFromAgisoftXML();

    public static ViewSetReader getInstance()
    {
        return INSTANCE;
    }

    private ViewSetReaderFromAgisoftXML()
    {
    }

    /**
     * A private class for representing a "sensor" in an Agisoft PhotoScan/Metashape XML file.
     *
     * @author Michael Tetzlaff
     */
    private static class Sensor
    {
        int index;
        String id;
        float width;
        float height;
        float fx;
        float fy;
        float cx;
        float cy;
        float k1;
        float k2;
        float k3;
        float k4;
        float p1;
        float p2;
        float skew;
        float pixelWidth = 1.0f;
        float pixelHeight = 1.0f;

        Sensor(String id)
        {
            this.id = id;
        }
    }

    /**
     * A private class for representing a "camera" in an Agisoft PhotoScan/Metashape XML file.
     *
     * @author Michael Tetzlaff
     */
    private static class Camera
    {
        String id;
        String filename;
        Matrix4 transform;
        Sensor sensor;
        int lightIndex;

        @SuppressWarnings("unused")
        int orientation;

        Camera(String id)
        {
            this.id = id;
        }

        Camera(String id, Sensor sensor, int lightIndex)
        {
            this.id = id;
            this.sensor = sensor;
            this.lightIndex = lightIndex;
        }

        @Override
        public boolean equals(Object obj)
        {
            if (obj instanceof Camera)
            {
                Camera otherCam = (Camera) obj;
                return this.id.equals(otherCam.id);
            }
            else
            {
                return false;
            }
        }
    }

    /**
     * Loads a view set from an input file.
     * The root directory will be set as specified.
     * The supporting files directory will default to the root directory.
     *
     * @param stream The file to load
     * @return
     * @throws XMLStreamException
     */
    @Override
<<<<<<< HEAD
    public ViewSet readFromStream(InputStream stream, ViewSetLoadOverrides overrides) throws XMLStreamException
    {
        File geometryFile = overrides.geometryFile;
        File fullResImageDirectory = overrides.fullResImageDirectory;

        ViewSet viewSet = readFromStream(stream, overrides, null, null, -1, false);
        viewSet.setGeometryFile(geometryFile);
        viewSet.setFullResImageDirectory(fullResImageDirectory);
        viewSet.setMasksDirectory(overrides.masksDirectory);
        return viewSet;
=======
    public ViewSet.Builder readFromStream(InputStream stream, ViewSetDirectories directories) throws XMLStreamException
    {
        if (directories.supportingFilesDirectory == null)
        {
            directories.supportingFilesDirectory = directories.projectRoot;
        }

        return readFromStream(stream, directories, null, null, null, -1, false);
>>>>>>> 551f4ee0
    }

    /**
     * Loads a view set from an input file.
     * The root directory and the supporting files directory will be set as specified.
     * The supporting files directory may be overridden by a directory specified in the file.
     * * @param stream
<<<<<<< HEAD
     * @param imagePathMap A map of image IDs to paths, if passed this will override the paths being assigned to the images.
=======
     *
     * @param imagePathMap             A map of image IDs to paths, if passed this will override the paths being assigned to the images.
>>>>>>> 551f4ee0
     * @param metashapeVersionOverride A parameter that can be passed to override the version of the XML document being read to circumvent formatting differences.
     * @param ignoreGlobalTransforms   Used to ignore global transformations set in Metashape projects which would break rendering if not accounted for.
     * @return
     * @throws XMLStreamException
     */
<<<<<<< HEAD
    public ViewSet readFromStream(InputStream stream, ViewSetLoadOverrides overrides, String modelID, Map<Integer, String> imagePathMap, int metashapeVersionOverride, boolean ignoreGlobalTransforms)
=======
    public ViewSet.Builder readFromStream(InputStream stream, ViewSetDirectories directories, String modelID,
        Map<Integer, String> imagePathMap, Map<Integer, String> maskPathMap, int metashapeVersionOverride, boolean ignoreGlobalTransforms)
>>>>>>> 551f4ee0
        throws XMLStreamException
    {
        Map<String, Sensor> sensorSet = new Hashtable<>();
        TreeSet<Camera> cameraSet = new TreeSet<>((c1, c2) ->
        {
            // Attempt to sort the camera IDs which are probably integers but not guaranteed to be.
            try
            {
                int id1 = Integer.parseInt(c1.id);

                try
                {
                    // Both are integers; compare as numbers.
                    int id2 = Integer.parseInt(c2.id);
                    return Integer.compare(id1, id2);
                }
                catch (NumberFormatException e)
                {
                    // id1 is a number but id2 isn't
                    return -1;
                }
            }
            catch (NumberFormatException e)
            {
                try
                {
                    int id2 = Integer.parseInt(c2.id);

                    // id2 is a number but id1 isn't
                    return 1;
                }
                catch (NumberFormatException e2)
                {
                    // Neither are numbers; compare as strings.
                    return c1.id.compareTo(c2.id);
                }
            }
        });

        Sensor sensor = null;
        Camera camera = null;
        int lightIndex = -1;
        int nextLightIndex = 0;
        int defaultLightIndex = -1;

        Matrix4 globalTransform = Matrix4.IDENTITY;
        float globalScale = 1.0f;
        Vector3 globalTranslate = new Vector3(0.0f, 0.0f, 0.0f);

        String currentModelID = null; // takes on the model ID while within a <model> tag
        Matrix4 modelTransform = Matrix4.IDENTITY;

        float b1 = 0.0f; // fx - fy: https://www.agisoft.com/forum/index.php?topic=6437.0

        String version = "";
        String chunkLabel = "";
        String groupLabel = "";
        String sensorID = "";
        String cameraID = "";
        String imageFile = "";
        int intVersion = Math.max(metashapeVersionOverride, 0);

        XMLInputFactory factory = XMLInputFactory.newInstance();

        XMLStreamReader reader = factory.createXMLStreamReader(stream);
        while (reader.hasNext())
        {
            int event = reader.next();
            switch (event)
            {
                case XMLStreamConstants.START_ELEMENT:
                    switch (reader.getLocalName())
                    {
                        case "document":
                        {
                            version = reader.getAttributeValue(null, "version");
                            String[] verComponents = version.split("\\.");
                            for (String verComponent : verComponents)
                            {
                                intVersion *= 10;
                                intVersion += Integer.parseInt(verComponent);
                            }
                            log.debug("Agisoft XML version {} ({})\n", version, intVersion);
                            break;
                        }
                        case "chunk":
                        {
                            chunkLabel = reader.getAttributeValue(null, "label");
                            if (chunkLabel == null)
                            {
                                chunkLabel = "unnamed";
                            }
                            log.debug("Reading chunk '{}'\n", chunkLabel);

                            // Commented out; chunk XMLs seem to always be labelled version 1.2.0; regardless of Metashape version or actual format details.
//                            // chunk XMLs put the version in the chunk tag
//                            String tryVersion = reader.getAttributeValue(null, "version");
//                            if (tryVersion != null)
//                            {
//                                version = tryVersion;
//                                String[] verComponents = version.split("\\.");
//                                for (String verComponent : verComponents)
//                                {
//                                    intVersion *= 10;
//                                    intVersion += Integer.parseInt(verComponent);
//                                }
//                            }

                            break;
                        }
                        case "group":
                            groupLabel = reader.getAttributeValue(null, "label");
                            log.debug("Reading group '{}'\n", groupLabel);
                            lightIndex = nextLightIndex;
                            nextLightIndex++;
                            log.debug("Light index: " + lightIndex);
                            break;
                        case "sensor":
                            sensorID = reader.getAttributeValue(null, "id");
                            log.debug("\tAdding sensor '{}'\n", sensorID);
                            sensor = new Sensor(sensorID);
                            break;
                        case "camera":
                            cameraID = reader.getAttributeValue(null, "id");
                            if (cameraID == null || cameraSet.contains(new Camera(cameraID)))
                            {
                                camera = null;
                            }
                            else
                            {
                                if (Objects.equals(reader.getAttributeValue(null, "enabled"), "true") ||
                                    Objects.equals(reader.getAttributeValue(null, "enabled"), "1") ||
                                    Objects.equals(reader.getAttributeValue(null, "enabled"), null))
                                {
                                    sensorID = reader.getAttributeValue(null, "sensor_id");
                                    imageFile = reader.getAttributeValue(null, "label");

                                    if (sensorID != null && imageFile != null)
                                    {
                                        if (lightIndex < 0)
                                        {
                                            // Set default light index
                                            lightIndex = defaultLightIndex = nextLightIndex;
                                            nextLightIndex++;
                                            log.debug("Using default light index: " + lightIndex);
                                        }

                                        camera = new Camera(cameraID, sensorSet.get(sensorID), lightIndex);
                                        camera.filename = imageFile;
                                    }
                                    else
                                    {
                                        // Camera is incomplete for use as a calibrated photo (i.e. keyframe)
                                        camera = null;
                                    }
                                }
                                else
                                {
                                    // Camera is disabled
                                    camera = null;
                                }

                            }
                            break;
                        case "orientation":
                            if (camera != null)
                            {
                                camera.orientation = Integer.parseInt(reader.getElementText());
                            }
                            break;
                        case "image":
                            if (camera != null)
                            {
                                camera.filename = reader.getAttributeValue(null, "path");
                            }
                            break;
                        case "resolution":
                            if (sensor != null)
                            {
                                sensor.width = Float.parseFloat(reader.getAttributeValue(null, "width"));
                                sensor.height = Float.parseFloat(reader.getAttributeValue(null, "height"));
                            }
                            break;
                        case "f":
                            if (sensor != null)
                            {
                                sensor.fy = Float.parseFloat(reader.getElementText());
                                sensor.fx = sensor.fy + b1;
                            }
                            break;
                        case "fx":
                            if (sensor != null)
                            {
                                sensor.fx = Float.parseFloat(reader.getElementText());
                            }
                            break;
                        case "fy":
                            if (sensor != null)
                            {
                                sensor.fy = Float.parseFloat(reader.getElementText());
                            }
                            break;
                        case "cx":
                            if (sensor != null)
                            {
                                sensor.cx = Float.parseFloat(reader.getElementText());
                            }
                            break;
                        case "cy":
                            if (sensor != null)
                            {
                                sensor.cy = Float.parseFloat(reader.getElementText());
                            }
                            break;
                        case "p1":
                            if (sensor != null)
                            {
                                sensor.p1 = Float.parseFloat(reader.getElementText());
                            }
                            break;
                        case "p2":
                            if (sensor != null)
                            {
                                sensor.p2 = Float.parseFloat(reader.getElementText());
                            }
                            break;
                        case "k1":
                            if (sensor != null)
                            {
                                sensor.k1 = Float.parseFloat(reader.getElementText());
                            }
                            break;
                        case "k2":
                            if (sensor != null)
                            {
                                sensor.k2 = Float.parseFloat(reader.getElementText());
                            }
                            break;
                        case "k3":
                            if (sensor != null)
                            {
                                sensor.k3 = Float.parseFloat(reader.getElementText());
                            }
                            break;
                        case "k4":
                            if (sensor != null)
                            {
                                sensor.k4 = Float.parseFloat(reader.getElementText());
                            }
                            break;
                        case "b1":
                            b1 = Float.parseFloat(reader.getElementText());
                            if (sensor != null)
                            {
                                sensor.fx = sensor.fy + b1;
                            }
                            break;
                        case "b2": // See https://www.agisoft.com/forum/index.php?topic=6437.0
                        case "skew":
                            if (sensor != null)
                            {
                                sensor.skew = Float.parseFloat(reader.getElementText());
                            }
                            break;
                        case "transform":
                            if (currentModelID == null && camera == null && intVersion >= 110)
                            {
                                break;
                            }
                        case "rotation":
                        {
                            String[] components = reader.getElementText().split("\\s");
                            if (("transform".equals(reader.getLocalName()) && components.length < 16) ||
                                ("rotation".equals(reader.getLocalName()) && components.length < 9))
                            {
                                System.err.println("Error: Not enough components in the transform/rotation matrix");
                            }
                            else
                            {
                                int expectedSize = 16;
                                if ("rotation".equals(reader.getLocalName()))
                                {
                                    expectedSize = 9;
                                }

                                if (components.length > expectedSize)
                                {
                                    System.err.println("Warning: Too many components in the transform/rotation matrix, ignoring extras.");
                                }

                                float[] m = new float[expectedSize];
                                for (int i = 0; i < expectedSize; i++)
                                {
                                    m[i] = Float.parseFloat(components[i]);
                                }

                                if (camera != null)
                                {
                                    // Negate 2nd and 3rd column to rotate 180 degrees around x-axis
                                    // Invert matrix by transposing rotation and negating translation
                                    Matrix4 trans;
                                    if (expectedSize == 9)
                                    {
                                        trans = Matrix3.fromRows(
                                                new Vector3(m[0], m[3], m[6]),
                                                new Vector3(-m[1], -m[4], -m[7]),
                                                new Vector3(-m[2], -m[5], -m[8]))
                                            .asMatrix4();
                                    }
                                    else
                                    {
                                        trans = Matrix3.fromRows(
                                                new Vector3(m[0], m[4], m[8]),
                                                new Vector3(-m[1], -m[5], -m[9]),
                                                new Vector3(-m[2], -m[6], -m[10]))
                                            .asMatrix4()
                                            .times(Matrix4.translate(-m[3], -m[7], -m[11]));
                                    }

                                    camera.transform = trans;
                                }
                                else if (modelID != null && Objects.equals(currentModelID, modelID))
                                {
                                    // model transform (nested within a <model> tag)
                                    if (expectedSize == 9)
                                    {
                                        log.debug("\tSetting model rotation.");
                                        modelTransform = Matrix3.fromRows(
                                                new Vector3(m[0], m[3], m[6]),
                                                new Vector3(m[1], m[4], m[7]),
                                                new Vector3(m[2], m[5], m[8]))
                                            .asMatrix4();
                                    }
                                    else
                                    {
                                        log.debug("\tSetting model transformation.");
                                        modelTransform = Matrix3.fromRows(
                                                new Vector3(m[0], m[4], m[8]),
                                                new Vector3(m[1], m[5], m[9]),
                                                new Vector3(m[2], m[6], m[10]))
                                            .asMatrix4()
                                            .times(Matrix4.translate(m[3], m[7], m[11]));
                                    }
                                }
                                else
                                {
                                    if (!ignoreGlobalTransforms)
                                    {
                                        if (expectedSize == 9)
                                        {
                                            log.debug("\tSetting global rotation.");
                                            globalTransform = Matrix3.fromRows(
                                                    new Vector3(m[0], m[3], m[6]),
                                                    new Vector3(m[1], m[4], m[7]),
                                                    new Vector3(m[2], m[5], m[8]))
                                                .asMatrix4();
                                        }
                                        else
                                        {
                                            log.debug("\tSetting global transformation.");
                                            globalTransform = Matrix3.fromRows(
                                                    new Vector3(m[0], m[4], m[8]),
                                                    new Vector3(m[1], m[5], m[9]),
                                                    new Vector3(m[2], m[6], m[10]))
                                                .asMatrix4()
                                                .times(Matrix4.translate(m[3], m[7], m[11]));
                                        }
                                    }
                                }
                            }
                        }
                        break;

                        case "translation":
                            if (camera == null && !ignoreGlobalTransforms)
                            {
                                log.debug("\tSetting global translate.");
                                String[] components = reader.getElementText().split("\\s");
                                globalTranslate = new Vector3(
                                    -Float.parseFloat(components[0]),
                                    -Float.parseFloat(components[1]),
                                    -Float.parseFloat(components[2]));
                            }
                            break;

                        case "scale":
                            if (camera == null && !ignoreGlobalTransforms)
                            {
                                log.debug("\tSetting global scale.");
                                globalScale = 1.0f / Float.parseFloat(reader.getElementText());
                            }
                            break;

                        case "property":
                            if (sensor != null)
                            {
                                if (Objects.equals(reader.getAttributeValue(null, "name"), "pixel_width"))
                                {
                                    sensor.pixelWidth = Float.parseFloat(reader.getAttributeValue(null, "value"));
                                }
                                else if (Objects.equals(reader.getAttributeValue(null, "name"), "pixel_height"))
                                {
                                    sensor.pixelHeight = Float.parseFloat(reader.getAttributeValue(null, "value"));
                                }
                            }
                            break;
                        case "model":
                            currentModelID = reader.getAttributeValue(null, "id");
                            break;
                        case "projections":
                        case "depth":
                        case "frames":
                        case "frame":
                        case "meta":
                        case "R":
                        case "size":
                        case "center":
                        case "region":
                        case "settings":
                        case "ground_control":
                        case "mesh":
                        case "texture":
                        case "calibration":
                        case "thumbnail":
                        case "point_cloud":
                        case "points":
                        case "sensors":
                        case "cameras":
                            // These can all be safely ignored if version is >= 0.9.1
                            break;

                        case "photo":
                        case "tracks":
                        case "depth_maps":
                        case "depth_map":
                        case "dense_cloud":
                            if (intVersion < 110)
                            {
                                log.debug("Unexpected tag '{}' for psz version {}\n",
                                    reader.getLocalName(), version);
                            }
                            break;

                        default:
                            log.debug("Unexpected tag '{}'\n", reader.getLocalName());
                            break;
                    }
                    break;

                case XMLStreamConstants.END_ELEMENT:
                {
                    switch (reader.getLocalName())
                    {
                        case "chunk":
                            log.debug("Finished chunk '{}'\n", chunkLabel);
                            chunkLabel = "";
                            break;
                        case "group":
                            log.debug("Finished group '{}'\n", groupLabel);
                            groupLabel = "";
                            lightIndex = defaultLightIndex;
                            break;
                        case "sensor":
                            if (sensor != null)
                            {
                                sensorSet.put(sensor.id, sensor);
                                sensor = null;
                            }
                            break;
                        case "camera":
                            if (camera != null)
                            {
                                if (camera.transform != null)
                                {
                                    // Only add camera if it has a valid transform
                                    cameraSet.add(camera);
                                    log.debug("\tAdding camera {}, with sensor {} and image {}\n",
                                        cameraID, sensorID, imageFile);
                                }
                                camera = null; // Clear the camera regardless
                            }
                            break;
                        case "model":
                            currentModelID = null;
                            break;
                    }
                }
                break;
            }
        }

<<<<<<< HEAD
        Builder builder = ViewSet.getBuilder(overrides.projectRoot, overrides.supportingFilesDirectory, cameraSet.size());
=======
        Builder builder = ViewSet.getBuilder(directories.projectRoot, directories.supportingFilesDirectory, cameraSet.size());
>>>>>>> 551f4ee0

        Sensor[] sensors = sensorSet.values().toArray(new Sensor[0]);

        if (intVersion >= 140) // centers were pre-offset prior to version 1.4
        {
            for (Sensor s : sensors)
            {
                s.cx += s.width * 0.5;
                s.cy += s.height * 0.5;
            }
        }

        // Reassign the ID for each sensor to correspond with the sensor's index
        // and add the corresponding projection to the list.
        for (int i = 0; i < sensors.length; i++)
        {
            sensors[i].index = i;
            DistortionProjection distortionProj = new DistortionProjection(
                sensors[i].width,
                sensors[i].height,
                sensors[i].fx,
                sensors[i].fy,
                sensors[i].cx,
                sensors[i].cy,
                sensors[i].k1,
                sensors[i].k2,
                sensors[i].k3,
                sensors[i].k4,
                sensors[i].p1,
                sensors[i].p2,
                sensors[i].skew
            );

<<<<<<< HEAD
            if (overrides.needsUndistort)
=======
            if (directories.fullResImagesNeedUndistort)
>>>>>>> 551f4ee0
            {
                builder.addCameraProjection(distortionProj);
            }
            else
            {
                builder.addCameraProjection(new SimpleProjection(
                    distortionProj.getAspectRatio(), distortionProj.getVerticalFieldOfView()));
            }
        }

        Camera[] cameras = cameraSet.toArray(new Camera[0]);

        // Fill out the camera pose, projection index, and light index lists
        for (Camera cam : cameras)
        {
            // Apply the global transform to each camera
            Matrix4 m1 = cam.transform;
            Vector3 displacement = m1.getColumn(3).getXYZ();
            m1 = Matrix4.translate(displacement.times(1.0f / globalScale).minus(displacement)).times(m1);

            // TODO: Figure out the right way to integrate the global transforms
            cam.transform = m1.times(globalTransform)
                .times(Matrix4.translate(globalTranslate))
                .times(modelTransform)
            ;//     .times(Matrix4.scale(globalScale));

            builder.setCurrentCameraPose(cam.transform);

            builder.setCurrentCameraProjectionIndex(cam.sensor.index);
            builder.setCurrentLightIndex(cam.lightIndex);

            int camID = Integer.parseInt(cam.id);

            if (imagePathMap != null && imagePathMap.containsKey(camID))
            {
                builder.setCurrentImageFile(new File(imagePathMap.get(camID)));
            }
            else
            {
                builder.setCurrentImageFile(new File(cam.filename));
                if (imagePathMap != null)
                {
                    log.error("Camera path override not found for camera: " + camID);
                }
            }

            if (maskPathMap != null && maskPathMap.containsKey(camID))
            {
                builder.setCurrentMaskFile(new File(maskPathMap.get(camID)));
            }

            builder.commitCurrentCameraPose();
        }

        for (int i = 0; i < nextLightIndex; i++)
        {
            // Setup default light calibration (setting to zero is OK; will be overridden at a later stage)
            builder.addLight(Vector3.ZERO, new Vector3(1.0f));
        }

<<<<<<< HEAD
        return builder.finish();
    }

    public static ViewSet loadViewsetFromChunk(MetashapeChunk metashapeChunk, File supportingFilesDirectory)
=======
        // Set full res image directory according to input argument
        builder.setFullResImageDirectory(directories.fullResImageDirectory);

        return builder;
    }

    public static ViewSet.Builder loadViewsetFromChunk(MetashapeChunk metashapeChunk)
>>>>>>> 551f4ee0
        throws IOException, XMLStreamException
    {
        // Get reference to the chunk directory
        File chunkDirectory = new File(metashapeChunk.getChunkDirectoryPath());
        if (!chunkDirectory.exists())
        {
            throw new FileNotFoundException(MessageFormat.format("Chunk directory does not exist: {0}", chunkDirectory));
        }

        File rootDirectory = new File(metashapeChunk.getParentDocument().getPsxFilePath()).getParentFile();
        if (!rootDirectory.exists())
        {
            throw new FileNotFoundException(MessageFormat.format("Root directory does not exist: {0}", rootDirectory));
        }

        // 1) Construct camera ID to filename map from frame's ZIP
        Map<Integer, String> cameraPathsMap = metashapeChunk.buildCameraPathsMap(true);
<<<<<<< HEAD
=======

        // Mask info is inside frame.xml, so we need to read it outside of readFromStream() which takes chunk.xml
        Map<Integer, String> maskPathsMap = null;
        File masksDir = metashapeChunk.getMasksDirectory();
        if (masksDir.toString().endsWith(".zip") && masksDir.exists())
        {
            try
            {
                maskPathsMap = extractMaskFilenames(masksDir);
            }
            catch (IOException e)
            {
                // Suppress exception so that a missing masks directory doesn't cause the whole project to fail to load.
                log.warn("Error extracting masks: {}", masksDir);
            }
        }
>>>>>>> 551f4ee0

        // 2) Load ViewSet from ZipInputStream from chunk's ZIP (eventually will accept the filename map as a parameter)
        File zipFile = new File(chunkDirectory, "chunk.zip");
        try (FileInputStream fis = new FileInputStream(zipFile);
            ZipInputStream zis = new ZipInputStream(new BufferedInputStream(fis)))
        {
            ZipEntry entry;

            // Specify the desired file name
            String targetFileName = "doc.xml";

            while ((entry = zis.getNextEntry()) != null)
            {
                if (entry.getName().equals(targetFileName))
                {
                    // Found the desired file inside the zip
                    InputStream fileStream = new BufferedInputStream(zis);

<<<<<<< HEAD
                    ViewSetLoadOverrides overrides = new ViewSetLoadOverrides();
                    overrides.projectRoot = rootDirectory;
                    overrides.supportingFilesDirectory = supportingFilesDirectory;
                    overrides.needsUndistort = true;

                    // TODO: USING A HARD CODED VERSION VALUE (200)
                    // Create and store ViewSet
                    ViewSet viewSet = ((ViewSetReaderFromAgisoftXML) ViewSetReaderFromAgisoftXML.getInstance())
                            .readFromStream(fileStream, overrides,
                                    String.valueOf(metashapeChunk.getCurrModelID()),
                                    cameraPathsMap,
                                    200,
                                    true);

                    // 3) load geometry from ZipInputStream from model's ZIP
                    String modelPath = metashapeChunk.getCurrentModelPath();
                    viewSet.setGeometryFile(new File(chunkDirectory, "0/" + modelPath));
                    if (modelPath.isEmpty()){throw new FileNotFoundException("Could not find model path");}

                    // 4) Set image directory to be parent directory of MetaShape project (and add to the photos' paths)
                    File psxFile = new File(metashapeChunk.getParentDocument().getPsxFilePath());

                    //TODO: how is this working? This is not the directory of full res photos. Does this work because of relative paths in frame.xml or something?
=======
                    ViewSetDirectories directories = new ViewSetDirectories();
                    directories.projectRoot = rootDirectory;
                    directories.supportingFilesDirectory = null;
                    directories.fullResImagesNeedUndistort = true;

                    // TODO: USING A HARD CODED VERSION VALUE (200)
                    // Create and store ViewSet
                    ViewSet.Builder viewSetBuilder = ((ViewSetReaderFromAgisoftXML) ViewSetReaderFromAgisoftXML.getInstance())
                        .readFromStream(fileStream, directories,
                            String.valueOf(metashapeChunk.getCurrModelID()),
                            cameraPathsMap,
                            maskPathsMap,
                            200,
                            true);

                    // Send masksDirectory to viewset and have it process them once the progress bars are ready for it
                    viewSetBuilder.setMasksDirectory(masksDir);

                    // 3) load geometry from ZipInputStream from model's ZIP
                    String modelPath = metashapeChunk.getCurrentModelPath();
                    viewSetBuilder.setGeometryFile(new File(chunkDirectory, "0/" + modelPath));
                    if (modelPath.isEmpty())
                    {
                        throw new FileNotFoundException("Could not find model path");
                    }

                    // 4) Set image directory to be parent directory of MetaShape project (and add to the photos' paths)
                    File psxFile = new File(metashapeChunk.getParentDocument().getPsxFilePath());
>>>>>>> 551f4ee0
                    File fullResImageDirectory = new File(psxFile.getParent()); // The directory of full res photos
                    // Print error to log if unable to find fullResImageDirectory
                    if (!fullResImageDirectory.exists())
                    {
                        throw new FileNotFoundException(MessageFormat.format("Unable to find fullResImageDirectory: {0}", fullResImageDirectory));
                    }

                    File override = metashapeChunk.getSelectedModel().getLoadPreferences().fullResOverride;
                    if (override != null)
                    {
                        viewSetBuilder.setFullResImageDirectory(override);
                    }
                    else
                    {
                        // Set the fullResImage Directory to be the root directory
<<<<<<< HEAD
                        viewSet.setFullResImageDirectory(fullResImageDirectory);
                    }

                    // mask info is inside frame.xml, so we need to read it outside of readFromStream() which takes chunk.xml

                    //send masksDirectory to viewset and have it process them once the progress bars are ready for it
                    File masksDir = metashapeChunk.getMasksDirectory();
                    viewSet.setMasksDirectory(masksDir);

                    return viewSet;
=======
                        viewSetBuilder.setFullResImageDirectory(chunkDirectory.getParentFile().getParentFile());
                    }

                    return viewSetBuilder;
>>>>>>> 551f4ee0
                }
            }

            throw new FileNotFoundException(MessageFormat.format("Could not find file {0} in zip {1}", targetFileName, zipFile));
        }
    }

    private static Map<Integer, String> extractMaskFilenames(File masksZipFile) throws IOException
    {
        Map<Integer, String> maskFiles = new HashMap<>();

        log.info("Unzipping masks folder...");
        Document docXml = UnzipHelper.unzipToDocument(masksZipFile, "doc.xml");
        NodeList maskList = docXml.getElementsByTagName("mask");

        for (int i = 0; i < maskList.getLength(); ++i)
        {
            Element maskElem = (Element) maskList.item(i);
            int cameraId = Integer.parseInt(maskElem.getAttribute("camera_id"));
            String path = maskElem.getAttribute("path");
            maskFiles.put(cameraId, path);
        }

        return maskFiles;
    }
}<|MERGE_RESOLUTION|>--- conflicted
+++ resolved
@@ -11,7 +11,6 @@
 
 package kintsugi3d.builder.io;
 
-import kintsugi3d.builder.app.ApplicationFolders;
 import kintsugi3d.builder.core.DistortionProjection;
 import kintsugi3d.builder.core.SimpleProjection;
 import kintsugi3d.builder.core.ViewSet;
@@ -36,12 +35,8 @@
 import javax.xml.stream.XMLStreamException;
 import javax.xml.stream.XMLStreamReader;
 import java.io.*;
-import java.nio.file.Files;
-import java.nio.file.StandardCopyOption;
 import java.text.MessageFormat;
 import java.util.*;
-import java.util.stream.Collectors;
-import java.util.stream.IntStream;
 import java.util.zip.ZipEntry;
 import java.util.zip.ZipInputStream;
 
@@ -147,18 +142,6 @@
      * @throws XMLStreamException
      */
     @Override
-<<<<<<< HEAD
-    public ViewSet readFromStream(InputStream stream, ViewSetLoadOverrides overrides) throws XMLStreamException
-    {
-        File geometryFile = overrides.geometryFile;
-        File fullResImageDirectory = overrides.fullResImageDirectory;
-
-        ViewSet viewSet = readFromStream(stream, overrides, null, null, -1, false);
-        viewSet.setGeometryFile(geometryFile);
-        viewSet.setFullResImageDirectory(fullResImageDirectory);
-        viewSet.setMasksDirectory(overrides.masksDirectory);
-        return viewSet;
-=======
     public ViewSet.Builder readFromStream(InputStream stream, ViewSetDirectories directories) throws XMLStreamException
     {
         if (directories.supportingFilesDirectory == null)
@@ -167,7 +150,6 @@
         }
 
         return readFromStream(stream, directories, null, null, null, -1, false);
->>>>>>> 551f4ee0
     }
 
     /**
@@ -175,23 +157,15 @@
      * The root directory and the supporting files directory will be set as specified.
      * The supporting files directory may be overridden by a directory specified in the file.
      * * @param stream
-<<<<<<< HEAD
-     * @param imagePathMap A map of image IDs to paths, if passed this will override the paths being assigned to the images.
-=======
      *
      * @param imagePathMap             A map of image IDs to paths, if passed this will override the paths being assigned to the images.
->>>>>>> 551f4ee0
      * @param metashapeVersionOverride A parameter that can be passed to override the version of the XML document being read to circumvent formatting differences.
      * @param ignoreGlobalTransforms   Used to ignore global transformations set in Metashape projects which would break rendering if not accounted for.
      * @return
      * @throws XMLStreamException
      */
-<<<<<<< HEAD
-    public ViewSet readFromStream(InputStream stream, ViewSetLoadOverrides overrides, String modelID, Map<Integer, String> imagePathMap, int metashapeVersionOverride, boolean ignoreGlobalTransforms)
-=======
     public ViewSet.Builder readFromStream(InputStream stream, ViewSetDirectories directories, String modelID,
         Map<Integer, String> imagePathMap, Map<Integer, String> maskPathMap, int metashapeVersionOverride, boolean ignoreGlobalTransforms)
->>>>>>> 551f4ee0
         throws XMLStreamException
     {
         Map<String, Sensor> sensorSet = new Hashtable<>();
@@ -683,11 +657,7 @@
             }
         }
 
-<<<<<<< HEAD
-        Builder builder = ViewSet.getBuilder(overrides.projectRoot, overrides.supportingFilesDirectory, cameraSet.size());
-=======
         Builder builder = ViewSet.getBuilder(directories.projectRoot, directories.supportingFilesDirectory, cameraSet.size());
->>>>>>> 551f4ee0
 
         Sensor[] sensors = sensorSet.values().toArray(new Sensor[0]);
 
@@ -721,11 +691,7 @@
                 sensors[i].skew
             );
 
-<<<<<<< HEAD
-            if (overrides.needsUndistort)
-=======
             if (directories.fullResImagesNeedUndistort)
->>>>>>> 551f4ee0
             {
                 builder.addCameraProjection(distortionProj);
             }
@@ -786,12 +752,6 @@
             builder.addLight(Vector3.ZERO, new Vector3(1.0f));
         }
 
-<<<<<<< HEAD
-        return builder.finish();
-    }
-
-    public static ViewSet loadViewsetFromChunk(MetashapeChunk metashapeChunk, File supportingFilesDirectory)
-=======
         // Set full res image directory according to input argument
         builder.setFullResImageDirectory(directories.fullResImageDirectory);
 
@@ -799,7 +759,6 @@
     }
 
     public static ViewSet.Builder loadViewsetFromChunk(MetashapeChunk metashapeChunk)
->>>>>>> 551f4ee0
         throws IOException, XMLStreamException
     {
         // Get reference to the chunk directory
@@ -817,8 +776,6 @@
 
         // 1) Construct camera ID to filename map from frame's ZIP
         Map<Integer, String> cameraPathsMap = metashapeChunk.buildCameraPathsMap(true);
-<<<<<<< HEAD
-=======
 
         // Mask info is inside frame.xml, so we need to read it outside of readFromStream() which takes chunk.xml
         Map<Integer, String> maskPathsMap = null;
@@ -835,7 +792,6 @@
                 log.warn("Error extracting masks: {}", masksDir);
             }
         }
->>>>>>> 551f4ee0
 
         // 2) Load ViewSet from ZipInputStream from chunk's ZIP (eventually will accept the filename map as a parameter)
         File zipFile = new File(chunkDirectory, "chunk.zip");
@@ -854,31 +810,6 @@
                     // Found the desired file inside the zip
                     InputStream fileStream = new BufferedInputStream(zis);
 
-<<<<<<< HEAD
-                    ViewSetLoadOverrides overrides = new ViewSetLoadOverrides();
-                    overrides.projectRoot = rootDirectory;
-                    overrides.supportingFilesDirectory = supportingFilesDirectory;
-                    overrides.needsUndistort = true;
-
-                    // TODO: USING A HARD CODED VERSION VALUE (200)
-                    // Create and store ViewSet
-                    ViewSet viewSet = ((ViewSetReaderFromAgisoftXML) ViewSetReaderFromAgisoftXML.getInstance())
-                            .readFromStream(fileStream, overrides,
-                                    String.valueOf(metashapeChunk.getCurrModelID()),
-                                    cameraPathsMap,
-                                    200,
-                                    true);
-
-                    // 3) load geometry from ZipInputStream from model's ZIP
-                    String modelPath = metashapeChunk.getCurrentModelPath();
-                    viewSet.setGeometryFile(new File(chunkDirectory, "0/" + modelPath));
-                    if (modelPath.isEmpty()){throw new FileNotFoundException("Could not find model path");}
-
-                    // 4) Set image directory to be parent directory of MetaShape project (and add to the photos' paths)
-                    File psxFile = new File(metashapeChunk.getParentDocument().getPsxFilePath());
-
-                    //TODO: how is this working? This is not the directory of full res photos. Does this work because of relative paths in frame.xml or something?
-=======
                     ViewSetDirectories directories = new ViewSetDirectories();
                     directories.projectRoot = rootDirectory;
                     directories.supportingFilesDirectory = null;
@@ -907,7 +838,8 @@
 
                     // 4) Set image directory to be parent directory of MetaShape project (and add to the photos' paths)
                     File psxFile = new File(metashapeChunk.getParentDocument().getPsxFilePath());
->>>>>>> 551f4ee0
+
+                    //TODO: how is this working? This is not the directory of full res photos. Does this work because of relative paths in frame.xml or something?
                     File fullResImageDirectory = new File(psxFile.getParent()); // The directory of full res photos
                     // Print error to log if unable to find fullResImageDirectory
                     if (!fullResImageDirectory.exists())
@@ -923,23 +855,10 @@
                     else
                     {
                         // Set the fullResImage Directory to be the root directory
-<<<<<<< HEAD
-                        viewSet.setFullResImageDirectory(fullResImageDirectory);
+                        viewSetBuilder.setFullResImageDirectory(fullResImageDirectory);
                     }
 
-                    // mask info is inside frame.xml, so we need to read it outside of readFromStream() which takes chunk.xml
-
-                    //send masksDirectory to viewset and have it process them once the progress bars are ready for it
-                    File masksDir = metashapeChunk.getMasksDirectory();
-                    viewSet.setMasksDirectory(masksDir);
-
-                    return viewSet;
-=======
-                        viewSetBuilder.setFullResImageDirectory(chunkDirectory.getParentFile().getParentFile());
-                    }
-
                     return viewSetBuilder;
->>>>>>> 551f4ee0
                 }
             }
 
