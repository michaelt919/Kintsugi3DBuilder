/*
 * Copyright (c) 2019 - 2024 Seth Berrier, Michael Tetzlaff, Jacob Buelow, Luke Denney, Ian Anderson, Zoe Cuthrell, Blane Suess, Isaac Tesch, Nathaniel Willius
 * Copyright (c) 2019 The Regents of the University of Minnesota
 *
 * Licensed under GPLv3
 * ( http://www.gnu.org/licenses/gpl-3.0.html )
 *
 * This code is free software: you can redistribute it and/or modify it under the terms of the GNU General Public License as published by the Free Software Foundation, either version 3 of the License, or (at your option) any later version.
 * This code is distributed in the hope that it will be useful, but WITHOUT ANY WARRANTY; without even the implied warranty of MERCHANTABILITY or FITNESS FOR A PARTICULAR PURPOSE.  See the GNU General Public License for more details.
 */

package kintsugi3d.builder.rendering;

import kintsugi3d.builder.core.*;
import kintsugi3d.builder.export.specular.gltf.SpecularFitGltfExporter;
import kintsugi3d.builder.fit.settings.ExportSettings;
import kintsugi3d.builder.javafx.InternalModels;
import kintsugi3d.builder.javafx.internal.ProjectModelBase;
import kintsugi3d.builder.rendering.components.IBRSubject;
import kintsugi3d.builder.rendering.components.StandardScene;
import kintsugi3d.builder.rendering.components.lightcalibration.LightCalibration3DScene;
import kintsugi3d.builder.rendering.components.lightcalibration.LightCalibrationRoot;
import kintsugi3d.builder.rendering.components.lit.LitRoot;
import kintsugi3d.builder.rendering.components.snap.ViewSelection;
import kintsugi3d.builder.rendering.components.snap.ViewSelectionImpl;
import kintsugi3d.builder.rendering.components.split.SplitScreenComponent;
import kintsugi3d.builder.resources.DynamicResourceLoader;
import kintsugi3d.builder.resources.ibr.IBRResourcesImageSpace;
import kintsugi3d.builder.resources.ibr.IBRResourcesImageSpace.Builder;
import kintsugi3d.builder.resources.specular.SpecularMaterialResources;
import kintsugi3d.builder.state.SceneViewport;
import kintsugi3d.gl.builders.framebuffer.ColorAttachmentSpec;
import kintsugi3d.gl.builders.framebuffer.DepthAttachmentSpec;
import kintsugi3d.gl.core.*;
import kintsugi3d.gl.geometry.ReadonlyVertexGeometry;
import kintsugi3d.gl.interactive.InitializationException;
import kintsugi3d.gl.vecmath.Matrix3;
import kintsugi3d.gl.vecmath.Matrix4;
import kintsugi3d.gl.vecmath.Vector3;
import org.slf4j.Logger;
import org.slf4j.LoggerFactory;

import java.io.File;
import java.io.IOException;
import java.util.ArrayList;
import java.util.Collection;

public class IBREngine<ContextType extends Context<ContextType>> implements IBRInstance<ContextType>
{
    private static final Logger log = LoggerFactory.getLogger(IBREngine.class);

    private final ContextType context;

    private volatile ProgressMonitor progressMonitor;
    private boolean suppressErrors = false;

    private final Builder<ContextType> resourceBuilder;
    private IBRResourcesImageSpace<ContextType> resources;

    private VertexBuffer<ContextType> rectangleVertices;

    private final String id;

    private final SceneModel sceneModel;
    private final ProjectModelBase projectModel = InternalModels.getInstance().getProjectModel();

    private ProgramObject<ContextType> simpleTexProgram;
    private Drawable<ContextType> simpleTexDrawable;

    private SplitScreenComponent<ContextType> lightCalibrationSplitScreen;
    private LightCalibrationRoot<ContextType> lightCalibration;
    private LitRoot<ContextType> litRoot;
    private LitRoot<ContextType> lightCalibration3DRoot;

    private DynamicResourceLoader<ContextType> dynamicResourceLoader;
    private final SceneViewportModel sceneViewportModel;

    private static final int SHADING_FRAMEBUFFER_COUNT = 2;
    private final Collection<FramebufferObject<ContextType>> shadingFramebuffers = new ArrayList<>(SHADING_FRAMEBUFFER_COUNT);

    private boolean loaded = false;

    IBREngine(String id, ContextType context, Builder<ContextType> resourceBuilder)
    {
        this.id = id;
        this.context = context;
        this.resourceBuilder = resourceBuilder;

        this.sceneModel = new SceneModel();

        this.sceneViewportModel = new SceneViewportModel(sceneModel);
        this.sceneViewportModel.addSceneObjectType("SceneObject");
    }

    @Override
    public IBRResourcesImageSpace<ContextType> getIBRResources()
    {
        return this.resources;
    }

    @Override
    public DynamicResourceManager getDynamicResourceManager()
    {
        return this.dynamicResourceLoader;
    }

    @Override
    public void initialize() throws InitializationException
    {
        try
        {
            this.simpleTexProgram = context.getShaderProgramBuilder()
                    .addShader(ShaderType.VERTEX, new File(new File(new File("shaders"), "common"), "texture.vert"))
                    .addShader(ShaderType.FRAGMENT, new File(new File(new File("shaders"), "common"), "texture.frag"))
                    .createProgram();

            this.rectangleVertices = context.createRectangle();

            this.resources = resourceBuilder
                .setProgressMonitor(this.progressMonitor) // Use the progress monitor that offsets the stage count if generating preview images
//                .generateUndistortedPreviewImages()
                .create();

            context.flush();

            this.simpleTexDrawable = context.createDrawable(simpleTexProgram);
            this.simpleTexDrawable.addVertexBuffer("position", this.rectangleVertices);

            ViewSelection viewSelection = new ViewSelectionImpl(getActiveViewSet(), sceneModel);

            lightCalibration = new LightCalibrationRoot<>(resources, sceneModel, viewSelection, sceneViewportModel);
            lightCalibration.initialize();

            litRoot = new LitRoot<>(context, sceneModel);
            StandardScene<ContextType> scene = new StandardScene<>(resources, sceneModel, sceneViewportModel);
//            scene.setLightVisualsEnabled(true); // Enable light visuals when not in light calibration mode
            litRoot.takeLitContentRoot(scene);
            litRoot.initialize();
            litRoot.setShadowCaster(resources.getGeometryResources().positionBuffer);

            lightCalibration3DRoot = new LitRoot<>(context, sceneModel);
            LightCalibration3DScene<ContextType> lightCalibScene =
                new LightCalibration3DScene<>(resources, sceneModel, sceneViewportModel, viewSelection);
            lightCalibration3DRoot.takeLitContentRoot(lightCalibScene);
            lightCalibration3DRoot.initialize();
            lightCalibration3DRoot.setShadowCaster(resources.getGeometryResources().positionBuffer);

            lightCalibrationSplitScreen = new SplitScreenComponent<>(lightCalibration, lightCalibration3DRoot);

            IBRSubject<ContextType> subject = scene.getSubject();
            this.dynamicResourceLoader = new DynamicResourceLoader<>(progressMonitor,
                resources, subject, litRoot.getLightingResources());

            this.updateWorldSpaceDefinition();

            FramebufferSize framebufferSize = context.getDefaultFramebuffer().getSize();
            FramebufferObject<ContextType> firstShadingFBO =
                context.buildFramebufferObject(framebufferSize.width, framebufferSize.height)
                    .addColorAttachment(
                        ColorAttachmentSpec.createWithInternalFormat(ColorFormat.RGB8)
                            .setLinearFilteringEnabled(true))
                    .addDepthAttachment()
                    .createFramebufferObject();

            shadingFramebuffers.add(firstShadingFBO);

            // Render an entire frame to an offscreen framebuffer before announcing that loading is complete.
            // TODO break this into blocks just in case there's a GPU timeout?
//            litRoot.draw(firstShadingFBO, sceneModel.getCurrentViewMatrix(), getProjectionMatrix(framebufferSize));
//
//            // Flush to prevent timeout
//            context.flush();
        }
        catch (UserCancellationException e)
        {
            log.error("User cancelled operation while initializing IBREngine:", e);
            this.close();
            if (this.progressMonitor != null)
            {
                this.progressMonitor.cancelComplete(e);
        }
            throw new InitializationException(e);
        }
        catch (RuntimeException|IOException e)
        {
            log.error("Error occurred initializing IBREngine:", e);
            this.close();
            if (this.progressMonitor != null)
            {
                this.progressMonitor.fail(e);
            }
            throw new InitializationException(e);
        }
    }

    @Override
    public void update()
    {
        try
        {
            dynamicResourceLoader.update();
            litRoot.update();
            lightCalibration.update();
            lightCalibration3DRoot.update();
        }
        catch (Exception e)
        {
            log.error("Error occurred during update:", e);
        }

        this.updateWorldSpaceDefinition();
    }

    private void updateWorldSpaceDefinition()
    {
        if (resources.getGeometry() != null)
        {
            sceneModel.setScale(resources.getGeometry().getBoundingRadius() * 2);

<<<<<<< HEAD
            Matrix4 primaryCameraPose = resources.getViewSet().getCameraPose(resources.getViewSet().getPrimaryViewIndex());

            sceneModel.setOrientation(Matrix4.rotateZ(Math.toRadians(-resources.getViewSet().getPrimaryViewRotationDegrees()))
                            .times(primaryCameraPose).getUpperLeft3x3());
=======
            if (projectModel.isUsePrimaryViewOrientation())
            {
                sceneModel.setOrientation(resources.getViewSet().getCameraPose(resources.getViewSet().getPrimaryViewIndex()).getUpperLeft3x3());
            }
            else
            {
                sceneModel.setOrientation(Matrix3.IDENTITY);
            }
>>>>>>> fd9a80bc

            sceneModel.setCentroid(resources.getGeometry().getCentroid());
        }
    }

    private Matrix4 getProjectionMatrix(FramebufferSize size)
    {
        float scale = sceneModel.getScale();

        return Matrix4.perspective(sceneModel.getVerticalFieldOfView(size),
                (float)size.width / (float)size.height,
                0.01f * scale, 100.0f * scale);
    }

    private Vector3 calculateClearColor()
    {
        float maxLuminance = (float) resources.getViewSet().getLuminanceEncoding().decodeFunction.applyAsDouble(255.0);
        float gamma = this.sceneModel.getSettingsModel().getFloat("gamma");
        return new Vector3(
                sceneModel.getLightingModel().getBackgroundColor().x / (float) Math.pow(maxLuminance, 1.0 / gamma),
                sceneModel.getLightingModel().getBackgroundColor().y / (float) Math.pow(maxLuminance, 1.0 / gamma),
                sceneModel.getLightingModel().getBackgroundColor().z / (float) Math.pow(maxLuminance, 1.0 / gamma));
    }

    @Override
    public void draw(Framebuffer<ContextType> framebuffer, Matrix4 modelViewOverride, Matrix4 projectionOverride,
                     int subdivWidth, int subdivHeight)
    {
        try
        {
            if(this.sceneModel.getSettingsModel().getBoolean("multisamplingEnabled"))
            {
                context.getState().enableMultisampling();
            }
            else
            {
                context.getState().disableMultisampling();
            }

            context.getState().enableBackFaceCulling();

            FramebufferSize size = framebuffer.getSize();

            Matrix4 projection = projectionOverride != null ? projectionOverride : getProjectionMatrix(size);

            int fboWidth = size.width;
            int fboHeight = size.height;

            if (sceneModel.getSettingsModel().getBoolean("halfResolutionEnabled"))
            {
                fboWidth /= 2;
                fboHeight /= 2;
            }

            try
            (
                FramebufferObject<ContextType> offscreenFBO = context.buildFramebufferObject(fboWidth, fboHeight)
                        .addColorAttachment(ColorAttachmentSpec.createWithInternalFormat(ColorFormat.RGB8)
                            .setLinearFilteringEnabled(true))
                        .addColorAttachment(ColorAttachmentSpec.createWithInternalFormat(ColorFormat.R8UI))
                        .addDepthAttachment(DepthAttachmentSpec.createFixedPointWithPrecision(24))
                        .createFramebufferObject()
            )
            {
                offscreenFBO.clearIntegerColorBuffer(1, 0, 0, 0, 0);
                offscreenFBO.clearDepthBuffer();

                // Calculate clear color, clear the offscreen FBO and update the clear color on the scene model
                // for components that reference it (like environment & backplate)
                Vector3 clearColor = calculateClearColor();
                offscreenFBO.clearColorBuffer(0, clearColor.x, clearColor.y, clearColor.z, 1.0f);
                this.sceneModel.setClearColor(clearColor);

                Matrix4 view = modelViewOverride != null ? sceneModel.getViewFromModelViewMatrix(modelViewOverride)
                        : sceneModel.getCurrentViewMatrix();

                if (sceneModel.getSettingsModel().getBoolean("lightCalibrationMode"))
                {
                    // Split needs to be updated every time as FBO width may have changed.
                    lightCalibrationSplitScreen.setSplit(0.5f, fboWidth);
                    lightCalibrationSplitScreen.drawInSubdivisions(offscreenFBO, subdivWidth, subdivHeight, view, projection);
                }
                else
                {
                    litRoot.drawInSubdivisions(offscreenFBO, subdivWidth, subdivHeight, view, projection);
                }

                // Second pass at full resolution to default framebuffer
                simpleTexDrawable.program().setTexture("tex", offscreenFBO.getColorAttachmentTexture(0));

                framebuffer.clearDepthBuffer();
                simpleTexDrawable.draw(PrimitiveMode.TRIANGLE_FAN, framebuffer);

                context.flush();

                if (!loaded)
                {
                    // First frame drawn successfully.
                    loaded = true;

                    if (this.progressMonitor != null)
                    {
                        this.progressMonitor.complete();
                    }
                }
            }
        }
        catch(RuntimeException e)
        {
            if (!suppressErrors)
            {
                log.error("Error during draw call", e);
                suppressErrors = true; // Prevent excessive errors
            }
        }
        catch (Error e)
        {
            log.error("Error during draw call", e);
            //noinspection ProhibitedExceptionThrown
            throw e;
        }
    }

    @Override
    public void close()
    {
        try
        {
            if (resources != null)
            {
                resources.close();
                resources = null;
            }

            if (rectangleVertices != null)
            {
                rectangleVertices.close();
                rectangleVertices = null;
            }

            if (simpleTexProgram != null)
            {
                simpleTexProgram.close();
                simpleTexProgram = null;
            }

            if (simpleTexDrawable != null)
            {
                simpleTexDrawable.close();
                simpleTexDrawable = null;
            }

            if (lightCalibration != null)
            {
                lightCalibration.close();
                lightCalibration = null;
            }

            if (litRoot != null)
            {
                litRoot.close();
                litRoot = null;
            }

            if (lightCalibration3DRoot != null)
            {
                lightCalibration3DRoot.close();
                lightCalibration3DRoot = null;
            }

            for (FramebufferObject<ContextType> fbo : shadingFramebuffers)
            {
                fbo.close();
            }

            shadingFramebuffers.clear();
        }
        catch (Exception e)
        {
            log.error("Error closing IBREngine:", e);
        }
    }

    @Override
    public void setProgressMonitor(ProgressMonitor progressMonitor)
    {
        this.progressMonitor = progressMonitor;
    }

    @Override
    public ReadonlyVertexGeometry getActiveGeometry()
    {
        return this.resources.getGeometry();
    }

    @Override
    public ViewSet getActiveViewSet()
    {
        return this.resources.getViewSet();
    }

    @Override
    public String toString()
    {
        return this.id.length() > 32
                ? "..." + this.id.substring(this.id.length()-31)
                : this.id;
    }

    @Override
    public void reloadShaders()
    {
        try
        {
            litRoot.reloadShaders();
            lightCalibration.reloadShaders();
            lightCalibration3DRoot.reloadShaders();

            suppressErrors = false;
        }
        catch (Exception e)
        {
            log.error("Error reloading shaders:", e);
        }
    }

    @Override
    public SceneViewport getSceneViewportModel()
    {
        return sceneViewportModel;
    }


    @Override
    public SceneModel getSceneModel()
    {
        return sceneModel;
    }

    @Override
    public void saveGlTF(File outputDirectory, ExportSettings settings)
    {
        saveGlTF(outputDirectory, "model.glb", settings);
    }

    @Override
    public void saveGlTF(File outputDirectory, String filename, ExportSettings settings)
    {
        if (outputDirectory != null)
        {
            if (getActiveGeometry() == null)
            {
                throw new IllegalArgumentException("Geometry is null; cannot export GLTF.");
            }

            log.info("Starting glTF export...");
            if(progressMonitor != null){
                progressMonitor.setProcessName("glTF Export");
            }

            try
            {
                Matrix4 rotation = Matrix4.IDENTITY;
                if (getActiveViewSet() != null && projectModel.isUsePrimaryViewOrientation())
                {
                    rotation = getActiveViewSet().getCameraPose(getActiveViewSet().getPrimaryViewIndex());
                }

                Vector3 translation = rotation.getUpperLeft3x3().times(getActiveGeometry().getCentroid().times(-1.0f));
                Matrix4 transform = Matrix4.fromColumns(rotation.getColumn(0), rotation.getColumn(1), rotation.getColumn(2),
                    translation.asVector4(1.0f));

                transform = getSceneModel().getObjectModel() == null ? Matrix4.IDENTITY : getSceneModel().getObjectModel().getTransformationMatrix().times(transform);

                SpecularFitGltfExporter exporter = SpecularFitGltfExporter.fromVertexGeometry(getActiveGeometry(), transform);
                exporter.setDefaultNames();

                SpecularMaterialResources<ContextType> material = getIBRResources().getSpecularMaterialResources();

                if (material.getBasisResources() != null)
                {
                    exporter.addWeightImages(material.getBasisResources().getBasisCount(), settings.isCombineWeights());
                }

                // Add diffuse constant if requested
                boolean constantMap = material.getConstantMap() != null
                    && material.getConstantMap().getWidth() > 0 && material.getConstantMap().getHeight() > 0;

                if (constantMap)
                {
                    exporter.setDiffuseConstantUri("constant.png");
                }

                // Deal with LODs if enabled
                if (settings.isGenerateLowResTextures())
                {
                    exporter.addAllDefaultLods(material.getHeight(), settings.getMinimumTextureResolution());

                    if (material.getBasisResources() != null)
                    {
                        exporter.addWeightImageLods(material.getBasisResources().getBasisCount(), material.getHeight(),
                            settings.getMinimumTextureResolution());
                    }

                    if (constantMap)
                    {
                        exporter.addDiffuseConstantLods("constant.png", material.getHeight(),
                            settings.getMinimumTextureResolution());
                    }
                }

                exporter.write(new File(outputDirectory, filename));
                log.info("DONE!");
            }
            catch (IOException e)
            {
                log.error("Error occurred during glTF export:", e);
            }
        }
    }
}<|MERGE_RESOLUTION|>--- conflicted
+++ resolved
@@ -217,21 +217,17 @@
         {
             sceneModel.setScale(resources.getGeometry().getBoundingRadius() * 2);
 
-<<<<<<< HEAD
-            Matrix4 primaryCameraPose = resources.getViewSet().getCameraPose(resources.getViewSet().getPrimaryViewIndex());
-
-            sceneModel.setOrientation(Matrix4.rotateZ(Math.toRadians(-resources.getViewSet().getPrimaryViewRotationDegrees()))
-                            .times(primaryCameraPose).getUpperLeft3x3());
-=======
             if (projectModel.isUsePrimaryViewOrientation())
             {
-                sceneModel.setOrientation(resources.getViewSet().getCameraPose(resources.getViewSet().getPrimaryViewIndex()).getUpperLeft3x3());
+                Matrix4 primaryCameraPose = resources.getViewSet().getCameraPose(resources.getViewSet().getPrimaryViewIndex());
+
+                sceneModel.setOrientation(Matrix4.rotateZ(Math.toRadians(-resources.getViewSet().getPrimaryViewRotationDegrees()))
+                        .times(primaryCameraPose).getUpperLeft3x3());
             }
             else
             {
                 sceneModel.setOrientation(Matrix3.IDENTITY);
             }
->>>>>>> fd9a80bc
 
             sceneModel.setCentroid(resources.getGeometry().getCentroid());
         }
@@ -497,6 +493,7 @@
                 Matrix4 rotation = Matrix4.IDENTITY;
                 if (getActiveViewSet() != null && projectModel.isUsePrimaryViewOrientation())
                 {
+                    //TODO: Use camera rotation from primary view selection modal
                     rotation = getActiveViewSet().getCameraPose(getActiveViewSet().getPrimaryViewIndex());
                 }
 
