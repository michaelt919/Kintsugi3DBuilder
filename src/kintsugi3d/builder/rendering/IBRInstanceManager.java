/*
 * Copyright (c) 2019 - 2025 Seth Berrier, Michael Tetzlaff, Jacob Buelow, Luke Denney, Ian Anderson, Zoe Cuthrell, Blane Suess, Isaac Tesch, Nathaniel Willius, Atlas Collins
 * Copyright (c) 2019 The Regents of the University of Minnesota
 *
 * Licensed under GPLv3
 * ( http://www.gnu.org/licenses/gpl-3.0.html )
 *
 * This code is free software: you can redistribute it and/or modify it under the terms of the GNU General Public License as published by the Free Software Foundation, either version 3 of the License, or (at your option) any later version.
 * This code is distributed in the hope that it will be useful, but WITHOUT ANY WARRANTY; without even the implied warranty of MERCHANTABILITY or FITNESS FOR A PARTICULAR PURPOSE.  See the GNU General Public License for more details.
 */

package kintsugi3d.builder.rendering;

import java.io.File;
import java.io.FileNotFoundException;
import java.io.IOException;
import java.util.*;
import java.util.function.Consumer;
import java.util.function.DoubleUnaryOperator;

import kintsugi3d.builder.app.Rendering;
import kintsugi3d.builder.core.*;
import kintsugi3d.builder.fit.settings.ExportSettings;
<<<<<<< HEAD
import kintsugi3d.builder.io.ViewSetLoadOverrides;
=======
import kintsugi3d.builder.io.ViewSetLoadOptions;
>>>>>>> 551f4ee0
import kintsugi3d.builder.io.ViewSetWriterToVSET;
import kintsugi3d.builder.javafx.MultithreadModels;
import kintsugi3d.builder.javafx.controllers.menubar.MenubarController;
import kintsugi3d.builder.io.metashape.MetashapeChunk;
import kintsugi3d.builder.io.metashape.MetashapeModel;
import kintsugi3d.builder.resources.ibr.IBRResourcesImageSpace;
import kintsugi3d.builder.resources.ibr.IBRResourcesImageSpace.Builder;
import kintsugi3d.builder.resources.specular.SpecularMaterialResources;
import kintsugi3d.builder.state.*;
import kintsugi3d.gl.core.Context;
import kintsugi3d.gl.core.Framebuffer;
import kintsugi3d.gl.interactive.InitializationException;
import kintsugi3d.gl.interactive.InteractiveRenderable;
import kintsugi3d.gl.vecmath.Vector2;
import kintsugi3d.util.EncodableColorImage;
import org.slf4j.Logger;
import org.slf4j.LoggerFactory;

import java.util.ArrayList;
import java.util.Collections;
import java.util.List;
import java.util.Optional;

public class IBRInstanceManager<ContextType extends Context<ContextType>> implements IOHandler, InteractiveRenderable<ContextType>
{
    private static final Logger log = LoggerFactory.getLogger(IBRInstanceManager.class);

    private final ContextType context;

    private boolean unloadRequested = false;
    private ViewSet loadedViewSet;
    private IBRInstance<ContextType> ibrInstance = null;
    private IBRInstance<ContextType> newInstance = null;
    private ProgressMonitor progressMonitor;

    private ReadonlyObjectModel objectModel;
    private ReadonlyCameraModel cameraModel;
    private ReadonlyLightingModel lightingModel;
    private ReadonlySettingsModel settingsModel;
    private CameraViewListModel cameraViewListModel;

    private final List<Consumer<ViewSet>> viewSetLoadCallbacks
        = Collections.synchronizedList(new ArrayList<>());

    private final List<Consumer<IBRInstance<ContextType>>> instanceLoadCallbacks
        = Collections.synchronizedList(new ArrayList<>());

    private File loadedProjectFile;

    /**
     * Adds callbacks that will be invoked when the view set has finished loading (but before the GPU resources are loaded).
     * The callbacks will be cleared after being invoked.
     *
     * @param callback to add
     */
    @Override
    public void addViewSetLoadCallback(Consumer<ViewSet> callback)
    {
        synchronized (viewSetLoadCallbacks)
        {
            viewSetLoadCallbacks.add(callback);
        }
    }

    /**
     * Adds callbacks that will be invoked when the instance has finished loading.
     * The callbacks will be cleared after being invoked.
     *
     * @param callback to add
     */
    public void addInstanceLoadCallback(Consumer<IBRInstance<ContextType>> callback)
    {
        synchronized (instanceLoadCallbacks)
        {
            instanceLoadCallbacks.add(callback);
        }
    }

    public IBRInstanceManager(ContextType context)
    {
        this.context = context;
    }

    private void handleMissingFiles(Exception e)
    {
        log.error("An error occurred loading project: ", e);
        if (progressMonitor != null)
        {
            progressMonitor.fail(e);
        }
    }

    private void handleUserCancellation(UserCancellationException e)
    {
        log.info("Loading project was cancelled by user: ", e);
        if (progressMonitor != null)
        {
            progressMonitor.cancelComplete(e);
        }
    }

    @Override
    public boolean isInstanceLoaded()
    {
        return ibrInstance != null;
    }

    @Override
    public ViewSet getLoadedViewSet()
    {
        return loadedViewSet;
    }

    @Override
    public File getLoadedProjectFile()
    {
        return loadedProjectFile;
    }

    @Override
    public void setLoadedProjectFile(File loadedProjectFile)
    {
        this.loadedProjectFile = loadedProjectFile;
    }

    private void invokeViewSetLoadCallbacks(ViewSet viewSet)
    {
        synchronized (viewSetLoadCallbacks)
        {
            // Invoke callbacks
            for (Consumer<ViewSet> callback : viewSetLoadCallbacks)
            {
                callback.accept(viewSet);
            }

            // Clear the list of callbacks for the next load.
            viewSetLoadCallbacks.clear();
        }
    }

    private void loadInstance(String id, Builder<ContextType> builder) throws UserCancellationException
    {
        loadedViewSet = builder.getViewSet();

        List<File> imgFiles = loadedViewSet.getImageFiles();
        List<String> imgFileNames = new ArrayList<>();

        imgFiles.forEach(file->imgFileNames.add(file.getName()));

        MultithreadModels.getInstance().getCameraViewListModel().setCameraViewList(imgFileNames);

        // Invoke callbacks now that view set is loaded
        invokeViewSetLoadCallbacks(loadedViewSet);

        if(progressMonitor != null)
        {
            progressMonitor.setStageCount(2);
            progressMonitor.setStage(0, "Generating preview-resolution images...");
        }

        try
        {
            // Generate preview resolution images
            builder.generateUndistortedPreviewImages();
        }
        catch (IOException e)
        {
            log.error("One or more images failed to load", e);
        }

        // Create the instance (will be initialized on the graphics thread)
        IBRInstance<ContextType> newItem = new IBREngine<>(id, context, builder);

        newItem.getSceneModel().setObjectModel(this.objectModel);
        newItem.getSceneModel().setCameraModel(this.cameraModel);
        newItem.getSceneModel().setLightingModel(this.lightingModel);
        newItem.getSceneModel().setSettingsModel(this.settingsModel);
        newItem.getSceneModel().setCameraViewListModel(this.cameraViewListModel);

        newItem.setProgressMonitor(new ProgressMonitor()
        {
            @Override
            public void allowUserCancellation() throws UserCancellationException
            {
                if (progressMonitor != null)
                {
                    progressMonitor.allowUserCancellation();
                }
            }

            @Override
            public void cancelComplete(UserCancellationException e)
            {
                if (progressMonitor != null)
                {
                    progressMonitor.cancelComplete(e);
                }
            }

            @Override
            public void start()
            {
                if (progressMonitor != null)
                {
                    progressMonitor.start();
                }
            }

            @Override
            public void setProcessName(String processName) {
                if (progressMonitor != null)
                {
                    progressMonitor.setProcessName(processName);
                }
            }

            @Override
            public void setStageCount(int count)
            {
                if (progressMonitor != null)
                {
                    // Add one for the preview image generation step already completed.
                    progressMonitor.setStageCount(count + 1);
                }
            }

            @Override
            public void setStage(int stage, String message)
            {
                if (progressMonitor != null)
                {
                    // Add one for the preview image generation step already completed.
                    progressMonitor.setStage(stage + 1, message);
                }
            }

            @Override
            public void setMaxProgress(double maxProgress)
            {
                if (progressMonitor != null)
                {
                    progressMonitor.setMaxProgress(maxProgress);
                }
            }

            @Override
            public void setProgress(double progress, String message)
            {
                if (progressMonitor != null)
                {
                    progressMonitor.setProgress(progress, message);
                }
            }

            @Override
            public void complete()
            {
                newItem.getIBRResources().calibrateLightIntensities(false);
                newItem.reloadShaders();

                MenubarController.getInstance().setToggleableShaderDisable(!hasSpecularMaterials());

                if (hasSpecularMaterials())
                {
                    // Prior specular fit exists; start with material (basis) shader
                    MenubarController.getInstance().selectMaterialBasisShader();
                }
                else
                {
                    // No prior fit; start with image-based shader
                    MenubarController.getInstance().selectImageBasedShader();
                }

                if (progressMonitor != null)
                {
                    progressMonitor.complete();
                }
            }

            @Override
            public void fail(Throwable e)
            {
                if (progressMonitor != null)
                {
                    progressMonitor.fail(e);
                }
            }

            @Override
            public void warn(Throwable e)
            {
                if (progressMonitor != null)
                {
                    progressMonitor.warn(e);
                }
            }

            @Override
            public boolean isConflictingProcess() {
                if (progressMonitor == null){
                    return false;
                }
                return progressMonitor.isConflictingProcess();
            }

            @Override
            public void bind() {
                if (progressMonitor != null){
                    progressMonitor.bind();
                }
            }

            @Override
            public void unbind(double progressOverride) {
                if (progressMonitor != null){
                    progressMonitor.unbind(progressOverride);
                }
            }
        });
        newInstance = newItem;
    }

    @Override
    public void loadFromVSETFile(String id, File vsetFile, File supportingFilesDirectory, ReadonlyLoadOptionsModel loadOptions)
    {
        if(this.progressMonitor.isConflictingProcess()){
            return;
        }

        this.progressMonitor.start();
        this.progressMonitor.setProcessName("Load from File");

        try
        {
            Builder<ContextType> contextTypeBuilder = IBRResourcesImageSpace.getBuilderForContext(this.context)
                .setProgressMonitor(this.progressMonitor)
                .setImageLoadOptions(loadOptions)
                .loadVSETFile(vsetFile, supportingFilesDirectory);

            loadInstance(id, contextTypeBuilder);
        }
        catch(UserCancellationException e)
        {
            handleUserCancellation(e);
        }
        catch (Exception e)
        {
            handleMissingFiles(e);
        }
    }

    @Override
    public void loadFromMetashapeModel(MetashapeModel model, ReadonlyLoadOptionsModel loadOptions) {
<<<<<<< HEAD

        // TODO There currently isn't functionality for a supportingFilesDirectory at this early in the process
        //  Restructuring required from Tetzlaff.
=======
>>>>>>> 551f4ee0

        if(this.progressMonitor.isConflictingProcess()){
            return;
        }

        this.progressMonitor.start();
        this.progressMonitor.setProcessName("Load from Agisoft Project");

        try {
            MetashapeChunk parentChunk = model.getChunk();
            String orientationView = model.getLoadPreferences().orientationViewName;
            double rotation = model.getLoadPreferences().orientationViewRotateDegrees;

            Builder<ContextType> builder = IBRResourcesImageSpace.getBuilderForContext(this.context)
                    .setProgressMonitor(this.progressMonitor)
<<<<<<< HEAD
                    .setLoadOptions(loadOptions)
                    .loadFromMetashapeModel(model, supportingFilesDirectory)
=======
                    .setImageLoadOptions(loadOptions)
                    .loadFromMetashapeModel(model)
>>>>>>> 551f4ee0
                    .setOrientationView(orientationView, rotation);

            loadInstance(parentChunk.getFramePath(), builder);
        }
        catch(UserCancellationException e)
        {
            handleUserCancellation(e);
        }
        catch (Exception e) {
            handleMissingFiles(e);
        }
    }

    @Override
<<<<<<< HEAD
    public void loadFromLooseFiles(String id, File xmlFile, ViewSetLoadOverrides overrides, ReadonlyLoadOptionsModel loadOptions)
=======
    public void loadFromLooseFiles(String id, File xmlFile, ViewSetLoadOptions viewSetLoadOptions, ReadonlyLoadOptionsModel imageLoadOptions)
>>>>>>> 551f4ee0
    {
        if(this.progressMonitor.isConflictingProcess()){
            return;
        }
        this.progressMonitor.start();
        this.progressMonitor.setProcessName("Load from loose files");

        try
        {
            Builder<ContextType> builder = IBRResourcesImageSpace.getBuilderForContext(this.context)
                .setProgressMonitor(this.progressMonitor)
<<<<<<< HEAD
                .setLoadOptions(loadOptions)
                .loadLooseFiles(xmlFile, overrides)
                .setOrientationView(overrides.primaryViewName, overrides.primaryViewRotation);
=======
                .setImageLoadOptions(imageLoadOptions)
                .loadLooseFiles(xmlFile, viewSetLoadOptions);
>>>>>>> 551f4ee0

            // Invoke callbacks now that view set is loaded
            loadInstance(id, builder);
        }
        catch(UserCancellationException e)
        {
            handleUserCancellation(e);
        }
        catch(Exception e)
        {
            handleMissingFiles(e);
        }
    }

    @Override
    public void requestFragmentShader(File shaderFile)
    {
        if (ibrInstance != null)
        {
            ibrInstance.getDynamicResourceManager().requestFragmentShader(shaderFile);
        }
    }

    @Override
    public void requestFragmentShader(File shaderFile, Map<String, Optional<Object>> extraDefines)
    {
        if (ibrInstance != null)
        {
            ibrInstance.getDynamicResourceManager().requestFragmentShader(shaderFile, extraDefines);
        }
    }

    public IBRInstance<ContextType> getLoadedInstance()
    {
        return ibrInstance;
    }

    @Override
    public void setProgressMonitor(ProgressMonitor progressMonitor)
    {
        this.progressMonitor = progressMonitor;
    }

    @Override
    public DoubleUnaryOperator getLuminanceEncodingFunction()
    {
        if (ibrInstance != null)
        {
            return ibrInstance.getActiveViewSet().getLuminanceEncoding().encodeFunction;
        }
        else
        {
            // Default if no instance is loaded.
            return new SampledLuminanceEncoding().encodeFunction;
        }
    }

    @Override
    public void setTonemapping(double[] linearLuminanceValues, byte[] encodedLuminanceValues)
    {
        if (ibrInstance != null)
        {
            ibrInstance.getDynamicResourceManager().setTonemapping(linearLuminanceValues, encodedLuminanceValues);
        }
    }

    @Override
    public void applyLightCalibration()
    {
        if (ibrInstance != null)
        {
            ReadonlyViewSet viewSet = ibrInstance.getIBRResources().getViewSet();

            ibrInstance.getDynamicResourceManager().setLightCalibration(
                ibrInstance.getSceneModel().getSettingsModel().get("currentLightCalibration", Vector2.class).asVector3());
        }
    }

    public boolean hasSpecularMaterials()
    {
        SpecularMaterialResources<ContextType> material = ibrInstance.getIBRResources().getSpecularMaterialResources();
        return material.getAlbedoMap() != null ||
            material.getSpecularRoughnessMap() != null ||
            material.getSpecularReflectivityMap() != null ||
            material.getORMMap() != null;
    }

    public void setCameraViewListModel(CameraViewListModel cameraViewListModel)
    {
        this.cameraViewListModel = cameraViewListModel;
        if (ibrInstance != null)
        {
            ibrInstance.getSceneModel().setCameraViewListModel(cameraViewListModel);
        }
    }

    public void setObjectModel(ReadonlyObjectModel objectModel)
    {
        this.objectModel = objectModel;
        if (ibrInstance != null)
        {
            ibrInstance.getSceneModel().setObjectModel(objectModel);
        }
    }

    public void setCameraModel(ReadonlyCameraModel cameraModel)
    {
        this.cameraModel = cameraModel;
        if (ibrInstance != null)
        {
            ibrInstance.getSceneModel().setCameraModel(cameraModel);
        }
    }

    public void setLightingModel(ReadonlyLightingModel lightingModel)
    {
        this.lightingModel = lightingModel;
        if (ibrInstance != null)
        {
            ibrInstance.getSceneModel().setLightingModel(lightingModel);
        }
    }

    public void setSettingsModel(ReadonlySettingsModel settingsModel)
    {
        this.settingsModel = settingsModel;
        if (ibrInstance != null)
        {
            ibrInstance.getSceneModel().setSettingsModel(settingsModel);
        }
    }

    @Override
    public Optional<EncodableColorImage> loadEnvironmentMap(File environmentMapFile) throws FileNotFoundException
    {
        return ibrInstance.getDynamicResourceManager().loadEnvironmentMap(environmentMapFile);
    }

    @Override
    public void loadBackplate(File backplateFile) throws FileNotFoundException
    {
        ibrInstance.getDynamicResourceManager().loadBackplate(backplateFile);
    }

    @Override
    public void saveToVSETFile(File vsetFile) throws IOException
    {
        ViewSetWriterToVSET.getInstance().writeToFile(loadedViewSet, vsetFile);
    }

    @Override
    public void saveAllMaterialFiles(File materialDirectory, Runnable finishedCallback)
    {
        if (ibrInstance == null || ibrInstance.getIBRResources() == null
            || ibrInstance.getIBRResources().getSpecularMaterialResources() == null)
        {
            if (finishedCallback != null)
            {
                finishedCallback.run();
            }
        }
        else
        {
            SpecularMaterialResources<ContextType> material
                = ibrInstance.getIBRResources().getSpecularMaterialResources();

            Rendering.runLater(() ->
            {
                material.saveAll(materialDirectory);

                if (finishedCallback != null)
                {
                    finishedCallback.run();
                }
            });
        }
    }

    @Override
    public void saveEssentialMaterialFiles(File materialDirectory, Runnable finishedCallback)
    {
        if (ibrInstance == null || ibrInstance.getIBRResources() == null
            || ibrInstance.getIBRResources().getSpecularMaterialResources() == null)
        {
            if (finishedCallback != null)
            {
                finishedCallback.run();
            }
        }
        else
        {
            SpecularMaterialResources<ContextType> material
                = ibrInstance.getIBRResources().getSpecularMaterialResources();

            Rendering.runLater(() ->
            {
                material.saveEssential(materialDirectory);

                if (finishedCallback != null)
                {
                    finishedCallback.run();
                }
            });
        }
    }

    @Override
    public void saveGlTF(File outputDirectory, ExportSettings settings)
    {
        if (ibrInstance != null)
        {
            ibrInstance.saveGlTF(outputDirectory, settings);
        }
    }

    @Override
    public void unload()
    {
        unloadRequested = true;
        loadedProjectFile = null;
    }

    @Override
    public void initialize() throws InitializationException
    {
        if (ibrInstance != null)
        {
            ibrInstance.initialize();
        }
    }

    @Override
    public void update()
    {
        if (unloadRequested)
        {
            if (ibrInstance != null)
            {
                ibrInstance.close();
                ibrInstance = null;
                loadedViewSet = null;
            }

            unloadRequested = false;
        }

        if (newInstance != null)
        {
            // If a new instance was just loaded, initialize it.
            try
            {
                newInstance.initialize();
            }
            catch (InitializationException e)
            {
                log.error("Error occurred initializing new instance:", e);

                newInstance.close();
                newInstance = null;
            }

            if (newInstance != null)
            {
                // Check for an old instance just to be safe
                if (ibrInstance != null)
                {
                    ibrInstance.close();
                }

                // Use the new instance as the active instance if initialization was successful
                ibrInstance = newInstance;

                newInstance = null;
            }

            // Invoke callbacks
            for (Consumer<IBRInstance<ContextType>> callback : instanceLoadCallbacks)
            {
                callback.accept(ibrInstance);
            }

            // Clear the list of callbacks for the next load.
            instanceLoadCallbacks.clear();
        }

        if (ibrInstance != null)
        {
            ibrInstance.update();
        }
    }

    @Override
    public void draw(Framebuffer<ContextType> framebuffer)
    {
        if (ibrInstance != null)
        {
            ibrInstance.draw(framebuffer);
        }
    }

    @Override
    public void close()
    {
        if (ibrInstance != null)
        {
            ibrInstance.close();
        }
    }
}<|MERGE_RESOLUTION|>--- conflicted
+++ resolved
@@ -21,11 +21,7 @@
 import kintsugi3d.builder.app.Rendering;
 import kintsugi3d.builder.core.*;
 import kintsugi3d.builder.fit.settings.ExportSettings;
-<<<<<<< HEAD
-import kintsugi3d.builder.io.ViewSetLoadOverrides;
-=======
 import kintsugi3d.builder.io.ViewSetLoadOptions;
->>>>>>> 551f4ee0
 import kintsugi3d.builder.io.ViewSetWriterToVSET;
 import kintsugi3d.builder.javafx.MultithreadModels;
 import kintsugi3d.builder.javafx.controllers.menubar.MenubarController;
@@ -330,20 +326,6 @@
                 }
                 return progressMonitor.isConflictingProcess();
             }
-
-            @Override
-            public void bind() {
-                if (progressMonitor != null){
-                    progressMonitor.bind();
-                }
-            }
-
-            @Override
-            public void unbind(double progressOverride) {
-                if (progressMonitor != null){
-                    progressMonitor.unbind(progressOverride);
-                }
-            }
         });
         newInstance = newItem;
     }
@@ -379,12 +361,6 @@
 
     @Override
     public void loadFromMetashapeModel(MetashapeModel model, ReadonlyLoadOptionsModel loadOptions) {
-<<<<<<< HEAD
-
-        // TODO There currently isn't functionality for a supportingFilesDirectory at this early in the process
-        //  Restructuring required from Tetzlaff.
-=======
->>>>>>> 551f4ee0
 
         if(this.progressMonitor.isConflictingProcess()){
             return;
@@ -400,13 +376,8 @@
 
             Builder<ContextType> builder = IBRResourcesImageSpace.getBuilderForContext(this.context)
                     .setProgressMonitor(this.progressMonitor)
-<<<<<<< HEAD
-                    .setLoadOptions(loadOptions)
-                    .loadFromMetashapeModel(model, supportingFilesDirectory)
-=======
                     .setImageLoadOptions(loadOptions)
                     .loadFromMetashapeModel(model)
->>>>>>> 551f4ee0
                     .setOrientationView(orientationView, rotation);
 
             loadInstance(parentChunk.getFramePath(), builder);
@@ -421,11 +392,7 @@
     }
 
     @Override
-<<<<<<< HEAD
-    public void loadFromLooseFiles(String id, File xmlFile, ViewSetLoadOverrides overrides, ReadonlyLoadOptionsModel loadOptions)
-=======
     public void loadFromLooseFiles(String id, File xmlFile, ViewSetLoadOptions viewSetLoadOptions, ReadonlyLoadOptionsModel imageLoadOptions)
->>>>>>> 551f4ee0
     {
         if(this.progressMonitor.isConflictingProcess()){
             return;
@@ -437,14 +404,8 @@
         {
             Builder<ContextType> builder = IBRResourcesImageSpace.getBuilderForContext(this.context)
                 .setProgressMonitor(this.progressMonitor)
-<<<<<<< HEAD
-                .setLoadOptions(loadOptions)
-                .loadLooseFiles(xmlFile, overrides)
-                .setOrientationView(overrides.primaryViewName, overrides.primaryViewRotation);
-=======
                 .setImageLoadOptions(imageLoadOptions)
                 .loadLooseFiles(xmlFile, viewSetLoadOptions);
->>>>>>> 551f4ee0
 
             // Invoke callbacks now that view set is loaded
             loadInstance(id, builder);
