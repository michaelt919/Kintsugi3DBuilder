--- conflicted
+++ resolved
@@ -218,7 +218,6 @@
 
             @Override
             public void cancelComplete(UserCancellationException e)
-<<<<<<< HEAD
             {
                 if (progressMonitor != null)
                 {
@@ -252,82 +251,28 @@
                 {
                     // Add one for the preview image generation step already completed.
                     progressMonitor.setStage(stage + 1, message);
-=======
-            {
-                if (progressMonitor != null)
-                {
-                    progressMonitor.cancelComplete(e);
->>>>>>> 98f06ebc
-                }
-            }
-
-            @Override
-<<<<<<< HEAD
+                }
+            }
+
+            @Override
             public void setMaxProgress(double maxProgress)
             {
                 if (progressMonitor != null)
                 {
                     progressMonitor.setMaxProgress(maxProgress);
-=======
-            public void start()
-            {
-                if (progressMonitor != null)
-                {
-                    progressMonitor.start();
->>>>>>> 98f06ebc
-                }
-            }
-
-            @Override
-<<<<<<< HEAD
+                }
+            }
+
+            @Override
             public void setProgress(double progress, String message)
             {
                 if (progressMonitor != null)
                 {
                     progressMonitor.setProgress(progress, message);
-=======
-            public void setStageCount(int count)
-            {
-                if (progressMonitor != null)
-                {
-                    // Add one for the preview image generation step already completed.
-                    progressMonitor.setStageCount(count + 1);
->>>>>>> 98f06ebc
-                }
-            }
-
-            @Override
-<<<<<<< HEAD
-=======
-            public void setStage(int stage, String message)
-            {
-                if (progressMonitor != null)
-                {
-                    // Add one for the preview image generation step already completed.
-                    progressMonitor.setStage(stage + 1, message);
-                }
-            }
-
-            @Override
-            public void setMaxProgress(double maxProgress)
-            {
-                if (progressMonitor != null)
-                {
-                    progressMonitor.setMaxProgress(maxProgress);
-                }
-            }
-
-            @Override
-            public void setProgress(double progress, String message)
-            {
-                if (progressMonitor != null)
-                {
-                    progressMonitor.setProgress(progress, message);
-                }
-            }
-
-            @Override
->>>>>>> 98f06ebc
+                }
+            }
+
+            @Override
             public void complete()
             {
                 double primaryViewDistance = newItem.getIBRResources().getPrimaryViewDistance();
