/*
 * Copyright (c) 2019 - 2024 Seth Berrier, Michael Tetzlaff, Jacob Buelow, Luke Denney, Ian Anderson, Zoe Cuthrell, Blane Suess, Isaac Tesch, Nathaniel Willius
 * Copyright (c) 2019 The Regents of the University of Minnesota
 *
 * Licensed under GPLv3
 * ( http://www.gnu.org/licenses/gpl-3.0.html )
 *
 * This code is free software: you can redistribute it and/or modify it under the terms of the GNU General Public License as published by the Free Software Foundation, either version 3 of the License, or (at your option) any later version.
 * This code is distributed in the hope that it will be useful, but WITHOUT ANY WARRANTY; without even the implied warranty of MERCHANTABILITY or FITNESS FOR A PARTICULAR PURPOSE.  See the GNU General Public License for more details.
 */

package kintsugi3d.builder.rendering;

<<<<<<< HEAD
import java.io.File;
import java.io.FileNotFoundException;
import java.io.IOException;
import java.util.*;
import java.util.function.Consumer;
import java.util.function.DoubleUnaryOperator;

=======
>>>>>>> 8aa33e3a
import kintsugi3d.builder.app.Rendering;
import kintsugi3d.builder.core.*;
import kintsugi3d.builder.fit.settings.ExportSettings;
import kintsugi3d.builder.io.ViewSetWriterToVSET;
import kintsugi3d.builder.javafx.MultithreadModels;
import kintsugi3d.builder.javafx.controllers.menubar.MenubarController;
import kintsugi3d.builder.javafx.controllers.menubar.MetashapeObjectChunk;
import kintsugi3d.builder.resources.ibr.IBRResourcesImageSpace;
import kintsugi3d.builder.resources.ibr.IBRResourcesImageSpace.Builder;
import kintsugi3d.builder.resources.specular.SpecularMaterialResources;
import kintsugi3d.builder.state.*;
import kintsugi3d.gl.core.Context;
import kintsugi3d.gl.core.Framebuffer;
import kintsugi3d.gl.interactive.InitializationException;
import kintsugi3d.gl.interactive.InteractiveRenderable;
import kintsugi3d.gl.vecmath.Vector2;
import kintsugi3d.gl.vecmath.Vector3;
import kintsugi3d.util.EncodableColorImage;
import org.slf4j.Logger;
import org.slf4j.LoggerFactory;

import java.io.File;
import java.io.FileNotFoundException;
import java.io.IOException;
import java.util.ArrayList;
import java.util.Collections;
import java.util.List;
import java.util.Optional;
import java.util.function.Consumer;
import java.util.function.DoubleUnaryOperator;

public class IBRInstanceManager<ContextType extends Context<ContextType>> implements IOHandler, InteractiveRenderable<ContextType>
{
    private static final Logger log = LoggerFactory.getLogger(IBRInstanceManager.class);

    private final ContextType context;

    private boolean unloadRequested = false;
    private ViewSet loadedViewSet;
    private IBRInstance<ContextType> ibrInstance = null;
    private IBRInstance<ContextType> newInstance = null;
    private ProgressMonitor progressMonitor;

    private ReadonlyObjectModel objectModel;
    private ReadonlyCameraModel cameraModel;
    private ReadonlyLightingModel lightingModel;
    private ReadonlySettingsModel settingsModel;
    private CameraViewListModel cameraViewListModel;

    private final List<Consumer<ViewSet>> viewSetLoadCallbacks
        = Collections.synchronizedList(new ArrayList<>());

    private final List<Consumer<IBRInstance<ContextType>>> instanceLoadCallbacks
        = Collections.synchronizedList(new ArrayList<>());

    private File loadedProjectFile;

    /**
     * Adds callbacks that will be invoked when the view set has finished loading (but before the GPU resources are loaded).
     * The callbacks will be cleared after being invoked.
     *
     * @param callback to add
     */
    @Override
    public void addViewSetLoadCallback(Consumer<ViewSet> callback)
    {
        synchronized (viewSetLoadCallbacks)
        {
            viewSetLoadCallbacks.add(callback);
        }
    }

    /**
     * Adds callbacks that will be invoked when the instance has finished loading.
     * The callbacks will be cleared after being invoked.
     *
     * @param callback to add
     */
    public void addInstanceLoadCallback(Consumer<IBRInstance<ContextType>> callback)
    {
        synchronized (instanceLoadCallbacks)
        {
            instanceLoadCallbacks.add(callback);
        }
    }

    public IBRInstanceManager(ContextType context)
    {
        this.context = context;
    }

    private void handleMissingFiles(Exception e)
    {
        log.error("An error occurred loading project: ", e);
        if (progressMonitor != null)
        {
            progressMonitor.fail(e);
        }
    }

    private void handleUserCancellation(UserCancellationException e)
    {
        log.info("Loading project was cancelled by user: ", e);
        if (progressMonitor != null)
        {
            progressMonitor.cancelComplete(e);
        }
    }

    @Override
    public boolean isInstanceLoaded()
    {
        return ibrInstance != null;
    }

    @Override
    public ViewSet getLoadedViewSet()
    {
        return loadedViewSet;
    }

    @Override
    public File getLoadedProjectFile()
    {
        return loadedProjectFile;
    }

    @Override
    public void setLoadedProjectFile(File loadedProjectFile)
    {
        this.loadedProjectFile = loadedProjectFile;
    }

    private void invokeViewSetLoadCallbacks(ViewSet viewSet)
    {
        synchronized (viewSetLoadCallbacks)
        {
            // Invoke callbacks
            for (Consumer<ViewSet> callback : viewSetLoadCallbacks)
            {
                callback.accept(viewSet);
            }

            // Clear the list of callbacks for the next load.
            viewSetLoadCallbacks.clear();
        }
    }

    private void loadInstance(String id, Builder<ContextType> builder) throws UserCancellationException
    {
        loadedViewSet = builder.getViewSet();

        List<File> imgFiles = loadedViewSet.getImageFiles();
        List<String> imgFileNames = new ArrayList<>();

        imgFiles.forEach(file->imgFileNames.add(file.getName()));

        MultithreadModels.getInstance().getCameraViewListModel().setCameraViewList(imgFileNames);

        // Invoke callbacks now that view set is loaded
        invokeViewSetLoadCallbacks(loadedViewSet);

        if(progressMonitor != null)
        {
            progressMonitor.setStageCount(2);
            progressMonitor.setStage(0, "Generating preview-resolution images...");
        }

        try
        {
            // Generate preview resolution images
            builder.generateUndistortedPreviewImages();
        }
        catch (IOException e)
        {
            log.error("One or more images failed to load", e);
        }

        // Create the instance (will be initialized on the graphics thread)
        IBRInstance<ContextType> newItem = new IBREngine<>(id, context, builder);

        newItem.getSceneModel().setObjectModel(this.objectModel);
        newItem.getSceneModel().setCameraModel(this.cameraModel);
        newItem.getSceneModel().setLightingModel(this.lightingModel);
        newItem.getSceneModel().setSettingsModel(this.settingsModel);
        newItem.getSceneModel().setCameraViewListModel(this.cameraViewListModel);

        newItem.setProgressMonitor(new ProgressMonitor()
        {
            @Override
            public void allowUserCancellation() throws UserCancellationException
            {
                if (progressMonitor != null)
                {
                    progressMonitor.allowUserCancellation();
                }
            }

            @Override
            public void cancelComplete(UserCancellationException e)
            {
                if (progressMonitor != null)
                {
                    progressMonitor.cancelComplete(e);
                }
            }

            @Override
            public void start()
            {
                if (progressMonitor != null)
                {
                    progressMonitor.start();
                }
            }

            @Override
            public void setProcessName(String processName) {
                if (progressMonitor != null)
                {
                    progressMonitor.setProcessName(processName);
                }
            }

            @Override
            public void setStageCount(int count)
            {
                if (progressMonitor != null)
                {
                    // Add one for the preview image generation step already completed.
                    progressMonitor.setStageCount(count + 1);
                }
            }

            @Override
            public void setStage(int stage, String message)
            {
                if (progressMonitor != null)
                {
                    // Add one for the preview image generation step already completed.
                    progressMonitor.setStage(stage + 1, message);
                }
            }

            @Override
            public void setMaxProgress(double maxProgress)
            {
                if (progressMonitor != null)
                {
                    progressMonitor.setMaxProgress(maxProgress);
                }
            }

            @Override
            public void setProgress(double progress, String message)
            {
                if (progressMonitor != null)
                {
                    progressMonitor.setProgress(progress, message);
                }
            }

            @Override
            public void complete()
            {
                double primaryViewDistance = newItem.getIBRResources().getPrimaryViewDistance();
                Vector3 lightIntensity = new Vector3((float)(primaryViewDistance * primaryViewDistance));

                newItem.getIBRResources().initializeLightIntensities(lightIntensity, false);
                newItem.reloadShaders();

                MenubarController.getInstance().setToggleableShaderDisable(!hasSpecularMaterials());

                if (progressMonitor != null)
                {
                    progressMonitor.complete();
                }
            }

            @Override
            public void fail(Throwable e)
            {
                if (progressMonitor != null)
                {
                    progressMonitor.fail(e);
                }
            }

            @Override
            public void warn(Throwable e)
            {
                if (progressMonitor != null)
                {
                    progressMonitor.warn(e);
                }
            }

            @Override
            public boolean isConflictingProcess() {
                return progressMonitor.isConflictingProcess();
            }
        });
        newInstance = newItem;
    }

    @Override
    public void loadFromVSETFile(String id, File vsetFile, File supportingFilesDirectory, ReadonlyLoadOptionsModel loadOptions)
    {
        if(this.progressMonitor.isConflictingProcess()){
            return;
        }

        this.progressMonitor.start();
        this.progressMonitor.setProcessName("Load from File");

        try
        {
            Builder<ContextType> contextTypeBuilder = IBRResourcesImageSpace.getBuilderForContext(this.context)
                .setProgressMonitor(this.progressMonitor)
                .setLoadOptions(loadOptions)
                .loadVSETFile(vsetFile, supportingFilesDirectory);

            loadInstance(id, contextTypeBuilder);
        }
        catch(UserCancellationException e)
        {
            handleUserCancellation(e);
        }
        catch (Exception e)
        {
            handleMissingFiles(e);
        }
    }

    @Override
<<<<<<< HEAD
    public void loadAgisoftFromZIP(String id, MetashapeObjectChunk metashapeObjectChunk, ReadonlyLoadOptionsModel loadOptions, File fullResOverride,
                                   boolean doSkipMissingCams, String primaryViewName, double rotation) {
=======
    public void loadAgisoftFromZIP(MetashapeObjectChunk metashapeObjectChunk, ReadonlyLoadOptionsModel loadOptions) {
>>>>>>> 8aa33e3a

        // TODO There currently isn't functionality for a supportingFilesDirectory at this early in the process
        //  Restructuring required from Tetzlaff.

        if(this.progressMonitor.isConflictingProcess()){
            return;
        }

        this.progressMonitor.start();
        this.progressMonitor.setProcessName("Load from Agisoft Project");

        File supportingFilesDirectory = null;
        try {
<<<<<<< HEAD
            Builder<ContextType> builder = IBRResourcesImageSpace.getBuilderForContext(this.context)
                    .setProgressMonitor(this.progressMonitor)
                    .setLoadOptions(loadOptions)
                    .loadAgisoftFromZIP(metashapeObjectChunk, supportingFilesDirectory, fullResOverride, doSkipMissingCams)
                    .setPrimaryView(primaryViewName, rotation);

            loadInstance(id, builder);
=======
            String orientationView = metashapeObjectChunk.getLoadPreferences().orientationViewName;
            double rotation = metashapeObjectChunk.getLoadPreferences().orientationViewRotateDegrees;

            Builder<ContextType> builder = IBRResourcesImageSpace.getBuilderForContext(this.context)
                    .setProgressMonitor(this.progressMonitor)
                    .setLoadOptions(loadOptions)
                    .loadAgisoftFromZIP(metashapeObjectChunk, supportingFilesDirectory)
                    .setOrientationView(orientationView, rotation);

            loadInstance(metashapeObjectChunk.getFramePath(), builder);
>>>>>>> 8aa33e3a
        }
        catch(UserCancellationException e)
        {
            handleUserCancellation(e);
        }
        catch (Exception e) {
            handleMissingFiles(e);
        }
    }

    @Override
    public void loadFromLooseFiles(String id, File xmlFile, File meshFile, File imageDirectory, String primaryViewName, double rotation,
        ReadonlyLoadOptionsModel loadOptions)
    {
        if(this.progressMonitor.isConflictingProcess()){
            return;
        }
        this.progressMonitor.start();
        this.progressMonitor.setProcessName("Load from loose files");

        try
        {
            Builder<ContextType> builder = IBRResourcesImageSpace.getBuilderForContext(this.context)
                .setProgressMonitor(this.progressMonitor)
                .setLoadOptions(loadOptions)
                .loadLooseFiles(xmlFile, meshFile, imageDirectory)
<<<<<<< HEAD
                .setPrimaryView(primaryViewName, rotation);
=======
                .setOrientationView(primaryViewName, rotation);
>>>>>>> 8aa33e3a

            // Invoke callbacks now that view set is loaded
            loadInstance(id, builder);
        }
        catch(UserCancellationException e)
        {
            handleUserCancellation(e);
        }
        catch(Exception e)
        {
            handleMissingFiles(e);
        }
    }

    @Override
    public void requestFragmentShader(File shaderFile)
    {
        if (ibrInstance != null)
        {
            ibrInstance.getDynamicResourceManager().requestFragmentShader(shaderFile);
        }
    }

    @Override
    public void requestFragmentShader(File shaderFile, Map<String, Optional<Object>> extraDefines)
    {
        if (ibrInstance != null)
        {
            ibrInstance.getDynamicResourceManager().requestFragmentShader(shaderFile, extraDefines);
        }
    }

    public IBRInstance<ContextType> getLoadedInstance()
    {
        return ibrInstance;
    }

    @Override
    public void setProgressMonitor(ProgressMonitor progressMonitor)
    {
        this.progressMonitor = progressMonitor;
    }

    @Override
    public DoubleUnaryOperator getLuminanceEncodingFunction()
    {
        if (ibrInstance != null)
        {
            return ibrInstance.getActiveViewSet().getLuminanceEncoding().encodeFunction;
        }
        else
        {
            // Default if no instance is loaded.
            return new SampledLuminanceEncoding(2.2f).encodeFunction;
        }
    }

    @Override
    public void setTonemapping(double[] linearLuminanceValues, byte[] encodedLuminanceValues)
    {
        if (ibrInstance != null)
        {
            ibrInstance.getDynamicResourceManager().setTonemapping(linearLuminanceValues, encodedLuminanceValues);
        }
    }

    @Override
    public void applyLightCalibration()
    {
        if (ibrInstance != null)
        {
            ReadonlyViewSet viewSet = ibrInstance.getIBRResources().getViewSet();

            ibrInstance.getDynamicResourceManager().setLightCalibration(
                ibrInstance.getSceneModel().getSettingsModel().get("currentLightCalibration", Vector2.class).asVector3());
        }
    }

    public boolean hasSpecularMaterials()
    {
        SpecularMaterialResources<ContextType> material = ibrInstance.getIBRResources().getSpecularMaterialResources();
        return material.getAlbedoMap() != null ||
            material.getSpecularRoughnessMap() != null ||
            material.getSpecularReflectivityMap() != null ||
            material.getORMMap() != null;
    }

    public void setCameraViewListModel(CameraViewListModel cameraViewListModel)
    {
        this.cameraViewListModel = cameraViewListModel;
        if (ibrInstance != null)
        {
            ibrInstance.getSceneModel().setCameraViewListModel(cameraViewListModel);
        }
    }

    public void setObjectModel(ReadonlyObjectModel objectModel)
    {
        this.objectModel = objectModel;
        if (ibrInstance != null)
        {
            ibrInstance.getSceneModel().setObjectModel(objectModel);
        }
    }

    public void setCameraModel(ReadonlyCameraModel cameraModel)
    {
        this.cameraModel = cameraModel;
        if (ibrInstance != null)
        {
            ibrInstance.getSceneModel().setCameraModel(cameraModel);
        }
    }

    public void setLightingModel(ReadonlyLightingModel lightingModel)
    {
        this.lightingModel = lightingModel;
        if (ibrInstance != null)
        {
            ibrInstance.getSceneModel().setLightingModel(lightingModel);
        }
    }

    public void setSettingsModel(ReadonlySettingsModel settingsModel)
    {
        this.settingsModel = settingsModel;
        if (ibrInstance != null)
        {
            ibrInstance.getSceneModel().setSettingsModel(settingsModel);
        }
    }

    @Override
    public Optional<EncodableColorImage> loadEnvironmentMap(File environmentMapFile) throws FileNotFoundException
    {
        return ibrInstance.getDynamicResourceManager().loadEnvironmentMap(environmentMapFile);
    }

    @Override
    public void loadBackplate(File backplateFile) throws FileNotFoundException
    {
        ibrInstance.getDynamicResourceManager().loadBackplate(backplateFile);
    }

    @Override
    public void saveToVSETFile(File vsetFile) throws IOException
    {
        ViewSetWriterToVSET.getInstance().writeToFile(loadedViewSet, vsetFile);
    }

    @Override
    public void saveMaterialFiles(File materialDirectory, Runnable finishedCallback)
    {
        if (ibrInstance == null || ibrInstance.getIBRResources() == null
            || ibrInstance.getIBRResources().getSpecularMaterialResources() == null)
        {
            if (finishedCallback != null)
            {
                finishedCallback.run();
            }
        }
        else
        {
            SpecularMaterialResources<ContextType> material
                = ibrInstance.getIBRResources().getSpecularMaterialResources();

            Rendering.runLater(() ->
            {
                material.saveAll(materialDirectory);

                if (finishedCallback != null)
                {
                    finishedCallback.run();
                }
            });
        }
    }

    @Override
    public void saveGlTF(File outputDirectory, ExportSettings settings)
    {
        if (ibrInstance != null)
        {
            ibrInstance.saveGlTF(outputDirectory, settings);
        }
    }

    @Override
    public void unload()
    {
        unloadRequested = true;
        loadedProjectFile = null;
    }

    @Override
    public void initialize() throws InitializationException
    {
        if (ibrInstance != null)
        {
            ibrInstance.initialize();
        }
    }

    @Override
    public void update()
    {
        if (unloadRequested)
        {
            if (ibrInstance != null)
            {
                ibrInstance.close();
                ibrInstance = null;
                loadedViewSet = null;
            }

            unloadRequested = false;
        }

        if (newInstance != null)
        {
            // If a new instance was just loaded, initialize it.
            try
            {
                newInstance.initialize();
            }
            catch (InitializationException e)
            {
                log.error("Error occurred initializing new instance:", e);

                newInstance.close();
                newInstance = null;
            }

            if (newInstance != null)
            {
                // Check for an old instance just to be safe
                if (ibrInstance != null)
                {
                    ibrInstance.close();
                }

                // Use the new instance as the active instance if initialization was successful
                ibrInstance = newInstance;

                newInstance = null;
            }

            // Invoke callbacks
            for (Consumer<IBRInstance<ContextType>> callback : instanceLoadCallbacks)
            {
                callback.accept(ibrInstance);
            }

            // Clear the list of callbacks for the next load.
            instanceLoadCallbacks.clear();
        }

        if (ibrInstance != null)
        {
            ibrInstance.update();
        }
    }

    @Override
    public void draw(Framebuffer<ContextType> framebuffer)
    {
        if (ibrInstance != null)
        {
            ibrInstance.draw(framebuffer);
        }
    }

    @Override
    public void close()
    {
        if (ibrInstance != null)
        {
            ibrInstance.close();
        }
    }
}<|MERGE_RESOLUTION|>--- conflicted
+++ resolved
@@ -11,7 +11,6 @@
 
 package kintsugi3d.builder.rendering;
 
-<<<<<<< HEAD
 import java.io.File;
 import java.io.FileNotFoundException;
 import java.io.IOException;
@@ -19,8 +18,6 @@
 import java.util.function.Consumer;
 import java.util.function.DoubleUnaryOperator;
 
-=======
->>>>>>> 8aa33e3a
 import kintsugi3d.builder.app.Rendering;
 import kintsugi3d.builder.core.*;
 import kintsugi3d.builder.fit.settings.ExportSettings;
@@ -356,12 +353,7 @@
     }
 
     @Override
-<<<<<<< HEAD
-    public void loadAgisoftFromZIP(String id, MetashapeObjectChunk metashapeObjectChunk, ReadonlyLoadOptionsModel loadOptions, File fullResOverride,
-                                   boolean doSkipMissingCams, String primaryViewName, double rotation) {
-=======
     public void loadAgisoftFromZIP(MetashapeObjectChunk metashapeObjectChunk, ReadonlyLoadOptionsModel loadOptions) {
->>>>>>> 8aa33e3a
 
         // TODO There currently isn't functionality for a supportingFilesDirectory at this early in the process
         //  Restructuring required from Tetzlaff.
@@ -375,15 +367,6 @@
 
         File supportingFilesDirectory = null;
         try {
-<<<<<<< HEAD
-            Builder<ContextType> builder = IBRResourcesImageSpace.getBuilderForContext(this.context)
-                    .setProgressMonitor(this.progressMonitor)
-                    .setLoadOptions(loadOptions)
-                    .loadAgisoftFromZIP(metashapeObjectChunk, supportingFilesDirectory, fullResOverride, doSkipMissingCams)
-                    .setPrimaryView(primaryViewName, rotation);
-
-            loadInstance(id, builder);
-=======
             String orientationView = metashapeObjectChunk.getLoadPreferences().orientationViewName;
             double rotation = metashapeObjectChunk.getLoadPreferences().orientationViewRotateDegrees;
 
@@ -394,7 +377,6 @@
                     .setOrientationView(orientationView, rotation);
 
             loadInstance(metashapeObjectChunk.getFramePath(), builder);
->>>>>>> 8aa33e3a
         }
         catch(UserCancellationException e)
         {
@@ -421,11 +403,7 @@
                 .setProgressMonitor(this.progressMonitor)
                 .setLoadOptions(loadOptions)
                 .loadLooseFiles(xmlFile, meshFile, imageDirectory)
-<<<<<<< HEAD
-                .setPrimaryView(primaryViewName, rotation);
-=======
                 .setOrientationView(primaryViewName, rotation);
->>>>>>> 8aa33e3a
 
             // Invoke callbacks now that view set is loaded
             loadInstance(id, builder);
