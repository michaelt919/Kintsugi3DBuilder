--- conflicted
+++ resolved
@@ -13,11 +13,8 @@
 package kintsugi3d.util;
 
 import javafx.scene.control.MenuItem;
-<<<<<<< HEAD
 import kintsugi3d.builder.app.ApplicationFolders;
-=======
 import kintsugi3d.builder.javafx.controllers.menubar.MenubarController;
->>>>>>> e208343b
 import kintsugi3d.builder.javafx.controllers.scene.WelcomeWindowController;
 
 import java.io.*;
@@ -27,13 +24,9 @@
 
 public class RecentProjects extends WelcomeWindowController {
 
-<<<<<<< HEAD
     private static File recentProjectsFile = new File(ApplicationFolders.getUserAppDirectory(), "recentFiles.txt");
-=======
-    private static File recentProjectsFile = new File("src/main/resources/recentFiles.txt");//TODO: NEW LOCATION?
     private static WelcomeWindowController welcomeWindowController;
     private static MenubarController menubarController;
->>>>>>> e208343b
 
     public static List<String> getItemsFromRecentsFile() {
         List<String> projectItems = new ArrayList<>();
