--- conflicted
+++ resolved
@@ -9,14 +9,14 @@
     <CheckBox fx:id="generateLowResolutionCheckBox" disable="true" mnemonicParsing="false" text="Generate Low Resolution" />
    <HBox spacing="8.0">
       <children>
-      
+
                       <Label disable="true" text="Minimum Texture Resolution:" />
           <ComboBox fx:id="minimumTextureResolutionComboBox" disable="true" HBox.hgrow="ALWAYS" />
       </children></HBox>
     <CheckBox fx:id="openViewerOnceCheckBox" mnemonicParsing="false" prefHeight="17.0" prefWidth="207.0" text="Open in Kintsugi 3D Viewer" />
    <HBox>
       <children>
-      
+
           <Button fx:id="runButton" mnemonicParsing="false" text="Run" />
           <Button mnemonicParsing="false" onAction="#cancelButtonAction" text="Cancel" />
       </children>
@@ -25,21 +25,4 @@
       <Insets bottom="8.0" left="8.0" right="8.0" top="8.0" />
    </padding>
 
-<<<<<<< HEAD
-<AnchorPane prefHeight="200.0" prefWidth="270.0" styleClass="anchor-pane" stylesheets="@../kintsugiStyling.css" xmlns="http://javafx.com/javafx/17.0.2-ea" xmlns:fx="http://javafx.com/fxml/1" fx:controller="kintsugi3d.builder.export.projectExporter.ExportRequestUI">
-    <CheckBox fx:id="combineWeightsCheckBox" layoutX="15.0" layoutY="10.0" mnemonicParsing="false" text="Combine Weights" />
-    <CheckBox fx:id="generateLowResolutionCheckBox" layoutX="15.0" layoutY="35.0" mnemonicParsing="false" text="Generate Low Resolution" />
-    <CheckBox fx:id="glTFEnabledCheckBox" layoutX="15.0" layoutY="60.0"  text="glTF Enabled" />
-    <CheckBox fx:id="glTFPackTexturesCheckBox" layoutX="15.0" layoutY="85.0" mnemonicParsing="false" text="Combine Weights" />
-    <CheckBox fx:id="openViewerOnceCheckBox" layoutX="15.0" layoutY="110.0" mnemonicParsing="false" text="Open Viewer Once" />
-
-    <Label layoutX="15.0" layoutY="135.0" text="Minimum Texture Resolution:" />
-    <ComboBox fx:id="minimumTextureResolutionComboBox" layoutX="176.0" layoutY="131.0" prefWidth="70.0" />
-
-    <Button fx:id="runButton" layoutX="15.0" layoutY="160.0" mnemonicParsing="false" text="Run" />
-    <Button layoutX="66.0" layoutY="160.0" mnemonicParsing="false" onAction="#cancelButtonAction" text="Cancel" />
-
-</AnchorPane>
-=======
-</VBox>
->>>>>>> 569242b0
+</VBox>