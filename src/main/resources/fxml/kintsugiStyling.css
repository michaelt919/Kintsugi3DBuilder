/*Note: line height is not supported as a native JavaFX CSS feature.*/

.wireframeCaption {
    -fx-font-family: 'Segoe UI';
    -fx-font-style: normal;
    -fx-font-weight: 400;
    -fx-font-size: 12px;
}

.wireframeBody {
    -fx-font-family: 'Segoe UI';
    -fx-font-style: normal;
    -fx-font-weight: 400;
    -fx-font-size: 14px;
}

.wireframeBodyStrong {
    -fx-font-family: 'Segoe UI';
    -fx-font-style: normal;
    -fx-font-weight: 600;
    -fx-font-size: 12px;
}

.wireframeBodyLarge {
    -fx-font-family: 'Segoe UI';
    -fx-font-style: normal;
    -fx-font-weight: 400;
    -fx-font-size: 18px;
}

.wireframeSubtitle {
    -fx-font-family: 'Segoe UI';
    -fx-font-style: normal;
    -fx-font-weight: 600;
    -fx-font-size: 20px;
}

.wireframeTitle {
    -fx-font-family: 'Segoe UI';
    -fx-font-style: normal;
    -fx-font-weight: 600;
    -fx-font-size: 28px;
}

.wireframeTitleLarge {
    -fx-font-family: 'Segoe UI';
    -fx-font-style: normal;
    -fx-font-weight: 600;
    -fx-font-size: 40px;
}

.wireframeDisplay {
    -fx-font-family: 'Segoe UI';
    -fx-font-style: normal;
    -fx-font-weight:600;
    -fx-font-size: 68px;
}

.kintsugi-3D-1{
    -fx-fill: #FFE790; /* light yellow */
}
.kintsugi-3D-2{
    -fx-fill: #EFCB5C; /* kintsugi yellow */
}
.kintsugi-3D-3{
    -fx-fill: #383838; /* med gray */
}
.kintsugi-3D-4{
    -fx-fill: #202020; /* dark gray */
}
.kintsugi-3D-5{
    -fx-fill: #030305; /* off-black.*/
}


.kintsugi-3D-Wireframe-1{
    fx-fill: #CECECE; /* off-white */
}
.kintsugi-3D-Wireframe-2{
    fx-fill: #ADADAD; /* light gray */
}
.kintsugi-3D-Wireframe-3{
    fx-fill: #383838; /* med gray */
}
.kintsugi-3D-Wireframe-4{
    fx-fill: #202020; /* dark gray */
}
.kintsugi-3D-Wireframe-5{
    fx-fill: #030303; /* off-black */
}



/********************************************************************************/
.accordion{
    -fx-background-color: #262626;
}

.anchor-pane{
    -fx-background-color: #262626;
}

.accordion .content {
    -fx-background-color: #000000;
}

.button {
    -fx-background-color: #CECECE;
}

.button .text{
    -fx-fill:#030303;
}

.button:hover{
    -fx-background-color: #D4AA00;
}

.button:pressed {
    -fx-background-color: #262626;
}

.button:pressed .text{
    -fx-fill: #CECECE;
}

.button-selected{
    -fx-background-color: #D4AA00;
 }

.cachesettingsanchorepane{
      -fx-background-color: #383838;
 }

.cameraviewlist{
    -fx-background-color: #262626;
    -fx-border-color: #262626;
}

.context-menu {
    -fx-background-color: #262626;
}

.check-box{
    -fx-text-fill: #FFFFFF;
    -fx-background-color: #262626;
}

.color-picker{
    -fx-background-color: #383838;
    -fx-border-color: #383838;
}

.color-picker .text{
    -fx-fill: #000000;
}

.combo-box .menu-item .text{
    -fx-fill:#ffffff;
}

/*TODO: change the color of combo box dropdown arrow*/

.combo-box .text{
    -fx-fill: #ffffff; /*TODO: trying to change the color of the item
                            which is presented in the dropdown before it is unrolled*/
}

.choice-box{
    -fx-background-color:#222230;
}

dialog-pane{
    -fx-background-color:#ff0000; /*TODO:Should change this*/
}

.grayscalebuttons{
    -fx-background-radius: 0 0 0 0;
 }

.grid-pane{
    -fx-background-color: #262626;
}

.hbox{
    -fx-background-color: #262626;
}

.label{
    -fx-text-fill: #FFFFFF;
}

.slider .axis {
    -fx-tick-label-fill: #FFFFFF;
}

.specularfitcheckbox{
       -fx-background-color: #383838;
 }

.list-view{
    -fx-background-color: #262626;
    -fx-text-fill: #FFFFFF;
}

.list-cell:even {
    -fx-background-color: #333333;
}

.list-cell:odd {
    -fx-background-color: #262626;
}

.list-cell:selected{
    -fx-background-color:#D4AA00; /*Kintsugi yellow (as of August 10, 2023)*/
}

.list-cell:selected .text{
    -fx-fill: #000001; /*doesn't change the color of the view log/console.fxml cell text if it's #000000*/
                       /*yes it's strange but it works*/
}

.menu{
    -fx-background-color: #262626;
    -fx-background-radius: 0 0 0 0;
    /*-fx-background-color: #383838; brought in from main - Nathan merge
    -fx-background-radius: 30 30 30 30;*/
}
.menu:hover{
    -fx-background-color: #D4AA00;
}

.menu-bar{
    -fx-background-color: #262626
}
.menu-item:hover{
    -fx-background-color: #D4AA00;
}

.menu-item{
    -fx-background-color:#262626;
    -fx-text-fill: #FFFFFF;
}

.menubarbuttons{
    -fx-background-color: #262626;
    -fx-background-radius: 0 0 0 0;
}
.menuebaranchorpane{
     -fx-background-color: #383838;
 }

.progress-bar{
    -fx-accent: #D4AA00; /*color of completed portion (Kintsugi yellow)*/
}

.progress-bar .track{
    -fx-background-color: #CECECE; /*color of incomplete portion*/
}

.desaturated-progress-bar{
    -fx-accent: #383838; /*color of completed portion*/
}

.split-button:hover{
    -fx-background-color: #D4AA00;
}

.split-menu-button {
    -fx-background-color: #CECECE;
}

.split-menu-button .text{
    -fx-fill:#030303;
}

.split-menu-button:hover{
    -fx-base: #D4AA00;
}

.split-menu-button .menu-item .text{
    -fx-fill:#CECECE;
}

.scroll-pane{
    -fx-background-color: #000000;
}

.slider .thumb .thumb-label .label{
    -fx-text-fill:#FF0000;
}

.tab{
    -fx-background-color: #383838;
}
.tab:selected{
    -fx-background-color: #D4AA00;
    -fx-font-weight:bold;
}

.tab:hover{
 /*   -fx-background-color: #222255;*/
    -fx-background-color: #D4AA00;
}

.tab-pane .tab-header-area .tab-header-background {
    -fx-background-color: #262626;
}

.table-row-cell:even{
    -fx-background-color: #333333; /* Even cell background color */
}

.table-row-cell: odd{
    -fx-background-color: #262626; /* Odd cell background color */
}

.table-view .column-header{
    -fx-background-color:#222230;
}

.table-view .column-header-background .filler { /*top right corner of table view*/
    -fx-background-color:#222230;
}

.table-view{
    -fx-background-color: #222230;
}

.text{
    -fx-fill: #ffFFFF;
    -fx-base: #000000;
}

.text-field{
    -fx-background-color: #383838;
    -fx-text-fill: #ffffff;
}

.titled-pane{
    -fx-background-color: #262626;
}

.titled-pane > .title{ /*only applies to the dropdown bar, not the text or content within*/
    -fx-background-color:#383838;
}

.titled-pane > .title > *.text{
    -fx-fill:#ffffff;
}


.toggle-button{
    -fx-background-color: #CECECE;
}

.toggle-button .text{
    -fx-fill:#030303;
}

.toggle-button:selected{
    -fx-background-color: #D4AA00;
    -fx-font-weight:bold;
}

.toggle-button:selected .text{
    -fx-fill: #000000;
}

.toggle-button:hover{
    -fx-background-color: #D4AA00;
}

.toggle-button:pressed {
    -fx-background-color: #383838;
}

.tool-bar{
    -fx-background-color: #262626;
}

.tool-bar .button{
    -fx-background-radius: 0;
}

.tooltip {
    -fx-show-duration: indefinite; /* tooltips don't disappear until the user's mouse leaves the node*/
}

.tooltip .text{
    -fx-fill: #CECECE;
}

/*Tree cell styling stolen from stack overflow --> https://stackoverflow.com/questions/30684308/javafx-treeview-css */
.tree-view, .tree-cell {
<<<<<<< HEAD
    -fx-background-color: black ;
    -fx-text-fill: white ;
}
=======
    -fx-text-fill: white ;
}

.tree-cell:even {
    -fx-background-color: #333333;
}

.tree-cell:odd {
    -fx-background-color: #262626;
}

.tree-cell:empty{
    -fx-background-color: #202020;
}

>>>>>>> 8aa33e3a
.tree-cell:expanded, .tree-cell:sub-tree-item {
    -fx-background-color: #404040 ;
}
.tree-cell:selected {
    -fx-font-weight: bold ;
}
.tree-cell {
    -fx-padding: 0.75em 0em 0.75em 0em ;
}
.tree-cell:sub-tree-item {
    -fx-padding: 0.25em ;
}

.tree-cell > .tree-disclosure-node > .arrow  {
    -fx-background-color: none;
}
.tree-cell:expanded > .tree-disclosure-node > .arrow {
    -fx-background-color: none;
}

.vbox{
    -fx-background-color: #262626;
}<|MERGE_RESOLUTION|>--- conflicted
+++ resolved
@@ -393,11 +393,6 @@
 
 /*Tree cell styling stolen from stack overflow --> https://stackoverflow.com/questions/30684308/javafx-treeview-css */
 .tree-view, .tree-cell {
-<<<<<<< HEAD
-    -fx-background-color: black ;
-    -fx-text-fill: white ;
-}
-=======
     -fx-text-fill: white ;
 }
 
@@ -413,7 +408,6 @@
     -fx-background-color: #202020;
 }
 
->>>>>>> 8aa33e3a
 .tree-cell:expanded, .tree-cell:sub-tree-item {
     -fx-background-color: #404040 ;
 }
