<?xml version="1.0" encoding="UTF-8"?>

<!--
  ~ Copyright (c) 2019 - 2023 Seth Berrier, Michael Tetzlaff, Jacob Buelow, Luke Denney
  ~ Copyright (c) 2019 The Regents of the University of Minnesota
  ~
  ~ Licensed under GPLv3
  ~ ( http://www.gnu.org/licenses/gpl-3.0.html )
  ~
  ~ This code is free software: you can redistribute it and/or modify it under the terms of the GNU General Public License as published by the Free Software Foundation, either version 3 of the License, or (at your option) any later version.
  ~ This code is distributed in the hope that it will be useful, but WITHOUT ANY WARRANTY; without even the implied warranty of MERCHANTABILITY or FITNESS FOR A PARTICULAR PURPOSE.  See the GNU General Public License for more details.
  ~
  -->

<?import javafx.geometry.*?>
<?import javafx.scene.control.*?>
<?import javafx.scene.layout.*?>
<?import javafx.scene.text.*?>

<<<<<<< HEAD
<BorderPane fx:id="root" prefHeight="330.0" prefWidth="750.0" xmlns="http://javafx.com/javafx/17.0.2-ea" xmlns:fx="http://javafx.com/fxml/1" fx:controller="kintsugi3d.builder.javafx.controllers.menubar.LoaderController">
    <bottom>
        <HBox alignment="CENTER" BorderPane.alignment="CENTER">
            <BorderPane.margin>
                <Insets/>
            </BorderPane.margin>
            <padding>
                <Insets bottom="6.0" left="6.0" right="6.0" top="6.0"/>
            </padding>
            <HBox alignment="CENTER_LEFT" HBox.hgrow="ALWAYS">
                <Label text="Primary view:  "/>
                <ChoiceBox fx:id="primaryViewChoiceBox" prefWidth="400.0"/>
            </HBox>
            <HBox alignment="CENTER_RIGHT" spacing="30.0" HBox.hgrow="ALWAYS">
                <Button mnemonicParsing="false" onAction="#cancelButtonPress" text="Cancel">
                    <font>
                        <Font name="System Bold" size="18.0"/>
                    </font>
                    <HBox.margin>
                        <Insets/>
                    </HBox.margin>
                </Button>
                <Button mnemonicParsing="false" onAction="#okButtonPress" text="OK" textFill="#8291f3">
                    <font>
                        <Font name="System Bold" size="18.0"/>
                    </font>
                    <HBox.margin>
                        <Insets/>
                    </HBox.margin>
                </Button>
            </HBox>
        </HBox>
    </bottom>
    <center>
        <GridPane alignment="CENTER" hgap="10.0" vgap="10.0" BorderPane.alignment="CENTER">
            <columnConstraints>
                <ColumnConstraints hgrow="SOMETIMES" minWidth="10.0" prefWidth="100.0"/>
                <ColumnConstraints hgrow="SOMETIMES" minWidth="10.0" prefWidth="100.0"/>
                <ColumnConstraints hgrow="SOMETIMES" minWidth="10.0" prefWidth="100.0"/>
            </columnConstraints>
            <rowConstraints>
                <RowConstraints minHeight="10.0" prefHeight="30.0" vgrow="SOMETIMES"/>
                <RowConstraints minHeight="10.0" prefHeight="30.0" vgrow="SOMETIMES"/>
                <RowConstraints minHeight="10.0" prefHeight="30.0" vgrow="SOMETIMES"/>
            </rowConstraints>
            <BorderPane.margin>
                <Insets/>
            </BorderPane.margin>
            <padding>
                <Insets bottom="10.0" left="10.0" right="10.0" top="10.0"/>
            </padding>
            <Text strokeType="OUTSIDE" strokeWidth="0.0" text="Camera Positions&#10;(Agisoft Metashape XML file)"
                  textAlignment="CENTER" wrappingWidth="236.0" GridPane.halignment="CENTER" GridPane.hgrow="ALWAYS"
                  GridPane.rowIndex="2" GridPane.valignment="CENTER">
                <font>
                    <Font name="Monospaced Regular" size="14.0"/>
                </font>
                <GridPane.margin>
                    <Insets/>
                </GridPane.margin>
            </Text>
            <Text layoutX="76.0" layoutY="264.0" strokeType="OUTSIDE" strokeWidth="0.0"
                  text="Mesh&#10;(Wavefront OBJ file)" textAlignment="CENTER" wrappingWidth="236.0"
                  GridPane.columnIndex="1" GridPane.halignment="CENTER" GridPane.hgrow="ALWAYS" GridPane.rowIndex="2"
                  GridPane.valignment="CENTER">
                <font>
                    <Font name="Monospaced Regular" size="14.0"/>
                </font>
                <GridPane.margin>
                    <Insets/>
                </GridPane.margin>
            </Text>
            <Text layoutX="272.0" layoutY="264.0" strokeType="OUTSIDE" strokeWidth="0.0"
                  text="Images&#10;(Directory containing images (.png, .jpg))" textAlignment="CENTER"
                  wrappingWidth="236.0" GridPane.columnIndex="2" GridPane.halignment="CENTER" GridPane.hgrow="ALWAYS"
                  GridPane.rowIndex="2" GridPane.valignment="CENTER">
                <font>
                    <Font name="Monospaced Regular" size="14.0"/>
                </font>
                <GridPane.margin>
                    <Insets/>
                </GridPane.margin>
            </Text>
            <Button mnemonicParsing="false" onAction="#camFileSelect" text="Load" GridPane.halignment="CENTER"
                    GridPane.rowIndex="1" GridPane.valignment="CENTER">
                <GridPane.margin>
                    <Insets/>
                </GridPane.margin>
                <font>
                    <Font size="18.0"/>
                </font>
            </Button>
            <Button mnemonicParsing="false" onAction="#objFileSelect" text="Load" GridPane.columnIndex="1"
                    GridPane.halignment="CENTER" GridPane.rowIndex="1" GridPane.valignment="CENTER">
                <GridPane.margin>
                    <Insets/>
                </GridPane.margin>
                <font>
                    <Font size="18.0"/>
                </font>
            </Button>
            <Button mnemonicParsing="false" onAction="#photoDirectorySelect" text="Load" GridPane.columnIndex="2"
                    GridPane.halignment="CENTER" GridPane.rowIndex="1" GridPane.valignment="CENTER">
                <font>
                    <Font size="18.0"/>
                </font>
            </Button>
            <Text fx:id="loadCheckCameras" fill="RED" layoutX="76.0" layoutY="264.0" strokeType="OUTSIDE"
                  strokeWidth="0.0" text="Unloaded" textAlignment="CENTER" GridPane.halignment="CENTER"
                  GridPane.valignment="CENTER">
                <font>
                    <Font name="Monospaced Bold" size="28.0"/>
                </font>
                <GridPane.margin>
                    <Insets/>
                </GridPane.margin>
            </Text>
            <Text fx:id="loadCheckObj" fill="RED" layoutX="10.0" layoutY="64.0" strokeType="OUTSIDE" strokeWidth="0.0"
                  text="Unloaded" textAlignment="CENTER" GridPane.columnIndex="1" GridPane.halignment="CENTER"
                  GridPane.valignment="CENTER">
                <font>
                    <Font name="Monospaced Bold" size="28.0"/>
                </font>
                <GridPane.margin>
                    <Insets/>
                </GridPane.margin>
            </Text>
            <Text fx:id="loadCheckImages" fill="RED" layoutX="10.0" layoutY="64.0" strokeType="OUTSIDE"
                  strokeWidth="0.0" text="Unloaded" textAlignment="CENTER" GridPane.columnIndex="2"
                  GridPane.halignment="CENTER" GridPane.valignment="CENTER">
                <font>
                    <Font name="Monospaced Bold" size="28.0"/>
                </font>
                <GridPane.margin>
                    <Insets/>
                </GridPane.margin>
            </Text>
        </GridPane>
    </center>
   <padding>
      <Insets bottom="10.0" left="10.0" right="10.0" top="10.0" />
   </padding>
</BorderPane>
=======

<GridPane fx:id="root" alignment="CENTER" styleClass="grid-pane" hgap="10.0" prefHeight="310.0" prefWidth="730.0"
          stylesheets="@../kintsugiStyling.css" vgap="10.0" xmlns="http://javafx.com/javafx/17.0.2-ea"
          xmlns:fx="http://javafx.com/fxml/1"
          fx:controller="kintsugi3d.builder.javafx.controllers.menubar.LoaderController">
    <columnConstraints>
        <ColumnConstraints hgrow="SOMETIMES" minWidth="10.0" prefWidth="100.0"/>
        <ColumnConstraints hgrow="SOMETIMES" minWidth="10.0" prefWidth="100.0"/>
        <ColumnConstraints hgrow="SOMETIMES" minWidth="10.0" prefWidth="100.0"/>
    </columnConstraints>
    <rowConstraints>
        <RowConstraints minHeight="10.0" prefHeight="30.0" vgrow="SOMETIMES"/>
        <RowConstraints minHeight="10.0" prefHeight="30.0" vgrow="SOMETIMES"/>
        <RowConstraints minHeight="10.0" prefHeight="30.0" vgrow="SOMETIMES"/>
        <RowConstraints minHeight="10.0" prefHeight="30.0" vgrow="SOMETIMES"/>
    </rowConstraints>
    <padding>
        <Insets bottom="10.0" left="10.0" right="10.0" top="10.0"/>
    </padding>
    <Text styleClass="text" strokeType="OUTSIDE" strokeWidth="0.0" text="Camera Positions&#10;(Agisoft Metashape XML file)"
          textAlignment="CENTER" wrappingWidth="236.0" GridPane.halignment="CENTER" GridPane.hgrow="ALWAYS"
          GridPane.rowIndex="2" GridPane.valignment="CENTER">
        <font>
            <Font name="Monospaced Regular" size="14.0"/>
        </font>
        <GridPane.margin>
      <Insets/>
        </GridPane.margin>
    </Text>
    <Text styleClass="text" layoutX="76.0" layoutY="264.0" strokeType="OUTSIDE" strokeWidth="0.0" text="Mesh&#10;(Wavefront OBJ file)"
          textAlignment="CENTER" wrappingWidth="236.0" GridPane.columnIndex="1" GridPane.halignment="CENTER"
          GridPane.hgrow="ALWAYS" GridPane.rowIndex="2" GridPane.valignment="CENTER">
        <font>
            <Font name="Monospaced Regular" size="14.0"/>
        </font>
        <GridPane.margin>
      <Insets/>
        </GridPane.margin>
    </Text>
    <Text styleClass="text" layoutX="272.0" layoutY="264.0" strokeType="OUTSIDE" strokeWidth="0.0"
          text="Images&#10;(Directory containing images (.png, .jpg))" textAlignment="CENTER" wrappingWidth="236.0"
          GridPane.columnIndex="2" GridPane.halignment="CENTER" GridPane.hgrow="ALWAYS" GridPane.rowIndex="2"
          GridPane.valignment="CENTER">
        <font>
            <Font name="Monospaced Regular" size="14.0"/>
        </font>
        <GridPane.margin>
      <Insets/>
        </GridPane.margin>
    </Text>
    <Button mnemonicParsing="false" onAction="#camFileSelect" text="Load" GridPane.halignment="CENTER"
            GridPane.rowIndex="1" GridPane.valignment="CENTER">
        <GridPane.margin>
      <Insets/>
        </GridPane.margin>
        <font>
      <Font size="18.0"/>
        </font>
    </Button>
    <Button mnemonicParsing="false" onAction="#objFileSelect" text="Load" GridPane.columnIndex="1"
            GridPane.halignment="CENTER" GridPane.rowIndex="1" GridPane.valignment="CENTER">
        <GridPane.margin>
      <Insets/>
        </GridPane.margin>
        <font>
      <Font size="18.0"/>
        </font>
    </Button>
    <Button mnemonicParsing="false" onAction="#photoDirectorySelect" text="Load" GridPane.columnIndex="2"
            GridPane.halignment="CENTER" GridPane.rowIndex="1" GridPane.valignment="CENTER">
        <font>
      <Font size="18.0"/>
        </font>
    </Button>
    <Text fx:id="loadCheckCameras" fill="RED" layoutX="76.0" layoutY="264.0" strokeType="OUTSIDE" strokeWidth="0.0"
          text="Unloaded" textAlignment="CENTER" GridPane.halignment="CENTER" GridPane.valignment="CENTER">
        <font>
            <Font name="Monospaced Bold" size="28.0"/>
        </font>
        <GridPane.margin>
      <Insets/>
        </GridPane.margin>
    </Text>
    <Text fx:id="loadCheckObj" fill="RED" layoutX="10.0" layoutY="64.0" strokeType="OUTSIDE" strokeWidth="0.0"
          text="Unloaded" textAlignment="CENTER" GridPane.columnIndex="1" GridPane.halignment="CENTER"
          GridPane.valignment="CENTER">
        <font>
            <Font name="Monospaced Bold" size="28.0"/>
        </font>
        <GridPane.margin>
      <Insets/>
        </GridPane.margin>
    </Text>
    <Text fx:id="loadCheckImages" fill="RED" layoutX="10.0" layoutY="64.0" strokeType="OUTSIDE" strokeWidth="0.0"
          text="Unloaded" textAlignment="CENTER" GridPane.columnIndex="2" GridPane.halignment="CENTER"
          GridPane.valignment="CENTER">
        <font>
            <Font name="Monospaced Bold" size="28.0"/>
        </font>
        <GridPane.margin>
      <Insets/>
        </GridPane.margin>
    </Text>
    <HBox alignment="CENTER" GridPane.columnSpan="3" GridPane.rowIndex="3">
        <children>
        <HBox alignment="CENTER_LEFT" visible="true" HBox.hgrow="ALWAYS">
            <children>
                <Label text="Primary view:  "/>
                <ChoiceBox fx:id="primaryViewChoiceBox" prefWidth="400.0"/>
            </children>
        </HBox>
        <HBox alignment="CENTER_RIGHT" spacing="30.0" HBox.hgrow="ALWAYS">
            <children>
                <Button mnemonicParsing="false" onAction="#cancelButtonPress" text="Cancel">
                    <font>
                        <Font name="System Bold" size="18.0"/>
                    </font>
                    <HBox.margin>
                        <Insets/>
                    </HBox.margin>
                </Button>
                <Button mnemonicParsing="false" onAction="#okButtonPress" text="OK" textFill="#8291f3">
                    <font>
                        <Font name="System Bold" size="18.0"/>
                    </font>
                    <HBox.margin>
                        <Insets/>
                    </HBox.margin>
                </Button>
            </children>
        </HBox>
        </children>
        <padding>
        <Insets bottom="6.0" left="6.0" right="6.0" top="6.0"/>
        </padding>
    </HBox>
</GridPane>
>>>>>>> d785fae8
<|MERGE_RESOLUTION|>--- conflicted
+++ resolved
@@ -17,151 +17,6 @@
 <?import javafx.scene.layout.*?>
 <?import javafx.scene.text.*?>
 
-<<<<<<< HEAD
-<BorderPane fx:id="root" prefHeight="330.0" prefWidth="750.0" xmlns="http://javafx.com/javafx/17.0.2-ea" xmlns:fx="http://javafx.com/fxml/1" fx:controller="kintsugi3d.builder.javafx.controllers.menubar.LoaderController">
-    <bottom>
-        <HBox alignment="CENTER" BorderPane.alignment="CENTER">
-            <BorderPane.margin>
-                <Insets/>
-            </BorderPane.margin>
-            <padding>
-                <Insets bottom="6.0" left="6.0" right="6.0" top="6.0"/>
-            </padding>
-            <HBox alignment="CENTER_LEFT" HBox.hgrow="ALWAYS">
-                <Label text="Primary view:  "/>
-                <ChoiceBox fx:id="primaryViewChoiceBox" prefWidth="400.0"/>
-            </HBox>
-            <HBox alignment="CENTER_RIGHT" spacing="30.0" HBox.hgrow="ALWAYS">
-                <Button mnemonicParsing="false" onAction="#cancelButtonPress" text="Cancel">
-                    <font>
-                        <Font name="System Bold" size="18.0"/>
-                    </font>
-                    <HBox.margin>
-                        <Insets/>
-                    </HBox.margin>
-                </Button>
-                <Button mnemonicParsing="false" onAction="#okButtonPress" text="OK" textFill="#8291f3">
-                    <font>
-                        <Font name="System Bold" size="18.0"/>
-                    </font>
-                    <HBox.margin>
-                        <Insets/>
-                    </HBox.margin>
-                </Button>
-            </HBox>
-        </HBox>
-    </bottom>
-    <center>
-        <GridPane alignment="CENTER" hgap="10.0" vgap="10.0" BorderPane.alignment="CENTER">
-            <columnConstraints>
-                <ColumnConstraints hgrow="SOMETIMES" minWidth="10.0" prefWidth="100.0"/>
-                <ColumnConstraints hgrow="SOMETIMES" minWidth="10.0" prefWidth="100.0"/>
-                <ColumnConstraints hgrow="SOMETIMES" minWidth="10.0" prefWidth="100.0"/>
-            </columnConstraints>
-            <rowConstraints>
-                <RowConstraints minHeight="10.0" prefHeight="30.0" vgrow="SOMETIMES"/>
-                <RowConstraints minHeight="10.0" prefHeight="30.0" vgrow="SOMETIMES"/>
-                <RowConstraints minHeight="10.0" prefHeight="30.0" vgrow="SOMETIMES"/>
-            </rowConstraints>
-            <BorderPane.margin>
-                <Insets/>
-            </BorderPane.margin>
-            <padding>
-                <Insets bottom="10.0" left="10.0" right="10.0" top="10.0"/>
-            </padding>
-            <Text strokeType="OUTSIDE" strokeWidth="0.0" text="Camera Positions&#10;(Agisoft Metashape XML file)"
-                  textAlignment="CENTER" wrappingWidth="236.0" GridPane.halignment="CENTER" GridPane.hgrow="ALWAYS"
-                  GridPane.rowIndex="2" GridPane.valignment="CENTER">
-                <font>
-                    <Font name="Monospaced Regular" size="14.0"/>
-                </font>
-                <GridPane.margin>
-                    <Insets/>
-                </GridPane.margin>
-            </Text>
-            <Text layoutX="76.0" layoutY="264.0" strokeType="OUTSIDE" strokeWidth="0.0"
-                  text="Mesh&#10;(Wavefront OBJ file)" textAlignment="CENTER" wrappingWidth="236.0"
-                  GridPane.columnIndex="1" GridPane.halignment="CENTER" GridPane.hgrow="ALWAYS" GridPane.rowIndex="2"
-                  GridPane.valignment="CENTER">
-                <font>
-                    <Font name="Monospaced Regular" size="14.0"/>
-                </font>
-                <GridPane.margin>
-                    <Insets/>
-                </GridPane.margin>
-            </Text>
-            <Text layoutX="272.0" layoutY="264.0" strokeType="OUTSIDE" strokeWidth="0.0"
-                  text="Images&#10;(Directory containing images (.png, .jpg))" textAlignment="CENTER"
-                  wrappingWidth="236.0" GridPane.columnIndex="2" GridPane.halignment="CENTER" GridPane.hgrow="ALWAYS"
-                  GridPane.rowIndex="2" GridPane.valignment="CENTER">
-                <font>
-                    <Font name="Monospaced Regular" size="14.0"/>
-                </font>
-                <GridPane.margin>
-                    <Insets/>
-                </GridPane.margin>
-            </Text>
-            <Button mnemonicParsing="false" onAction="#camFileSelect" text="Load" GridPane.halignment="CENTER"
-                    GridPane.rowIndex="1" GridPane.valignment="CENTER">
-                <GridPane.margin>
-                    <Insets/>
-                </GridPane.margin>
-                <font>
-                    <Font size="18.0"/>
-                </font>
-            </Button>
-            <Button mnemonicParsing="false" onAction="#objFileSelect" text="Load" GridPane.columnIndex="1"
-                    GridPane.halignment="CENTER" GridPane.rowIndex="1" GridPane.valignment="CENTER">
-                <GridPane.margin>
-                    <Insets/>
-                </GridPane.margin>
-                <font>
-                    <Font size="18.0"/>
-                </font>
-            </Button>
-            <Button mnemonicParsing="false" onAction="#photoDirectorySelect" text="Load" GridPane.columnIndex="2"
-                    GridPane.halignment="CENTER" GridPane.rowIndex="1" GridPane.valignment="CENTER">
-                <font>
-                    <Font size="18.0"/>
-                </font>
-            </Button>
-            <Text fx:id="loadCheckCameras" fill="RED" layoutX="76.0" layoutY="264.0" strokeType="OUTSIDE"
-                  strokeWidth="0.0" text="Unloaded" textAlignment="CENTER" GridPane.halignment="CENTER"
-                  GridPane.valignment="CENTER">
-                <font>
-                    <Font name="Monospaced Bold" size="28.0"/>
-                </font>
-                <GridPane.margin>
-                    <Insets/>
-                </GridPane.margin>
-            </Text>
-            <Text fx:id="loadCheckObj" fill="RED" layoutX="10.0" layoutY="64.0" strokeType="OUTSIDE" strokeWidth="0.0"
-                  text="Unloaded" textAlignment="CENTER" GridPane.columnIndex="1" GridPane.halignment="CENTER"
-                  GridPane.valignment="CENTER">
-                <font>
-                    <Font name="Monospaced Bold" size="28.0"/>
-                </font>
-                <GridPane.margin>
-                    <Insets/>
-                </GridPane.margin>
-            </Text>
-            <Text fx:id="loadCheckImages" fill="RED" layoutX="10.0" layoutY="64.0" strokeType="OUTSIDE"
-                  strokeWidth="0.0" text="Unloaded" textAlignment="CENTER" GridPane.columnIndex="2"
-                  GridPane.halignment="CENTER" GridPane.valignment="CENTER">
-                <font>
-                    <Font name="Monospaced Bold" size="28.0"/>
-                </font>
-                <GridPane.margin>
-                    <Insets/>
-                </GridPane.margin>
-            </Text>
-        </GridPane>
-    </center>
-   <padding>
-      <Insets bottom="10.0" left="10.0" right="10.0" top="10.0" />
-   </padding>
-</BorderPane>
-=======
 
 <GridPane fx:id="root" alignment="CENTER" styleClass="grid-pane" hgap="10.0" prefHeight="310.0" prefWidth="730.0"
           stylesheets="@../kintsugiStyling.css" vgap="10.0" xmlns="http://javafx.com/javafx/17.0.2-ea"
@@ -298,5 +153,4 @@
         <Insets bottom="6.0" left="6.0" right="6.0" top="6.0"/>
         </padding>
     </HBox>
-</GridPane>
->>>>>>> d785fae8
+</GridPane>