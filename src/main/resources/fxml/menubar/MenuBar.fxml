<?xml version="1.0" encoding="UTF-8"?>

<!--
  ~ Copyright (c) 2019 - 2024 Seth Berrier, Michael Tetzlaff, Jacob Buelow, Luke Denney, Blane Suess, Isaac Tesch, Nathaniel Willius
  ~ Copyright (c) 2019 The Regents of the University of Minnesota
  ~
  ~ Licensed under GPLv3
  ~ ( http://www.gnu.org/licenses/gpl-3.0.html )
  ~
  ~ This code is free software: you can redistribute it and/or modify it under the terms of the GNU General Public License as published by the Free Software Foundation, either version 3 of the License, or (at your option) any later version.
  ~ This code is distributed in the hope that it will be useful, but WITHOUT ANY WARRANTY; without even the implied warranty of MERCHANTABILITY or FITNESS FOR A PARTICULAR PURPOSE.  See the GNU General Public License for more details.
  -->

<?import javafx.geometry.*?>
<?import javafx.scene.control.*?>
<?import javafx.scene.input.*?>
<?import javafx.scene.layout.*?>

<<<<<<< HEAD
<AnchorPane prefHeight="720.0" styleClass="anchor-pane" stylesheets="@../kintsugiStyling.css" xmlns="http://javafx.com/javafx/17.0.2-ea" xmlns:fx="http://javafx.com/fxml/1" fx:controller="kintsugi3d.builder.javafx.controllers.menubar.MenubarController">
    <VBox AnchorPane.bottomAnchor="0.0" AnchorPane.leftAnchor="0.0" AnchorPane.rightAnchor="0.0" AnchorPane.topAnchor="0.0">
        <children>
            <AnchorPane>
                <children>
                    <MenuBar styleClass="menu-bar" useSystemMenuBar="true" AnchorPane.leftAnchor="0.0" AnchorPane.rightAnchor="0.0" AnchorPane.topAnchor="0.0">
                        <Menu mnemonicParsing="false" text="File">
                            <MenuItem mnemonicParsing="false" onAction="#file_createProject" text="Create New Project">
=======
<AnchorPane prefHeight="720.0" styleClass="menuebaranchorpane" stylesheets="@../kintsugiStyling.css" xmlns="http://javafx.com/javafx/17.0.2-ea" xmlns:fx="http://javafx.com/fxml/1" fx:controller="kintsugi3d.builder.javafx.controllers.menubar.MenubarController">
   <VBox AnchorPane.bottomAnchor="0.0" AnchorPane.leftAnchor="0.0" AnchorPane.rightAnchor="0.0" AnchorPane.topAnchor="0.0">
      <children>
         <AnchorPane>
            <children>
                <MenuBar styleClass="menu-bar" useSystemMenuBar="true" AnchorPane.leftAnchor="0.0" AnchorPane.rightAnchor="0.0" AnchorPane.topAnchor="0.0">
                    <Menu mnemonicParsing="false" text="File">
                        <MenuItem mnemonicParsing="false" onAction="#file_createProject" text="New Project">
                            <accelerator>
                            <KeyCodeCombination alt="UP" code="N" control="ANY" meta="UP" shift="UP" shortcut="UP" />
                            </accelerator>
                        </MenuItem>
                        <MenuItem mnemonicParsing="false" onAction="#file_openProject" text="Open project">
                            <accelerator>
                                <KeyCodeCombination alt="UP" code="O" control="ANY" meta="UP" shift="UP" shortcut="UP" />
                            </accelerator>
                        </MenuItem>
                        <MenuItem mnemonicParsing="false" onAction="#file_saveProject" text="Save">
                            <accelerator>
                                <KeyCodeCombination alt="UP" code="S" control="ANY" meta="UP" shift="UP" shortcut="UP" />
                            </accelerator>
                        </MenuItem>
                        <MenuItem mnemonicParsing="false" onAction="#file_saveProjectAs" text="Save As">
                            <accelerator>
                                <KeyCodeCombination alt="UP" code="F12" control="ANY" meta="UP" shift="UP" shortcut="UP" />
                            </accelerator>
                        </MenuItem>
                        <MenuItem mnemonicParsing="false" onAction="#file_closeProject" text="Close project">
                            <accelerator>
                                <KeyCodeCombination alt="UP" code="W" control="ANY" meta="UP" shift="UP" shortcut="UP" />
                            </accelerator>
                        </MenuItem>
                        <SeparatorMenuItem mnemonicParsing="false" />
                        <MenuItem mnemonicParsing="false" onAction="#file_exportGLTF" text="Export glTF..." />
                        <Menu fx:id="exportMenu" mnemonicParsing="false" text="Additional Export" />
                        <MenuItem mnemonicParsing="false" text="Re-import Data (UNFINISHED)" visible="false" />
                        <SeparatorMenuItem />
                        <Menu fx:id="recentProjectsMenu" mnemonicParsing="false" text="Recent Projects">
                            <items>
                                <MenuItem mnemonicParsing="false" text="Action 1" />
                            </items>
                        </Menu>
                        <SeparatorMenuItem mnemonicParsing="false" />
                        <MenuItem mnemonicParsing="false" onAction="#file_exit" text="Exit" />
                        <SeparatorMenuItem />
                    </Menu>
                    <Menu mnemonicParsing="false" text="View" visible="false">
                        <CheckMenuItem fx:id="is3DGridCheckMenuItem" mnemonicParsing="false" text="3D grid" visible="false" />
                        <CheckMenuItem fx:id="compassCheckMenuItem" mnemonicParsing="false" text="Compass" visible="false" />
                        <CheckMenuItem fx:id="multiSamplingCheckMenuItem" mnemonicParsing="false" text="Multi-sampling" visible="false" />
                    </Menu>
                    <Menu mnemonicParsing="false" text="Workflow">
                        <items>
                        <MenuItem mnemonicParsing="false" onAction="#objectOrientation" text="Object Orientation..." />
                            <MenuItem mnemonicParsing="false" onAction="#eyedropperColorChecker" text="Grayscale Calibration...">
>>>>>>> db84c33b
                                <accelerator>
                                    <KeyCodeCombination alt="UP" code="N" control="DOWN" meta="UP" shift="UP" shortcut="UP" />
                                </accelerator>
                            </MenuItem>
                            <MenuItem mnemonicParsing="false" onAction="#file_openProject" text="Open Project">
                                <accelerator>
                                    <KeyCodeCombination alt="UP" code="O" control="DOWN" meta="UP" shift="UP" shortcut="UP" />
                                </accelerator>
                            </MenuItem>
                            <MenuItem mnemonicParsing="false" onAction="#file_saveProject" text="Save">
                                <accelerator>
                                    <KeyCodeCombination alt="UP" code="S" control="DOWN" meta="UP" shift="UP" shortcut="UP" />
                                </accelerator>
                            </MenuItem>
                            <MenuItem mnemonicParsing="false" onAction="#file_saveProjectAs" text="Save As">
                                <accelerator>
                                    <KeyCodeCombination alt="UP" code="F12" control="ANY" meta="UP" shift="UP" shortcut="UP" />
                                </accelerator>
                            </MenuItem>
                            <MenuItem mnemonicParsing="false" onAction="#file_closeProject" text="Close Project">
                                <accelerator>
                                    <KeyCodeCombination alt="UP" code="W" control="DOWN" meta="UP" shift="UP" shortcut="UP" />
                                </accelerator>
                            </MenuItem>
<<<<<<< HEAD
                            <SeparatorMenuItem mnemonicParsing="false" />
                            <MenuItem mnemonicParsing="false" onAction="#file_exportGLTF" text="Export glTF..." />
                            <Menu fx:id="exportMenu" mnemonicParsing="false" text="Additional Export" />
                            <MenuItem mnemonicParsing="false" text="Re-import Data (UNFINISHED)" visible="false" />
                            <SeparatorMenuItem />
                            <Menu fx:id="recentProjectsMenu" mnemonicParsing="false" text="Recent Projects">
                                <items>
                                    <MenuItem mnemonicParsing="false" text="Action 1" />
                                </items>
                            </Menu>
                            <SeparatorMenuItem mnemonicParsing="false" />
                            <MenuItem mnemonicParsing="false" onAction="#file_exit" text="Exit" />
                            <SeparatorMenuItem />
                        </Menu>
                        <Menu mnemonicParsing="false" text="View" visible="false">
                            <CheckMenuItem fx:id="is3DGridCheckMenuItem" mnemonicParsing="false" text="3D grid" visible="false" />
                            <CheckMenuItem fx:id="compassCheckMenuItem" mnemonicParsing="false" text="Compass" visible="false" />
                            <CheckMenuItem fx:id="multiSamplingCheckMenuItem" mnemonicParsing="false" text="Multi-sampling" visible="false" />
                        </Menu>
                        <Menu mnemonicParsing="false" text="Workflow">
                            <items>
                                <MenuItem mnemonicParsing="false" onAction="#objectOrientation" text="Object Orientation..." />
                                <MenuItem mnemonicParsing="false" onAction="#eyedropperColorChecker" text="Tone Calibration...">
                                    <accelerator>
                                        <KeyCodeCombination alt="UP" code="B" control="DOWN" meta="UP" shift="UP" shortcut="UP" />
                                    </accelerator>
                                </MenuItem>
                                <MenuItem mnemonicParsing="false" onAction="#lightCalibration" text="Light Calibration..." />
                                <MenuItem mnemonicParsing="false" onAction="#exportSpecularFit" text="Process Textures...">
                                    <accelerator>
                                        <KeyCodeCombination alt="UP" code="P" control="DOWN" meta="UP" shift="UP" shortcut="UP" />
                                    </accelerator>
                                </MenuItem>
                                <MenuItem mnemonicParsing="false" onAction="#file_exportGLTF" text="Export glTF..." />
                                <MenuItem mnemonicParsing="false" onAction="#launchViewerApp" text="Launch Kintsugi 3D Viewer" />
                            </items>
                        </Menu>
                        <Menu mnemonicParsing="false" text="Environment">
                            <MenuItem mnemonicParsing="false" onAction="#shading_IBRSettings" text="Advanced Photo View..." visible="false" />
                            <CheckMenuItem mnemonicParsing="false" selected="true" text="Snap-based Object Rotation (UNFINISHED)" visible="false" />
                            <SeparatorMenuItem mnemonicParsing="false" visible="false" />
                            <SeparatorMenuItem mnemonicParsing="false" visible="false">
                                <!--                    <content>-->
                                <!--                        <Label fx:id="lightingSettingsLabel" text="Lighting Settings" textFill="black">-->
                                <!--                            <padding>-->
                                <!--                                <Insets bottom="5.0" left="5.0" right="5.0" top="5.0" />-->
                                <!--                            </padding>-->
                                <!--                        </Label>-->
                                <!--                    </content>-->
                            </SeparatorMenuItem>
                            <CheckMenuItem fx:id="relightingCheckMenuItem" mnemonicParsing="false" onAction="#updateRelightingVisibility" selected="true" text="Relighting" />
                            <CheckMenuItem fx:id="visibleLightWidgetsCheckMenuItem" mnemonicParsing="false" selected="true" text="Show light widgets" />
                            <SeparatorMenuItem mnemonicParsing="false" />
                            <CheckMenuItem fx:id="sceneWindowCheckMenuItem" mnemonicParsing="false" text="Scene Window" />
                            <!--                <Menu fx:id="perLightIntensityMenu" mnemonicParsing="false" text="Per-light Intensity (UNFINISHED)">-->
                            <!--                    <items>-->
                            <!--                        <CheckMenuItem fx:id="enableLight1CheckMenuItem" mnemonicParsing="false" selected="true" text="Enable Light 1" />-->
                            <!--                        <CustomMenuItem hideOnClick="false">-->
                            <!--                            <content>-->
                            <!--                                <ColorPicker />-->
                            <!--                            </content>-->
                            <!--                        </CustomMenuItem>-->
                            <!--                        <CustomMenuItem hideOnClick="false" mnemonicParsing="false" text="Intensity Slider Selection">-->
                            <!--                            <content>-->
                            <!--                                <VBox alignment="CENTER_LEFT" spacing="10.0">-->
                            <!--                                    <children>-->
                            <!--                                        <Label text="Intensity Selection"> text="Intensity Selection"</Label>-->
                            <!--                                        <HBox alignment="CENTER_LEFT" spacing="10.0">-->
                            <!--                                            <children>-->
                            <!--                                                <TextField fx:id="perLight1IntensityTxtField" prefWidth="50.0" />-->
                            <!--                                                <Slider fx:id="perLight1IntensitySlider" showTickLabels="true" showTickMarks="true">-->
                            <!--                                                    <HBox.margin>-->
                            <!--                                                        <Insets />-->
                            <!--                                                    </HBox.margin></Slider>-->
                            <!--                                            </children>-->
                            <!--                                        </HBox>-->
                            <!--                                    </children>-->
                            <!--                                </VBox>-->
                            <!--                            </content>-->
                            <!--                        </CustomMenuItem>-->
                            <!--                        <SeparatorMenuItem mnemonicParsing="false" />-->
                            <!--                        <CheckMenuItem fx:id="enableLight2CheckMenuItem" mnemonicParsing="false" text="Enable Light 2" />-->
                            <!--                        <CustomMenuItem hideOnClick="false">-->
                            <!--                            <content>-->
                            <!--                                <ColorPicker />-->
                            <!--                            </content>-->
                            <!--                        </CustomMenuItem>                  <CustomMenuItem hideOnClick="false" mnemonicParsing="false" text="Intensity Slider Selection">-->
                            <!--                        <content>-->
                            <!--                            <VBox alignment="CENTER_LEFT" spacing="10.0">-->
                            <!--                                <children>-->
                            <!--                                    <Label text="Intensity Selection"> text="Intensity Selection"</Label>-->
                            <!--                                    <HBox alignment="CENTER_LEFT" spacing="10.0">-->
                            <!--                                        <children>-->
                            <!--                                            <TextField fx:id="perLight2IntensityTxtField" prefWidth="50.0" />-->
                            <!--                                            <Slider fx:id="perLight2IntensitySlider" showTickLabels="true" showTickMarks="true">-->
                            <!--                                                <HBox.margin>-->
                            <!--                                                    <Insets />-->
                            <!--                                                </HBox.margin></Slider>-->
                            <!--                                        </children>-->
                            <!--                                    </HBox>-->
                            <!--                                </children>-->
                            <!--                            </VBox>-->
                            <!--                        </content>-->
                            <!--                    </CustomMenuItem>-->
                            <!--                        <SeparatorMenuItem mnemonicParsing="false" />-->
                            <!--                        <CheckMenuItem fx:id="enableLight3CheckMenuItem" mnemonicParsing="false" text="Enable Light 3" />-->
                            <!--                        <CustomMenuItem hideOnClick="false">-->
                            <!--                            <content>-->
                            <!--                                <ColorPicker />-->
                            <!--                            </content>-->
                            <!--                        </CustomMenuItem>                 <CustomMenuItem hideOnClick="false" mnemonicParsing="false" text="Intensity Slider Selection">-->
                            <!--                        <content>-->
                            <!--                            <VBox alignment="CENTER_LEFT" spacing="10.0">-->
                            <!--                                <children>-->
                            <!--                                    <Label text="Intensity Selection"> text="Intensity Selection"</Label>-->
                            <!--                                    <HBox alignment="CENTER_LEFT" spacing="10.0">-->
                            <!--                                        <children>-->
                            <!--                                            <TextField fx:id="perLight3IntensityTxtField" prefWidth="50.0" />-->
                            <!--                                            <Slider fx:id="perLight3IntensitySlider" showTickLabels="true" showTickMarks="true">-->
                            <!--                                                <HBox.margin>-->
                            <!--                                                    <Insets />-->
                            <!--                                                </HBox.margin></Slider>-->
                            <!--                                        </children>-->
                            <!--                                    </HBox>-->
                            <!--                                </children>-->
                            <!--                            </VBox>-->
                            <!--                        </content>-->
                            <!--                    </CustomMenuItem>-->
                            <!--                        <CheckMenuItem fx:id="enableLight4CheckMenuItem" mnemonicParsing="false" text="Enable Light 4" />-->
                            <!--                        <CustomMenuItem hideOnClick="false">-->
                            <!--                            <content>-->
                            <!--                                <ColorPicker />-->
                            <!--                            </content>-->
                            <!--                        </CustomMenuItem>-->
                            <!--                        <CustomMenuItem hideOnClick="false" mnemonicParsing="false" text="Intensity Slider Selection">-->
                            <!--                            <content>-->
                            <!--                                <VBox alignment="CENTER_LEFT" spacing="10.0">-->
                            <!--                                    <children>-->
                            <!--                                        <Label text="Intensity Selection"> text="Intensity Selection"</Label>-->
                            <!--                                        <HBox alignment="CENTER_LEFT" spacing="10.0">-->
                            <!--                                            <children>-->
                            <!--                                                <TextField fx:id="perLight4IntensityTxtField" prefWidth="50.0" />-->
                            <!--                                                <Slider fx:id="perLight4IntensitySlider" showTickLabels="true" showTickMarks="true">-->
                            <!--                                                    <HBox.margin>-->
                            <!--                                                        <Insets />-->
                            <!--                                                    </HBox.margin></Slider>-->
                            <!--                                            </children>-->
                            <!--                                        </HBox>-->
                            <!--                                    </children>-->
                            <!--                                </VBox>-->
                            <!--                            </content>-->
                            <!--                        </CustomMenuItem>-->
                            <!--                    </items>-->
                            <!--                </Menu>-->
                            <!--            <Menu fx:id="ambientLightSettingsMenu" mnemonicParsing="false" text="Ambient light settings (UNFINISHED)">-->
                            <!--                <items>-->
                            <!--                    <CustomMenuItem hideOnClick="false">-->
                            <!--                        <content>-->
                            <!--                            <ColorPicker/>-->
                            <!--                        </content>-->
                            <!--                    </CustomMenuItem>-->
                            <!--                    <CustomMenuItem hideOnClick="false" mnemonicParsing="false" text="Intensity Slider Selection">-->
                            <!--                        <content>-->
                            <!--                            <VBox alignment="CENTER_LEFT" spacing="10.0">-->
                            <!--                                <children>-->
                            <!--                                    <Label text="Intensity Selection">text="Intensity Selection"</Label>-->
                            <!--                                    <HBox alignment="CENTER_LEFT" spacing="10.0">-->
                            <!--                                        <children>-->
                            <!--                                            <TextField fx:id="ambientLightIntensityTxtField" prefWidth="50.0"/>-->
                            <!--                                            <Slider fx:id="ambientLightIntensitySlider" showTickLabels="true" showTickMarks="true">-->
                            <!--                                                <HBox.margin>-->
                            <!--                                                    <Insets/>-->
                            <!--                                                </HBox.margin>-->
                            <!--                                            </Slider>-->
                            <!--                                        </children>-->
                            <!--                                    </HBox>-->
                            <!--                                </children>-->
                            <!--                            </VBox>-->
                            <!--                        </content>-->
                            <!--                    </CustomMenuItem>-->
                            <!--                </items>-->
                            <!--            </Menu>-->
                        </Menu>
                        <Menu mnemonicParsing="false" text="Shading">
                            <RadioMenuItem mnemonicParsing="false" text="Simple specular" toggleGroup="$renderGroup">
                                <toggleGroup>
                                    <ToggleGroup fx:id="renderGroup" />
                                </toggleGroup>
                                <userData>renderModes/simpleSpecular.frag</userData>
                            </RadioMenuItem>
                            <RadioMenuItem mnemonicParsing="false" text="Normal mapped" toggleGroup="$renderGroup">
                                <userData>renderModes/normalMapped.frag</userData>
                            </RadioMenuItem>
                            <RadioMenuItem mnemonicParsing="false" text="Textured Lambertian" toggleGroup="$renderGroup">
                                <userData>renderModes/texturedLambertian.frag</userData>
                            </RadioMenuItem>
                            <RadioMenuItem mnemonicParsing="false" text="Material (metallicity)" toggleGroup="$renderGroup" userData="renderModes/texturedORMMaterial.frag">
                            </RadioMenuItem>
                            <RadioMenuItem mnemonicParsing="false" text="Material (reflectivity)" toggleGroup="$renderGroup">
                                <userData>renderModes/texturedMaterial.frag</userData>
                            </RadioMenuItem>
                            <RadioMenuItem mnemonicParsing="false" text="Material (basis)" toggleGroup="$renderGroup" userData="renderModes/basisMaterial.frag">
                            </RadioMenuItem>
                            <RadioMenuItem mnemonicParsing="false" selected="true" text="Image-based" toggleGroup="$renderGroup">
                                <userData>renderModes/ibrUntextured.frag</userData>
                            </RadioMenuItem>
                            <RadioMenuItem mnemonicParsing="false" text="Image-based with textures" toggleGroup="$renderGroup">
                                <userData>renderModes/ibrTextured.frag</userData>
                            </RadioMenuItem>
                        </Menu>
                        <Menu mnemonicParsing="false" text="System Settings" visible="false">
                            <CheckMenuItem fx:id="autoCacheClearingCheckMenuItem" mnemonicParsing="false" selected="true" text="Auto Cache Clearing (UNFINISHED)" />
                            <Menu mnemonicParsing="false" text="Cache Path">
                                <SeparatorMenuItem mnemonicParsing="false">
                                    <!--                    <content>-->
                                    <!--                        <Label fx:id="cachePathLabel" text="Current Cache Path: ................................................">-->
                                    <!--                            <padding>-->
                                    <!--                                <Insets bottom="5.0" left="5.0" right="5.0" top="5.0" />-->
                                    <!--                            </padding>-->
                                    <!--                        </Label>-->
                                    <!--                    </content>-->
                                </SeparatorMenuItem>
                                <!--                <CustomMenuItem mnemonicParsing="false" text="Clear Cache">-->
                                <!--                    <content>-->
                                <!--                        <Button fx:id="clearCacheButton" mnemonicParsing="false" text="Clear Cache (UNFINISHED)" />-->
                                <!--                    </content>-->
                                <!--                </CustomMenuItem>-->
                                <!--                <CustomMenuItem mnemonicParsing="false" text="Set Cache Path">-->
                                <!--                    <content>-->
                                <!--                        <Button fx:id="setCachePathButton" mnemonicParsing="false" text="Set Cache Path (UNFINISHED)" />-->
                                <!--                    </content>-->
                                <!--                </CustomMenuItem>-->
                            </Menu>
                            <SeparatorMenuItem mnemonicParsing="false" />
                            <CheckMenuItem fx:id="autoSaveCheckMenuItem" mnemonicParsing="false" selected="true" text="Autosave (UNFINISHED)" />
                            <!--            <CustomMenuItem hideOnClick="false" mnemonicParsing="false" text="Options">-->
                            <!--                <content>-->
                            <!--                    <ChoiceBox fx:id="autosaveOptionsChoiceBox" prefWidth="200.0" />-->
                            <!--                </content>-->
                            <!--            </CustomMenuItem>-->
                            <SeparatorMenuItem mnemonicParsing="false" />
                            <CheckMenuItem fx:id="imageCompressionCheckMenuItem" mnemonicParsing="false" selected="true" text="Image Compression" />
                            <SeparatorMenuItem mnemonicParsing="false" />
                            <!--            <CheckMenuItem fx:id="preloadVisibilityEtcCheckMenuItem" mnemonicParsing="false" onAction="#updatePreloadVisibilityEtc" selected="true" text="Preload Visibility &amp; Shadow Testing" />-->
                            <!--            <CustomMenuItem mnemonicParsing="false" text="Resolution Input Fields">-->
                            <!--                <content>-->
                            <!--                    <HBox alignment="CENTER_LEFT" spacing="10.0">-->
                            <!--                        <children>-->
                            <!--                            <HBox alignment="CENTER_LEFT">-->
                            <!--                                <children>-->
                            <!--                                    <Label fx:id="widthLabel" text="Width: " textFill="black">-->
                            <!--                                    </Label>-->
                            <!--                                    <TextField fx:id="widthTxtField" prefWidth="50.0" />-->
                            <!--                                </children>-->
                            <!--                            </HBox>-->
                            <!--                            <HBox alignment="CENTER_LEFT">-->
                            <!--                                <children>-->
                            <!--                                    <Label fx:id="heightLabel" text="Height: " textFill="black">-->
                            <!--                                    </Label>-->
                            <!--                                    <TextField fx:id="heightTxtField" prefWidth="50.0" />-->
                            <!--                                </children>-->
                            <!--                            </HBox>-->
                            <!--                        </children>-->
                            <!--                        <padding>-->
                            <!--                            <Insets left="5.0" right="5.0" />-->
                            <!--                        </padding>-->
                            <!--                    </HBox>-->
                            <!--                </content>-->
                            <!--            </CustomMenuItem>-->
                            <SeparatorMenuItem mnemonicParsing="false" />
                            <CheckMenuItem fx:id="mipmapCheckMenuItem" mnemonicParsing="false" selected="true" text="Mipmaps" />
                            <SeparatorMenuItem mnemonicParsing="false" />
                            <MenuItem mnemonicParsing="false" onAction="#shading_SystemMemory" text="System Memory… " />
                            <SeparatorMenuItem mnemonicParsing="false" />
                            <CheckMenuItem fx:id="halfResolutionCheckMenuItem" mnemonicParsing="false" text="Reduce Viewport Resolution" />
                            <CheckMenuItem mnemonicParsing="false" text="Stand-alone 3D Viewer (UNFINISHED)" />
                            <MenuItem mnemonicParsing="false" onAction="#shading_IBRSettings" text="Advanced Photo View..." />
                            <CheckMenuItem fx:id="sceneWindowMenuItem" mnemonicParsing="false" selected="true" text="Show scene window..." />
                            <SeparatorMenuItem mnemonicParsing="false" />
                            <MenuItem mnemonicParsing="false" text="Accessibility Settings (UNFINISHED)" />
                            <Menu text="Photo Lighting Settings">
                                <CheckMenuItem fx:id="fresnelEffectCheckMenuItem" mnemonicParsing="false" text="Fresnel effect" />
                                <CheckMenuItem fx:id="shadowsCheckMenuItem" mnemonicParsing="false" selected="true" text="Shadows" />
                                <!--shadows check menu item is set as selected in the menubar controller
                                        "selected" state is overwritten to "false" during binding-->
                                <CheckMenuItem fx:id="phyMaskingCheckMenuItem" mnemonicParsing="false" text="Physically based masking/shadowing" />
                            </Menu>
                        </Menu>
                        <Menu text="Help">
                            <MenuItem mnemonicParsing="false" onAction="#help_userManual" text="Documentation" />
                            <MenuItem mnemonicParsing="false" onAction="#help_console" text="View Log" />
                            <MenuItem mnemonicParsing="false" text="Process Guides (UNFINISHED)" visible="false" />
                        </Menu>
                        <Menu fx:id="aboutMenu" mnemonicParsing="false" onShown="#hideAndShowAboutModal" text="About" visible="false">
                            <items>
                                <MenuItem mnemonicParsing="false" onAction="#help_about" text="About" />
                            </items>
                        </Menu>
                        <Menu mnemonicParsing="false" text="Lighting" visible="false">
                            <CheckMenuItem fx:id="environmentMappingCheckMenuItem" mnemonicParsing="false" selected="true" text="Environment mapping" visible="false" />
                            <CheckMenuItem fx:id="visibleLightsCheckMenuItem" mnemonicParsing="false" selected="true" text="Show light sources" />
                            <CheckMenuItem fx:id="visibleCameraPoseCheckMenuItem" mnemonicParsing="false" text="Show camera poses for photographs" visible="false" />
                            <CheckMenuItem fx:id="visibleSavedCameraPoseCheckMenuItem" mnemonicParsing="false" text="Show saved camera poses" visible="false" />
                        </Menu>
                        <Menu mnemonicParsing="false" text="Windows" visible="false">
                            <CheckMenuItem mnemonicParsing="false" selected="true" text="Scene" />
                            <CheckMenuItem mnemonicParsing="false" selected="true" text="Library" />
                            <CheckMenuItem mnemonicParsing="false" text="Full-screen render" />
                            <CheckMenuItem mnemonicParsing="false" text="Separate render window" />
                        </Menu>
                        <Menu mnemonicParsing="false" text="DEPRECATED MENU ITEMS" visible="false">
                            <items>
                                <MenuItem mnemonicParsing="false" onAction="#exportSpecularFit" text="Export Specular Fit" visible="false">
                                    <accelerator>
                                        <KeyCodeCombination alt="UP" code="P" control="DOWN" meta="UP" shift="UP" shortcut="UP" />
                                    </accelerator>
                                </MenuItem>
                                <MenuItem mnemonicParsing="false" onAction="#unzip" text="Unzip Metashape File">
                                    <accelerator>
                                        <KeyCodeCombination alt="UP" code="M" control="DOWN" meta="UP" shift="UP" shortcut="UP" />
                                    </accelerator>
                                </MenuItem>
                                <MenuItem mnemonicParsing="false" onAction="#file_loadOptions" text="Load Options..." visible="false" />
                            </items>
                        </Menu>
                        <!--        <padding>-->
                        <!--            <Insets bottom="2.0" left="2.0" right="2.0" top="4.0" />-->
                        <!--        </padding>-->
                        <!--        <opaqueInsets>-->
                        <!--            <Insets />-->
                        <!--        </opaqueInsets>-->
                    </MenuBar>
                    <HBox alignment="CENTER_LEFT" spacing="10.0" AnchorPane.bottomAnchor="2.0" AnchorPane.rightAnchor="10.0" AnchorPane.topAnchor="2.0">
                        <CheckBox disable="true" mnemonicParsing="false" text="Hide UI" visible="false" />
                        <Button fx:id="settingsButton" contentDisplay="CENTER" mnemonicParsing="false" onAction="#openSystemSettingsModal" prefHeight="25.0" prefWidth="80.0" text="Settings">
                            <HBox.margin>
                                <Insets />
                            </HBox.margin></Button>
                        <Button mnemonicParsing="false" onAction="#help_about" text="About" />
                    </HBox>
                </children>
            </AnchorPane>
            <AnchorPane>
                <children>
                    <ProgressBar fx:id="progressBar" prefHeight="17.0" prefWidth="1090.0" progress="0.0" visible="false" AnchorPane.bottomAnchor="0.0" AnchorPane.leftAnchor="0.0" AnchorPane.rightAnchor="0.0" AnchorPane.topAnchor="0.0" />
                </children>
                <VBox.margin>
                    <Insets />
                </VBox.margin>
            </AnchorPane>
            <HBox VBox.vgrow="ALWAYS">
                <children>
                    <fx:include fx:id="cameraViewList" source="CameraViewList.fxml" VBox.vgrow="ALWAYS" />
                    <fx:include fx:id="framebufferView" source="FramebufferView.fxml" HBox.hgrow="ALWAYS" VBox.vgrow="ALWAYS" />
                </children>
            </HBox>
        </children>
    </VBox>
=======
                            <MenuItem mnemonicParsing="false" onAction="#file_loadOptions" text="Load Options..." visible="false" />
                        </items>
                    </Menu>
            <!--        <padding>-->
            <!--            <Insets bottom="2.0" left="2.0" right="2.0" top="4.0" />-->
            <!--        </padding>-->
            <!--        <opaqueInsets>-->
            <!--            <Insets />-->
            <!--        </opaqueInsets>-->
                </MenuBar>
                <HBox alignment="CENTER_LEFT" spacing="10.0" AnchorPane.bottomAnchor="2.0" AnchorPane.rightAnchor="10.0" AnchorPane.topAnchor="-1.0">
                    <CheckBox disable="true" mnemonicParsing="false" text="Hide UI" visible="false" />
                    <Button fx:id="settingsButton" contentDisplay="CENTER" mnemonicParsing="false" onAction="#openSystemSettingsModal" prefHeight="25.0" prefWidth="80.0" styleClass="menubarbuttons" text="Settings">
                     <HBox.margin>
                        <Insets />
                     </HBox.margin></Button>
                    <Button mnemonicParsing="false" onAction="#help_about" styleClass="menubarbuttons" text="About" />
                </HBox>
            </children>
         </AnchorPane>
         <AnchorPane>
            <children>
                <ProgressBar fx:id="progressBar" progress="0.0" visible="false" AnchorPane.bottomAnchor="0.0" AnchorPane.leftAnchor="0.0" AnchorPane.rightAnchor="0.0" AnchorPane.topAnchor="0.0" />
            </children>
         </AnchorPane>
         <HBox VBox.vgrow="ALWAYS">
            <children>
                <fx:include fx:id="cameraViewList" source="CameraViewList.fxml" VBox.vgrow="ALWAYS" />
                <fx:include fx:id="Eyedropper" source="EyedropperColorChecker.fxml" VBox.vgrow="ALWAYS" />
                <fx:include fx:id="framebufferView" source="FramebufferView.fxml" HBox.hgrow="ALWAYS" VBox.vgrow="ALWAYS" />
            </children>
            <VBox.margin>
               <Insets top="-2.0" />
            </VBox.margin>
         </HBox>
      </children>
   </VBox>
>>>>>>> db84c33b
</AnchorPane><|MERGE_RESOLUTION|>--- conflicted
+++ resolved
@@ -16,8 +16,7 @@
 <?import javafx.scene.input.*?>
 <?import javafx.scene.layout.*?>
 
-<<<<<<< HEAD
-<AnchorPane prefHeight="720.0" styleClass="anchor-pane" stylesheets="@../kintsugiStyling.css" xmlns="http://javafx.com/javafx/17.0.2-ea" xmlns:fx="http://javafx.com/fxml/1" fx:controller="kintsugi3d.builder.javafx.controllers.menubar.MenubarController">
+<AnchorPane prefHeight="720.0" styleClass="menuebaranchorpane" stylesheets="@../kintsugiStyling.css" xmlns="http://javafx.com/javafx/17.0.2-ea" xmlns:fx="http://javafx.com/fxml/1" fx:controller="kintsugi3d.builder.javafx.controllers.menubar.MenubarController">
     <VBox AnchorPane.bottomAnchor="0.0" AnchorPane.leftAnchor="0.0" AnchorPane.rightAnchor="0.0" AnchorPane.topAnchor="0.0">
         <children>
             <AnchorPane>
@@ -25,63 +24,6 @@
                     <MenuBar styleClass="menu-bar" useSystemMenuBar="true" AnchorPane.leftAnchor="0.0" AnchorPane.rightAnchor="0.0" AnchorPane.topAnchor="0.0">
                         <Menu mnemonicParsing="false" text="File">
                             <MenuItem mnemonicParsing="false" onAction="#file_createProject" text="Create New Project">
-=======
-<AnchorPane prefHeight="720.0" styleClass="menuebaranchorpane" stylesheets="@../kintsugiStyling.css" xmlns="http://javafx.com/javafx/17.0.2-ea" xmlns:fx="http://javafx.com/fxml/1" fx:controller="kintsugi3d.builder.javafx.controllers.menubar.MenubarController">
-   <VBox AnchorPane.bottomAnchor="0.0" AnchorPane.leftAnchor="0.0" AnchorPane.rightAnchor="0.0" AnchorPane.topAnchor="0.0">
-      <children>
-         <AnchorPane>
-            <children>
-                <MenuBar styleClass="menu-bar" useSystemMenuBar="true" AnchorPane.leftAnchor="0.0" AnchorPane.rightAnchor="0.0" AnchorPane.topAnchor="0.0">
-                    <Menu mnemonicParsing="false" text="File">
-                        <MenuItem mnemonicParsing="false" onAction="#file_createProject" text="New Project">
-                            <accelerator>
-                            <KeyCodeCombination alt="UP" code="N" control="ANY" meta="UP" shift="UP" shortcut="UP" />
-                            </accelerator>
-                        </MenuItem>
-                        <MenuItem mnemonicParsing="false" onAction="#file_openProject" text="Open project">
-                            <accelerator>
-                                <KeyCodeCombination alt="UP" code="O" control="ANY" meta="UP" shift="UP" shortcut="UP" />
-                            </accelerator>
-                        </MenuItem>
-                        <MenuItem mnemonicParsing="false" onAction="#file_saveProject" text="Save">
-                            <accelerator>
-                                <KeyCodeCombination alt="UP" code="S" control="ANY" meta="UP" shift="UP" shortcut="UP" />
-                            </accelerator>
-                        </MenuItem>
-                        <MenuItem mnemonicParsing="false" onAction="#file_saveProjectAs" text="Save As">
-                            <accelerator>
-                                <KeyCodeCombination alt="UP" code="F12" control="ANY" meta="UP" shift="UP" shortcut="UP" />
-                            </accelerator>
-                        </MenuItem>
-                        <MenuItem mnemonicParsing="false" onAction="#file_closeProject" text="Close project">
-                            <accelerator>
-                                <KeyCodeCombination alt="UP" code="W" control="ANY" meta="UP" shift="UP" shortcut="UP" />
-                            </accelerator>
-                        </MenuItem>
-                        <SeparatorMenuItem mnemonicParsing="false" />
-                        <MenuItem mnemonicParsing="false" onAction="#file_exportGLTF" text="Export glTF..." />
-                        <Menu fx:id="exportMenu" mnemonicParsing="false" text="Additional Export" />
-                        <MenuItem mnemonicParsing="false" text="Re-import Data (UNFINISHED)" visible="false" />
-                        <SeparatorMenuItem />
-                        <Menu fx:id="recentProjectsMenu" mnemonicParsing="false" text="Recent Projects">
-                            <items>
-                                <MenuItem mnemonicParsing="false" text="Action 1" />
-                            </items>
-                        </Menu>
-                        <SeparatorMenuItem mnemonicParsing="false" />
-                        <MenuItem mnemonicParsing="false" onAction="#file_exit" text="Exit" />
-                        <SeparatorMenuItem />
-                    </Menu>
-                    <Menu mnemonicParsing="false" text="View" visible="false">
-                        <CheckMenuItem fx:id="is3DGridCheckMenuItem" mnemonicParsing="false" text="3D grid" visible="false" />
-                        <CheckMenuItem fx:id="compassCheckMenuItem" mnemonicParsing="false" text="Compass" visible="false" />
-                        <CheckMenuItem fx:id="multiSamplingCheckMenuItem" mnemonicParsing="false" text="Multi-sampling" visible="false" />
-                    </Menu>
-                    <Menu mnemonicParsing="false" text="Workflow">
-                        <items>
-                        <MenuItem mnemonicParsing="false" onAction="#objectOrientation" text="Object Orientation..." />
-                            <MenuItem mnemonicParsing="false" onAction="#eyedropperColorChecker" text="Grayscale Calibration...">
->>>>>>> db84c33b
                                 <accelerator>
                                     <KeyCodeCombination alt="UP" code="N" control="DOWN" meta="UP" shift="UP" shortcut="UP" />
                                 </accelerator>
@@ -106,7 +48,6 @@
                                     <KeyCodeCombination alt="UP" code="W" control="DOWN" meta="UP" shift="UP" shortcut="UP" />
                                 </accelerator>
                             </MenuItem>
-<<<<<<< HEAD
                             <SeparatorMenuItem mnemonicParsing="false" />
                             <MenuItem mnemonicParsing="false" onAction="#file_exportGLTF" text="Export glTF..." />
                             <Menu fx:id="exportMenu" mnemonicParsing="false" text="Additional Export" />
@@ -439,13 +380,13 @@
                         <!--            <Insets />-->
                         <!--        </opaqueInsets>-->
                     </MenuBar>
-                    <HBox alignment="CENTER_LEFT" spacing="10.0" AnchorPane.bottomAnchor="2.0" AnchorPane.rightAnchor="10.0" AnchorPane.topAnchor="2.0">
+                <HBox alignment="CENTER_LEFT" spacing="10.0" AnchorPane.bottomAnchor="2.0" AnchorPane.rightAnchor="10.0" AnchorPane.topAnchor="-1.0">
                         <CheckBox disable="true" mnemonicParsing="false" text="Hide UI" visible="false" />
-                        <Button fx:id="settingsButton" contentDisplay="CENTER" mnemonicParsing="false" onAction="#openSystemSettingsModal" prefHeight="25.0" prefWidth="80.0" text="Settings">
+                    <Button fx:id="settingsButton" contentDisplay="CENTER" mnemonicParsing="false" onAction="#openSystemSettingsModal" prefHeight="25.0" prefWidth="80.0" styleClass="menubarbuttons" text="Settings">
                             <HBox.margin>
                                 <Insets />
                             </HBox.margin></Button>
-                        <Button mnemonicParsing="false" onAction="#help_about" text="About" />
+                    <Button mnemonicParsing="false" onAction="#help_about" styleClass="menubarbuttons" text="About" />
                     </HBox>
                 </children>
             </AnchorPane>
@@ -460,48 +401,13 @@
             <HBox VBox.vgrow="ALWAYS">
                 <children>
                     <fx:include fx:id="cameraViewList" source="CameraViewList.fxml" VBox.vgrow="ALWAYS" />
+                <fx:include fx:id="Eyedropper" source="EyedropperColorChecker.fxml" VBox.vgrow="ALWAYS" />
                     <fx:include fx:id="framebufferView" source="FramebufferView.fxml" HBox.hgrow="ALWAYS" VBox.vgrow="ALWAYS" />
                 </children>
+            <VBox.margin>
+               <Insets top="-2.0" />
+            </VBox.margin>
             </HBox>
         </children>
     </VBox>
-=======
-                            <MenuItem mnemonicParsing="false" onAction="#file_loadOptions" text="Load Options..." visible="false" />
-                        </items>
-                    </Menu>
-            <!--        <padding>-->
-            <!--            <Insets bottom="2.0" left="2.0" right="2.0" top="4.0" />-->
-            <!--        </padding>-->
-            <!--        <opaqueInsets>-->
-            <!--            <Insets />-->
-            <!--        </opaqueInsets>-->
-                </MenuBar>
-                <HBox alignment="CENTER_LEFT" spacing="10.0" AnchorPane.bottomAnchor="2.0" AnchorPane.rightAnchor="10.0" AnchorPane.topAnchor="-1.0">
-                    <CheckBox disable="true" mnemonicParsing="false" text="Hide UI" visible="false" />
-                    <Button fx:id="settingsButton" contentDisplay="CENTER" mnemonicParsing="false" onAction="#openSystemSettingsModal" prefHeight="25.0" prefWidth="80.0" styleClass="menubarbuttons" text="Settings">
-                     <HBox.margin>
-                        <Insets />
-                     </HBox.margin></Button>
-                    <Button mnemonicParsing="false" onAction="#help_about" styleClass="menubarbuttons" text="About" />
-                </HBox>
-            </children>
-         </AnchorPane>
-         <AnchorPane>
-            <children>
-                <ProgressBar fx:id="progressBar" progress="0.0" visible="false" AnchorPane.bottomAnchor="0.0" AnchorPane.leftAnchor="0.0" AnchorPane.rightAnchor="0.0" AnchorPane.topAnchor="0.0" />
-            </children>
-         </AnchorPane>
-         <HBox VBox.vgrow="ALWAYS">
-            <children>
-                <fx:include fx:id="cameraViewList" source="CameraViewList.fxml" VBox.vgrow="ALWAYS" />
-                <fx:include fx:id="Eyedropper" source="EyedropperColorChecker.fxml" VBox.vgrow="ALWAYS" />
-                <fx:include fx:id="framebufferView" source="FramebufferView.fxml" HBox.hgrow="ALWAYS" VBox.vgrow="ALWAYS" />
-            </children>
-            <VBox.margin>
-               <Insets top="-2.0" />
-            </VBox.margin>
-         </HBox>
-      </children>
-   </VBox>
->>>>>>> db84c33b
 </AnchorPane>