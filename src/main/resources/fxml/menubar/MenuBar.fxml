--- conflicted
+++ resolved
@@ -48,17 +48,10 @@
           <CheckMenuItem fx:id="lightCalibrationCheckMenuItem" mnemonicParsing="false" text="Light Calibration Mode" />
           <MenuItem mnemonicParsing="false" onAction="#file_colorChecker" text="Enter Color Checker Values... (DEPRECATED)" visible="false" />
           <MenuItem mnemonicParsing="false" onAction="#unzip" text="Unzip Metashape File">
-<<<<<<< HEAD
-              <accelerator>
-                  <KeyCodeCombination alt="UP" code="M" control="ANY" meta="UP" shift="UP" shortcut="UP" />
-              </accelerator></MenuItem>
-         <MenuItem mnemonicParsing="false" onAction="#eyedropperColorChecker" text="Color Calibration">
-=======
           <accelerator>
           <KeyCodeCombination alt="UP" code="M" control="ANY" meta="UP" shift="UP" shortcut="UP" />
           </accelerator></MenuItem>
           <MenuItem mnemonicParsing="false" onAction="#eyedropperColorChecker" text="Color Calibration">
->>>>>>> 6ec41ab6
             <accelerator>
                <KeyCodeCombination alt="UP" code="B" control="ANY" meta="UP" shift="UP" shortcut="UP" />
             </accelerator></MenuItem>
