--- conflicted
+++ resolved
@@ -220,7 +220,6 @@
             </Menu>
          </items>
       </Menu>
-<<<<<<< HEAD
     <Menu mnemonicParsing="false" text="System Settings" visible="false">
         <CheckMenuItem fx:id="autoCacheClearingCheckMenuItem" mnemonicParsing="false" selected="true"
                        text="Auto Cache Clearing (UNFINISHED)"/>
@@ -239,95 +238,6 @@
                 <content>
                 <Button fx:id="clearCacheButton" mnemonicParsing="false" text="Clear Cache (UNFINISHED)"/>
                 </content>
-=======
-      <Menu mnemonicParsing="false" text="Shading">
-         <RadioMenuItem mnemonicParsing="false" text="None" userData="None" visible="false">
-             <userData>
-                 <StandardRenderingMode fx:value="NONE" />
-             </userData>
-         </RadioMenuItem>
-         <RadioMenuItem mnemonicParsing="false" text="Wireframe" visible="false">
-             <userData>
-                 <StandardRenderingMode fx:value="WIREFRAME" />
-             </userData>
-            <toggleGroup>
-               <ToggleGroup fx:id="renderGroup" />
-            </toggleGroup>
-         </RadioMenuItem>
-         <RadioMenuItem mnemonicParsing="false" text="Simple Lambertian" toggleGroup="$renderGroup" visible="false">
-             <userData>
-                 <StandardRenderingMode fx:value="LAMBERTIAN_SHADED" />
-             </userData>
-         </RadioMenuItem>
-         <RadioMenuItem mnemonicParsing="false" text="Simple specular" toggleGroup="$renderGroup">
-             <userData>
-                 <StandardRenderingMode fx:value="SPECULAR_SHADED" />
-             </userData>
-         </RadioMenuItem>
-         <RadioMenuItem mnemonicParsing="false" text="Solid textured" toggleGroup="$renderGroup" visible="false">
-             <userData>
-                 <StandardRenderingMode fx:value="SOLID_TEXTURED" />
-             </userData>
-         </RadioMenuItem>
-          <RadioMenuItem mnemonicParsing="false" text="Normal mapped" toggleGroup="$renderGroup">
-              <userData>
-                  <StandardRenderingMode fx:value="SPECULAR_NORMAL_TEXTURED" />
-              </userData>
-          </RadioMenuItem>
-         <RadioMenuItem mnemonicParsing="false" text="Textured Lambertian" toggleGroup="$renderGroup">
-             <userData>
-                 <StandardRenderingMode fx:value="LAMBERTIAN_DIFFUSE_TEXTURED" />
-             </userData>
-         </RadioMenuItem>
-         <RadioMenuItem mnemonicParsing="false" text="Textured material" toggleGroup="$renderGroup">
-             <userData>
-                 <StandardRenderingMode fx:value="MATERIAL_SHADED" />
-             </userData>
-         </RadioMenuItem>
-         <RadioMenuItem mnemonicParsing="false" selected="true" text="Image-based rendering (IBR)" toggleGroup="$renderGroup">
-             <userData>
-                 <StandardRenderingMode fx:value="IMAGE_BASED" />
-             </userData>
-         </RadioMenuItem>
-          <RadioMenuItem mnemonicParsing="false" text="IBR with textures" toggleGroup="$renderGroup">
-              <userData>
-                  <StandardRenderingMode fx:value="IMAGE_BASED_WITH_MATERIALS" />
-              </userData>
-          </RadioMenuItem>
-      </Menu>
-      <Menu mnemonicParsing="false" text="System Settings">
-         <items>
-            <CheckMenuItem fx:id="autoCacheClearingCheckMenuItem" mnemonicParsing="false" selected="true" text="Auto Cache Clearing (UNFINISHED)" />
-            <Menu mnemonicParsing="false" text="Cache Path">
-              <items>
-                  <SeparatorMenuItem mnemonicParsing="false">
-                     <content>
-                        <Label fx:id="cachePathLabel" text="Current Cache Path: ................................................">
-                           <padding>
-                              <Insets bottom="5.0" left="5.0" right="5.0" top="5.0" />
-                           </padding>
-                        </Label>
-                     </content>
-                  </SeparatorMenuItem>
-                  <CustomMenuItem mnemonicParsing="false" text="Clear Cache">
-                     <content>
-                        <Button fx:id="clearCacheButton" mnemonicParsing="false" text="Clear Cache (UNFINISHED)" />
-                     </content>
-                  </CustomMenuItem>
-                  <CustomMenuItem mnemonicParsing="false" text="Set Cache Path">
-                      <content>
-                          <Button fx:id="setCachePathButton" mnemonicParsing="false" text="Set Cache Path (UNFINISHED)" />
-                      </content>
-                  </CustomMenuItem>
-              </items>
-            </Menu>
-            <SeparatorMenuItem mnemonicParsing="false" />
-            <CheckMenuItem fx:id="autoSaveCheckMenuItem" mnemonicParsing="false" selected="true" text="Autosave (UNFINISHED)" />
-            <CustomMenuItem hideOnClick="false" mnemonicParsing="false" text="Options">
-               <content>
-                  <ChoiceBox fx:id="autosaveOptionsChoiceBox" prefWidth="200.0" />
-               </content>
->>>>>>> fb6c6647
             </CustomMenuItem>
             <CustomMenuItem mnemonicParsing="false" text="Set Cache Path">
                 <content>
@@ -391,10 +301,10 @@
             <CheckMenuItem fx:id="shadowsCheckMenuItem" mnemonicParsing="false" selected="true" text="Shadows"/>
             <!--shadows check menu item is set as selected in the menubar controller
                     "selected" state is overwritten to "false" during binding-->
-            <CheckMenuItem fx:id="phyMaskingCheckMenuItem" mnemonicParsing="false"
-                           text="Physically based masking/shadowing"/>
-        </Menu>
-    </Menu>
+                 <CheckMenuItem fx:id="phyMaskingCheckMenuItem" mnemonicParsing="false" text="Physically based masking/shadowing" />
+             </Menu>
+         </items>
+      </Menu>
       <Menu text="Help">
           <MenuItem mnemonicParsing="false" onAction="#help_userManual" text="Processing Tool Documentation" />
           <MenuItem mnemonicParsing="false" onAction="#help_console" text="View Log" />
@@ -410,6 +320,62 @@
          <CheckMenuItem fx:id="visibleLightsCheckMenuItem" mnemonicParsing="false" selected="true" text="Show light sources" />
          <CheckMenuItem fx:id="visibleCameraPoseCheckMenuItem" mnemonicParsing="false" text="Show camera poses for photographs" visible="false" />
          <CheckMenuItem fx:id="visibleSavedCameraPoseCheckMenuItem" mnemonicParsing="false" text="Show saved camera poses" visible="false" />
+      </Menu>
+      <Menu mnemonicParsing="false" text="Shading" visible="false">
+         <RadioMenuItem mnemonicParsing="false" text="None" userData="None" visible="false">
+             <userData>
+                 <StandardRenderingMode fx:value="NONE" />
+             </userData>
+         </RadioMenuItem>
+         <RadioMenuItem mnemonicParsing="false" text="Wireframe" visible="false">
+             <userData>
+                 <StandardRenderingMode fx:value="WIREFRAME" />
+             </userData>
+            <toggleGroup>
+               <ToggleGroup fx:id="renderGroup" />
+            </toggleGroup>
+         </RadioMenuItem>
+         <RadioMenuItem mnemonicParsing="false" text="Simple Lambertian" toggleGroup="$renderGroup" visible="false">
+             <userData>
+                 <StandardRenderingMode fx:value="LAMBERTIAN_SHADED" />
+             </userData>
+         </RadioMenuItem>
+         <RadioMenuItem mnemonicParsing="false" text="Simple specular" toggleGroup="$renderGroup">
+             <userData>
+                 <StandardRenderingMode fx:value="SPECULAR_SHADED" />
+             </userData>
+         </RadioMenuItem>
+         <RadioMenuItem mnemonicParsing="false" text="Solid textured" toggleGroup="$renderGroup" visible="false">
+             <userData>
+                 <StandardRenderingMode fx:value="SOLID_TEXTURED" />
+             </userData>
+         </RadioMenuItem>
+          <RadioMenuItem mnemonicParsing="false" text="Normal mapped" toggleGroup="$renderGroup">
+              <userData>
+                  <StandardRenderingMode fx:value="SPECULAR_NORMAL_TEXTURED" />
+              </userData>
+          </RadioMenuItem>
+         <RadioMenuItem mnemonicParsing="false" text="Textured Lambertian" toggleGroup="$renderGroup">
+             <userData>
+                 <StandardRenderingMode fx:value="LAMBERTIAN_DIFFUSE_TEXTURED" />
+             </userData>
+         </RadioMenuItem>
+         <RadioMenuItem mnemonicParsing="false" text="Textured material" toggleGroup="$renderGroup">
+             <userData>
+                 <StandardRenderingMode fx:value="MATERIAL_SHADED" />
+             </userData>
+         </RadioMenuItem>
+         <RadioMenuItem mnemonicParsing="false" selected="true" text="Image-based rendering (IBR)" toggleGroup="$renderGroup">
+             <userData>
+                 <StandardRenderingMode fx:value="IMAGE_BASED" />
+             </userData>
+         </RadioMenuItem>
+          <RadioMenuItem mnemonicParsing="false" text="IBR with textures" toggleGroup="$renderGroup">
+              <userData>
+                  <StandardRenderingMode fx:value="IMAGE_BASED_WITH_MATERIALS" />
+              </userData>
+          </RadioMenuItem>
+         <SeparatorMenuItem mnemonicParsing="false" />
       </Menu>
       <Menu mnemonicParsing="false" text="Windows" visible="false">
          <CheckMenuItem mnemonicParsing="false" selected="true" text="Scene" />
