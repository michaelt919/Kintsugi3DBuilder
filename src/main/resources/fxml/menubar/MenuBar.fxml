--- conflicted
+++ resolved
@@ -163,7 +163,6 @@
                             </VBox>
                         </content>
                     </CustomMenuItem>
-<<<<<<< HEAD
                         <CheckMenuItem fx:id="enableLight4CheckMenuItem" mnemonicParsing="false" text="Enable Light 4" />
                         <CustomMenuItem hideOnClick="false">
                             <content>
@@ -220,92 +219,29 @@
             </items>
         </Menu>
         <Menu mnemonicParsing="false" text="Shading">
-            <RadioMenuItem mnemonicParsing="false" text="None" userData="None" visible="false">
-                <userData>
-                    <StandardRenderingMode fx:value="NONE" />
-                </userData>
-            </RadioMenuItem>
-            <RadioMenuItem mnemonicParsing="false" text="Wireframe" visible="false">
-                <userData>
-                    <StandardRenderingMode fx:value="WIREFRAME" />
-                </userData>
+            <RadioMenuItem mnemonicParsing="false" text="Simple specular" toggleGroup="$renderGroup">
                 <toggleGroup>
                     <ToggleGroup fx:id="renderGroup" />
                 </toggleGroup>
-            </RadioMenuItem>
-            <RadioMenuItem mnemonicParsing="false" text="Simple Lambertian" toggleGroup="$renderGroup" visible="false">
-                <userData>
-                    <StandardRenderingMode fx:value="LAMBERTIAN_SHADED" />
-                </userData>
-            </RadioMenuItem>
-            <RadioMenuItem mnemonicParsing="false" text="Simple specular" toggleGroup="$renderGroup">
-                <userData>
-                    <StandardRenderingMode fx:value="SPECULAR_SHADED" />
-                </userData>
-            </RadioMenuItem>
-            <RadioMenuItem mnemonicParsing="false" text="Solid textured" toggleGroup="$renderGroup" visible="false">
-                <userData>
-                    <StandardRenderingMode fx:value="SOLID_TEXTURED" />
-                </userData>
+                <userData>renderModes/simpleSpecular.frag</userData>
             </RadioMenuItem>
             <RadioMenuItem mnemonicParsing="false" text="Normal mapped" toggleGroup="$renderGroup">
-                <userData>
-                    <StandardRenderingMode fx:value="SPECULAR_NORMAL_TEXTURED" />
-                </userData>
+                <userData>renderModes/normalMapped.frag</userData>
             </RadioMenuItem>
             <RadioMenuItem mnemonicParsing="false" text="Textured Lambertian" toggleGroup="$renderGroup">
-                <userData>
-                    <StandardRenderingMode fx:value="LAMBERTIAN_DIFFUSE_TEXTURED" />
-                </userData>
+                <userData>renderModes/texturedLambertian.frag</userData>
             </RadioMenuItem>
             <RadioMenuItem mnemonicParsing="false" text="Textured material" toggleGroup="$renderGroup">
-                <userData>
-                    <StandardRenderingMode fx:value="MATERIAL_SHADED" />
-                </userData>
+                <userData>renderModes/texturedMaterial.frag</userData>
             </RadioMenuItem>
             <RadioMenuItem mnemonicParsing="false" selected="true" text="Image-based rendering (IBR)" toggleGroup="$renderGroup">
-                <userData>
-                    <StandardRenderingMode fx:value="IMAGE_BASED" />
-                </userData>
+                <userData>renderModes/ibrUntextured.frag</userData>
             </RadioMenuItem>
             <RadioMenuItem mnemonicParsing="false" text="IBR with textures" toggleGroup="$renderGroup">
-                <userData>
-                    <StandardRenderingMode fx:value="IMAGE_BASED_WITH_MATERIALS" />
-                </userData>
+                <userData>renderModes/ibrTextured.frag</userData>
             </RadioMenuItem>
         </Menu>
         <Menu mnemonicParsing="false" text="System Settings" visible="false">
-=======
-                </items>
-            </Menu>
-         </items>
-      </Menu>
-      <Menu mnemonicParsing="false" text="Shading">
-          <RadioMenuItem mnemonicParsing="false" text="Simple specular" toggleGroup="$renderGroup">
-              <toggleGroup>
-                  <ToggleGroup fx:id="renderGroup" />
-              </toggleGroup>
-              <userData>renderModes/simpleSpecular.frag</userData>
-          </RadioMenuItem>
-          <RadioMenuItem mnemonicParsing="false" text="Normal mapped" toggleGroup="$renderGroup">
-              <userData>renderModes/normalMapped.frag</userData>
-          </RadioMenuItem>
-          <RadioMenuItem mnemonicParsing="false" text="Textured Lambertian" toggleGroup="$renderGroup">
-              <userData>renderModes/texturedLambertian.frag</userData>
-          </RadioMenuItem>
-          <RadioMenuItem mnemonicParsing="false" text="Textured material" toggleGroup="$renderGroup">
-              <userData>renderModes/texturedMaterial.frag</userData>
-          </RadioMenuItem>
-          <RadioMenuItem mnemonicParsing="false" selected="true" text="Image-based rendering (IBR)" toggleGroup="$renderGroup">
-              <userData>renderModes/ibrUntextured.frag</userData>
-          </RadioMenuItem>
-          <RadioMenuItem mnemonicParsing="false" text="IBR with textures" toggleGroup="$renderGroup">
-              <userData>renderModes/ibrTextured.frag</userData>
-          </RadioMenuItem>
-      </Menu>
-      <Menu mnemonicParsing="false" text="System Settings">
-         <items>
->>>>>>> c3fffc4a
             <CheckMenuItem fx:id="autoCacheClearingCheckMenuItem" mnemonicParsing="false" selected="true" text="Auto Cache Clearing (UNFINISHED)" />
             <Menu mnemonicParsing="false" text="Cache Path">
                 <SeparatorMenuItem mnemonicParsing="false">
