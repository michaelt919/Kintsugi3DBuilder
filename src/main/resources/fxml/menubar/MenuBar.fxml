<?xml version="1.0" encoding="UTF-8"?>

<!--
  ~ Copyright (c) 2019 - 2023 Seth Berrier, Michael Tetzlaff, Jacob Buelow, Luke Denney
  ~ Copyright (c) 2019 The Regents of the University of Minnesota
  ~
  ~ Licensed under GPLv3
  ~ ( http://www.gnu.org/licenses/gpl-3.0.html )
  ~
  ~ This code is free software: you can redistribute it and/or modify it under the terms of the GNU General Public License as published by the Free Software Foundation, either version 3 of the License, or (at your option) any later version.
  ~ This code is distributed in the hope that it will be useful, but WITHOUT ANY WARRANTY; without even the implied warranty of MERCHANTABILITY or FITNESS FOR A PARTICULAR PURPOSE.  See the GNU General Public License for more details.
  ~
  -->

<?import javafx.geometry.*?>
<?import javafx.scene.control.*?>
<?import javafx.scene.input.*?>
<?import javafx.scene.layout.*?>
<AnchorPane prefHeight="720.0" styleClass="anchor-pane" stylesheets="@../kintsugiStyling.css" xmlns="http://javafx.com/javafx/17.0.2-ea" xmlns:fx="http://javafx.com/fxml/1" fx:controller="kintsugi3d.builder.javafx.controllers.menubar.MenubarController">
    <MenuBar styleClass="menu-bar" AnchorPane.leftAnchor="0.0" AnchorPane.rightAnchor="0.0" AnchorPane.topAnchor="0.0">
        <Menu mnemonicParsing="false" text="File">
            <MenuItem mnemonicParsing="false" onAction="#file_createProject" text="New Project">
                <accelerator>
                    <KeyCodeCombination alt="UP" code="N" control="ANY" meta="UP" shift="UP" shortcut="UP" />
                </accelerator></MenuItem>
            <MenuItem mnemonicParsing="false" onAction="#file_openProject" text="Open project">
                <accelerator>
                    <KeyCodeCombination alt="UP" code="O" control="ANY" meta="UP" shift="UP" shortcut="UP" />
                </accelerator>
            </MenuItem>
            <MenuItem mnemonicParsing="false" onAction="#file_saveProject" text="Save">
                <accelerator>
                    <KeyCodeCombination alt="UP" code="S" control="ANY" meta="UP" shift="UP" shortcut="UP" />
                </accelerator></MenuItem>
            <MenuItem mnemonicParsing="false" onAction="#file_saveProjectAs" text="Save As">
                <accelerator>
                    <KeyCodeCombination alt="UP" code="F12" control="ANY" meta="UP" shift="UP" shortcut="UP" />
                </accelerator></MenuItem>
            <MenuItem mnemonicParsing="false" onAction="#file_closeProject" text="Close project">
                <accelerator>
                    <KeyCodeCombination alt="UP" code="W" control="ANY" meta="UP" shift="UP" shortcut="UP" />
                </accelerator>
            </MenuItem>
<<<<<<< HEAD
            <MenuItem mnemonicParsing="false" onAction="#simulateNewWorkflow" text="Simulate New Workflow (UNFINISHED)">
            </MenuItem>
        </items>
      </Menu>
      <Menu mnemonicParsing="false" text="Environment">
         <items>
             <MenuItem mnemonicParsing="false" onAction="#shading_IBRSettings" text="Advanced Photo View..." />
             <CheckMenuItem mnemonicParsing="false" selected="true" text="Snap-based Object Rotation (UNFINISHED)" />
             <SeparatorMenuItem mnemonicParsing="false" />
             <SeparatorMenuItem mnemonicParsing="false">
                 <content>
                     <Label fx:id="lightingSettingsLabel" text="Lighting Settings" textFill="black">
                         <padding>
                             <Insets bottom="5.0" left="5.0" right="5.0" top="5.0" />
                         </padding>
                     </Label>
                 </content>
             </SeparatorMenuItem>
            <CheckMenuItem fx:id="relightingCheckMenuItem" mnemonicParsing="false" onAction="#updateRelightingVisibility" selected="true" text="Relighting" />
             <CheckMenuItem fx:id="visibleLightWidgetsCheckMenuItem" mnemonicParsing="false" selected="true" text="Show light widgets" />
             <Menu fx:id="perLightIntensityMenu" mnemonicParsing="false" text="Per-light Intensity (UNFINISHED)">
              <items>
                  <CheckMenuItem fx:id="enableLight1CheckMenuItem" mnemonicParsing="false" selected="true" text="Enable Light 1" />
                  <CustomMenuItem hideOnClick="false">
                     <content>
                        <ColorPicker />
                     </content>
                 </CustomMenuItem>
                  <CustomMenuItem hideOnClick="false" mnemonicParsing="false" text="Intensity Slider Selection">
                      <content>
                        <VBox alignment="CENTER_LEFT" spacing="10.0">
                           <children>
                               <Label text="Intensity Selection"> text="Intensity Selection"</Label>
                                <HBox alignment="CENTER_LEFT" spacing="10.0">
=======
            <SeparatorMenuItem mnemonicParsing="false" />
            <Menu fx:id="exportMenu" mnemonicParsing="false" text="Export" />
            <MenuItem mnemonicParsing="false" text="Re-import Data (UNFINISHED)" />
            <SeparatorMenuItem />
            <Menu fx:id="recentProjectsMenu" mnemonicParsing="false" text="Recent Projects">
                <items>
                    <MenuItem mnemonicParsing="false" text="Action 1" />
                </items>
            </Menu>
            <SeparatorMenuItem mnemonicParsing="false" />
            <MenuItem mnemonicParsing="false" onAction="#file_exit" text="Exit" />
            <SeparatorMenuItem />
        </Menu>
        <Menu mnemonicParsing="false" text="View" visible="false">
            <CheckMenuItem fx:id="is3DGridCheckMenuItem" mnemonicParsing="false" text="3D grid" visible="false" />
            <CheckMenuItem fx:id="compassCheckMenuItem" mnemonicParsing="false" text="Compass" visible="false" />
            <CheckMenuItem fx:id="multiSamplingCheckMenuItem" mnemonicParsing="false" text="Multi-sampling" visible="false" />
        </Menu>
        <Menu mnemonicParsing="false" text="Workflow">
            <items>
                <CheckMenuItem fx:id="lightCalibrationCheckMenuItem" mnemonicParsing="false" text="Light Calibration Mode" />
                <MenuItem mnemonicParsing="false" onAction="#eyedropperColorChecker" text="Color Calibration...">
                    <accelerator>
                        <KeyCodeCombination alt="UP" code="B" control="ANY" meta="UP" shift="UP" shortcut="UP" />
                    </accelerator></MenuItem>
                <MenuItem mnemonicParsing="false" onAction="#exportSpecularFit" text="Export Specular Fit...">
                    <accelerator>
                        <KeyCodeCombination alt="UP" code="P" control="ANY" meta="UP" shift="UP" shortcut="UP" />
                    </accelerator>
                </MenuItem>
            </items>
        </Menu>
        <Menu mnemonicParsing="false" text="Environment">
            <items>
                <MenuItem mnemonicParsing="false" onAction="#shading_IBRSettings" text="Advanced Photo View..." />
                <CheckMenuItem mnemonicParsing="false" selected="true" text="Snap-based Object Rotation (UNFINISHED)" />
                <SeparatorMenuItem mnemonicParsing="false" />
                <SeparatorMenuItem mnemonicParsing="false">
                    <content>
                        <Label fx:id="lightingSettingsLabel" text="Lighting Settings" textFill="black">
                            <padding>
                                <Insets bottom="5.0" left="5.0" right="5.0" top="5.0" />
                            </padding>
                        </Label>
                    </content>
                </SeparatorMenuItem>
                <CheckMenuItem fx:id="relightingCheckMenuItem" mnemonicParsing="false" onAction="#updateRelightingVisibility" selected="true" text="Relighting" />
                <CheckMenuItem fx:id="visibleLightWidgetsCheckMenuItem" mnemonicParsing="false" selected="true" text="Show light widgets" />
                <Menu fx:id="perLightIntensityMenu" mnemonicParsing="false" text="Per-light Intensity (UNFINISHED)">
                    <items>
                        <CheckMenuItem fx:id="enableLight1CheckMenuItem" mnemonicParsing="false" selected="true" text="Enable Light 1" />
                        <CustomMenuItem hideOnClick="false">
                            <content>
                                <ColorPicker />
                            </content>
                        </CustomMenuItem>
                        <CustomMenuItem hideOnClick="false" mnemonicParsing="false" text="Intensity Slider Selection">
                            <content>
                                <VBox alignment="CENTER_LEFT" spacing="10.0">
>>>>>>> 8d7c89d5
                                    <children>
                                        <Label text="Intensity Selection"> text="Intensity Selection"</Label>
                                        <HBox alignment="CENTER_LEFT" spacing="10.0">
                                            <children>
                                                <TextField fx:id="perLight1IntensityTxtField" prefWidth="50.0" />
                                                <Slider fx:id="perLight1IntensitySlider" showTickLabels="true" showTickMarks="true">
                                                    <HBox.margin>
                                                        <Insets />
                                                    </HBox.margin></Slider>
                                            </children>
                                        </HBox>
                                    </children>
                                </VBox>
                            </content>
                        </CustomMenuItem>
                        <SeparatorMenuItem mnemonicParsing="false" />
                        <CheckMenuItem fx:id="enableLight2CheckMenuItem" mnemonicParsing="false" text="Enable Light 2" />
                        <CustomMenuItem hideOnClick="false">
                            <content>
                                <ColorPicker />
                            </content>
                        </CustomMenuItem>                  <CustomMenuItem hideOnClick="false" mnemonicParsing="false" text="Intensity Slider Selection">
                        <content>
                            <VBox alignment="CENTER_LEFT" spacing="10.0">
                                <children>
                                    <Label text="Intensity Selection"> text="Intensity Selection"</Label>
                                    <HBox alignment="CENTER_LEFT" spacing="10.0">
                                        <children>
                                            <TextField fx:id="perLight2IntensityTxtField" prefWidth="50.0" />
                                            <Slider fx:id="perLight2IntensitySlider" showTickLabels="true" showTickMarks="true">
                                                <HBox.margin>
                                                    <Insets />
                                                </HBox.margin></Slider>
                                        </children>
                                    </HBox>
                                </children>
                            </VBox>
                        </content>
                    </CustomMenuItem>
                        <SeparatorMenuItem mnemonicParsing="false" />
                        <CheckMenuItem fx:id="enableLight3CheckMenuItem" mnemonicParsing="false" text="Enable Light 3" />
                        <CustomMenuItem hideOnClick="false">
                            <content>
                                <ColorPicker />
                            </content>
                        </CustomMenuItem>                 <CustomMenuItem hideOnClick="false" mnemonicParsing="false" text="Intensity Slider Selection">
                        <content>
                            <VBox alignment="CENTER_LEFT" spacing="10.0">
                                <children>
                                    <Label text="Intensity Selection"> text="Intensity Selection"</Label>
                                    <HBox alignment="CENTER_LEFT" spacing="10.0">
                                        <children>
                                            <TextField fx:id="perLight3IntensityTxtField" prefWidth="50.0" />
                                            <Slider fx:id="perLight3IntensitySlider" showTickLabels="true" showTickMarks="true">
                                                <HBox.margin>
                                                    <Insets />
                                                </HBox.margin></Slider>
                                        </children>
                                    </HBox>
                                </children>
                            </VBox>
                        </content>
                    </CustomMenuItem>
                        <CheckMenuItem fx:id="enableLight4CheckMenuItem" mnemonicParsing="false" text="Enable Light 4" />
                        <CustomMenuItem hideOnClick="false">
                            <content>
                                <ColorPicker />
                            </content>
                        </CustomMenuItem>
                        <CustomMenuItem hideOnClick="false" mnemonicParsing="false" text="Intensity Slider Selection">
                            <content>
                                <VBox alignment="CENTER_LEFT" spacing="10.0">
                                    <children>
                                        <Label text="Intensity Selection"> text="Intensity Selection"</Label>
                                        <HBox alignment="CENTER_LEFT" spacing="10.0">
                                            <children>
                                                <TextField fx:id="perLight4IntensityTxtField" prefWidth="50.0" />
                                                <Slider fx:id="perLight4IntensitySlider" showTickLabels="true" showTickMarks="true">
                                                    <HBox.margin>
                                                        <Insets />
                                                    </HBox.margin></Slider>
                                            </children>
                                        </HBox>
                                    </children>
                                </VBox>
                            </content>
                        </CustomMenuItem>
                    </items>
                </Menu>
                <Menu fx:id="ambientLightSettingsMenu" mnemonicParsing="false" text="Ambient light settings (UNFINISHED)">
                    <items>
                        <CustomMenuItem hideOnClick="false">
                            <content>
                                <ColorPicker />
                            </content>
                        </CustomMenuItem>
                        <CustomMenuItem hideOnClick="false" mnemonicParsing="false" text="Intensity Slider Selection">
                            <content>
                                <VBox alignment="CENTER_LEFT" spacing="10.0">
                                    <children>
                                        <Label text="Intensity Selection"> text="Intensity Selection"</Label>
                                        <HBox alignment="CENTER_LEFT" spacing="10.0">
                                            <children>
                                                <TextField fx:id="ambientLightIntensityTxtField" prefWidth="50.0" />
                                                <Slider fx:id="ambientLightIntensitySlider" showTickLabels="true" showTickMarks="true">
                                                    <HBox.margin>
                                                        <Insets />
                                                    </HBox.margin></Slider>
                                            </children>
                                        </HBox>
                                    </children>
                                </VBox>
                            </content>
                        </CustomMenuItem>
                    </items>
                </Menu>
            </items>
        </Menu>
        <Menu mnemonicParsing="false" text="Shading">
            <RadioMenuItem mnemonicParsing="false" text="Simple specular" toggleGroup="$renderGroup">
                <toggleGroup>
                    <ToggleGroup fx:id="renderGroup" />
                </toggleGroup>
                <userData>renderModes/simpleSpecular.frag</userData>
            </RadioMenuItem>
            <RadioMenuItem mnemonicParsing="false" text="Normal mapped" toggleGroup="$renderGroup">
                <userData>renderModes/normalMapped.frag</userData>
            </RadioMenuItem>
            <RadioMenuItem mnemonicParsing="false" text="Textured Lambertian" toggleGroup="$renderGroup">
                <userData>renderModes/texturedLambertian.frag</userData>
            </RadioMenuItem>
            <RadioMenuItem mnemonicParsing="false" text="Material (metallicity)" toggleGroup="$renderGroup" userData="renderModes/texturedORMMaterial.frag">
            </RadioMenuItem>
            <RadioMenuItem mnemonicParsing="false" text="Material (reflectivity)" toggleGroup="$renderGroup">
                <userData>renderModes/texturedMaterial.frag</userData>
            </RadioMenuItem>
            <RadioMenuItem mnemonicParsing="false" text="Material (basis)" toggleGroup="$renderGroup" userData="renderModes/basisMaterial.frag">
            </RadioMenuItem>
            <RadioMenuItem mnemonicParsing="false" selected="true" text="Image-based rendering (IBR)" toggleGroup="$renderGroup">
                <userData>renderModes/ibrUntextured.frag</userData>
            </RadioMenuItem>
            <RadioMenuItem mnemonicParsing="false" text="IBR with textures" toggleGroup="$renderGroup">
                <userData>renderModes/ibrTextured.frag</userData>
            </RadioMenuItem>
        </Menu>
        <Menu mnemonicParsing="false" text="System Settings" visible="false">
            <CheckMenuItem fx:id="autoCacheClearingCheckMenuItem" mnemonicParsing="false" selected="true" text="Auto Cache Clearing (UNFINISHED)" />
            <Menu mnemonicParsing="false" text="Cache Path">
                <SeparatorMenuItem mnemonicParsing="false">
                    <content>
                        <Label fx:id="cachePathLabel" text="Current Cache Path: ................................................">
                            <padding>
                                <Insets bottom="5.0" left="5.0" right="5.0" top="5.0" />
                            </padding>
                        </Label>
                    </content>
                </SeparatorMenuItem>
                <CustomMenuItem mnemonicParsing="false" text="Clear Cache">
                    <content>
                        <Button fx:id="clearCacheButton" mnemonicParsing="false" text="Clear Cache (UNFINISHED)" />
                    </content>
                </CustomMenuItem>
                <CustomMenuItem mnemonicParsing="false" text="Set Cache Path">
                    <content>
                        <Button fx:id="setCachePathButton" mnemonicParsing="false" text="Set Cache Path (UNFINISHED)" />
                    </content>
                </CustomMenuItem>
            </Menu>
            <SeparatorMenuItem mnemonicParsing="false" />
            <CheckMenuItem fx:id="autoSaveCheckMenuItem" mnemonicParsing="false" selected="true" text="Autosave (UNFINISHED)" />
            <CustomMenuItem hideOnClick="false" mnemonicParsing="false" text="Options">
                <content>
                    <ChoiceBox fx:id="autosaveOptionsChoiceBox" prefWidth="200.0" />
                </content>
            </CustomMenuItem>
            <SeparatorMenuItem mnemonicParsing="false" />
            <CheckMenuItem fx:id="imageCompressionCheckMenuItem" mnemonicParsing="false" selected="true" text="Image Compression" />
            <SeparatorMenuItem mnemonicParsing="false" />
            <CheckMenuItem fx:id="preloadVisibilityEtcCheckMenuItem" mnemonicParsing="false" onAction="#updatePreloadVisibilityEtc" selected="true" text="Preload Visibility &amp; Shadow Testing" />
            <CustomMenuItem mnemonicParsing="false" text="Resolution Input Fields">
                <content>
                    <HBox alignment="CENTER_LEFT" spacing="10.0">
                        <children>
                            <HBox alignment="CENTER_LEFT">
                                <children>
                                    <Label fx:id="widthLabel" text="Width: " textFill="black">
                                    </Label>
                                    <TextField fx:id="widthTxtField" prefWidth="50.0" />
                                </children>
                            </HBox>
                            <HBox alignment="CENTER_LEFT">
                                <children>
                                    <Label fx:id="heightLabel" text="Height: " textFill="black">
                                    </Label>
                                    <TextField fx:id="heightTxtField" prefWidth="50.0" />
                                </children>
                            </HBox>
                        </children>
                        <padding>
                            <Insets left="5.0" right="5.0" />
                        </padding>
                    </HBox>
                </content>
            </CustomMenuItem>
            <SeparatorMenuItem mnemonicParsing="false" />
            <CheckMenuItem fx:id="mipmapCheckMenuItem" mnemonicParsing="false" selected="true" text="Mipmap" />
            <SeparatorMenuItem mnemonicParsing="false" />
            <MenuItem mnemonicParsing="false" onAction="#shading_SystemMemory" text="System Memory… " />
            <SeparatorMenuItem mnemonicParsing="false" />
            <CheckMenuItem fx:id="halfResolutionCheckMenuItem" mnemonicParsing="false" text="Reduce Viewport Resolution" />
            <CheckMenuItem mnemonicParsing="false" text="Stand-alone 3D Viewer (UNFINISHED)" />
            <MenuItem mnemonicParsing="false" onAction="#shading_IBRSettings" text="Advanced Photo View..." />
            <CheckMenuItem fx:id="sceneWindowMenuItem" mnemonicParsing="false" selected="true" text="Show scene window..." />
            <SeparatorMenuItem mnemonicParsing="false" />
            <MenuItem mnemonicParsing="false" text="Accessibility Settings (UNFINISHED)" />
            <Menu text="Photo Lighting Settings">
                <CheckMenuItem fx:id="fresnelEffectCheckMenuItem" mnemonicParsing="false" text="Fresnel effect" />
                <CheckMenuItem fx:id="shadowsCheckMenuItem" mnemonicParsing="false" selected="true" text="Shadows" />
                <!--shadows check menu item is set as selected in the menubar controller
                        "selected" state is overwritten to "false" during binding-->
                <CheckMenuItem fx:id="phyMaskingCheckMenuItem" mnemonicParsing="false" text="Physically based masking/shadowing" />
            </Menu>
        </Menu>
<<<<<<< HEAD
    </Menu>
      <Menu text="Help">
          <MenuItem mnemonicParsing="false" onAction="#help_userManual" text="Processing Tool Documentation" />
          <MenuItem mnemonicParsing="false" onAction="#help_console" text="View Log" />
          <MenuItem mnemonicParsing="false" text="Process Guides (UNFINISHED)" />
      </Menu>
      <Menu fx:id="aboutMenu" mnemonicParsing="false" onShown="#hideAndShowAboutModal" text="About" visible="false">
        <items>
          <MenuItem mnemonicParsing="false" onAction="#help_about" text="About" />
        </items>
      </Menu>
      <Menu mnemonicParsing="false" text="Lighting" visible="false">
         <CheckMenuItem fx:id="environmentMappingCheckMenuItem" mnemonicParsing="false" selected="true" text="Environment mapping" visible="false" />
         <CheckMenuItem fx:id="visibleLightsCheckMenuItem" mnemonicParsing="false" selected="true" text="Show light sources" />
         <CheckMenuItem fx:id="visibleCameraPoseCheckMenuItem" mnemonicParsing="false" text="Show camera poses for photographs" visible="false" />
         <CheckMenuItem fx:id="visibleSavedCameraPoseCheckMenuItem" mnemonicParsing="false" text="Show saved camera poses" visible="false" />
      </Menu>
      <Menu mnemonicParsing="false" text="Shading" visible="false">
         <RadioMenuItem mnemonicParsing="false" text="None" userData="None" visible="false">
             <userData>
                 <StandardRenderingMode fx:value="NONE" />
             </userData>
         </RadioMenuItem>
         <RadioMenuItem mnemonicParsing="false" text="Wireframe" visible="false">
             <userData>
                 <StandardRenderingMode fx:value="WIREFRAME" />
             </userData>
            <toggleGroup>
               <ToggleGroup fx:id="renderGroup" />
            </toggleGroup>
         </RadioMenuItem>
         <RadioMenuItem mnemonicParsing="false" text="Simple Lambertian" toggleGroup="$renderGroup" visible="false">
             <userData>
                 <StandardRenderingMode fx:value="LAMBERTIAN_SHADED" />
             </userData>
         </RadioMenuItem>
         <RadioMenuItem mnemonicParsing="false" text="Simple specular" toggleGroup="$renderGroup">
             <userData>
                 <StandardRenderingMode fx:value="SPECULAR_SHADED" />
             </userData>
         </RadioMenuItem>
         <RadioMenuItem mnemonicParsing="false" text="Solid textured" toggleGroup="$renderGroup" visible="false">
             <userData>
                 <StandardRenderingMode fx:value="SOLID_TEXTURED" />
             </userData>
         </RadioMenuItem>
          <RadioMenuItem mnemonicParsing="false" text="Normal mapped" toggleGroup="$renderGroup">
              <userData>
                  <StandardRenderingMode fx:value="SPECULAR_NORMAL_TEXTURED" />
              </userData>
          </RadioMenuItem>
         <RadioMenuItem mnemonicParsing="false" text="Textured Lambertian" toggleGroup="$renderGroup">
             <userData>
                 <StandardRenderingMode fx:value="LAMBERTIAN_DIFFUSE_TEXTURED" />
             </userData>
         </RadioMenuItem>
         <RadioMenuItem mnemonicParsing="false" text="Textured material" toggleGroup="$renderGroup">
             <userData>
                 <StandardRenderingMode fx:value="MATERIAL_SHADED" />
             </userData>
         </RadioMenuItem>
         <RadioMenuItem mnemonicParsing="false" selected="true" text="Image-based rendering (IBR)" toggleGroup="$renderGroup">
             <userData>
                 <StandardRenderingMode fx:value="IMAGE_BASED" />
             </userData>
         </RadioMenuItem>
          <RadioMenuItem mnemonicParsing="false" text="IBR with textures" toggleGroup="$renderGroup">
              <userData>
                  <StandardRenderingMode fx:value="IMAGE_BASED_WITH_MATERIALS" />
              </userData>
          </RadioMenuItem>
         <SeparatorMenuItem mnemonicParsing="false" />
      </Menu>
      <Menu mnemonicParsing="false" text="Windows" visible="false">
         <CheckMenuItem mnemonicParsing="false" selected="true" text="Scene" />
         <CheckMenuItem mnemonicParsing="false" selected="true" text="Library" />
         <CheckMenuItem mnemonicParsing="false" text="Full-screen render" />
         <CheckMenuItem mnemonicParsing="false" text="Separate render window" />
      </Menu>
    <Menu mnemonicParsing="false" text="DEPRECATED MENU ITEMS" visible="false">
        <MenuItem mnemonicParsing="false" onAction="#exportSpecularFit" text="Export Specular Fit" visible="false">
            <accelerator>
                <KeyCodeCombination alt="UP" code="P" control="ANY" meta="UP" shift="UP" shortcut="UP"/>
            </accelerator>
        </MenuItem>
        <MenuItem mnemonicParsing="false" onAction="#file_colorChecker"
                  text="Enter Color Checker Values... (DEPRECATED)" visible="false"/>
        <MenuItem mnemonicParsing="false" onAction="#unzip" text="Unzip Metashape File">
            <accelerator>
                <KeyCodeCombination alt="UP" code="M" control="ANY" meta="UP" shift="UP" shortcut="UP"/>
            </accelerator>
        </MenuItem>
        <MenuItem mnemonicParsing="false" onAction="#file_loadOptions" text="Load Options..." visible="false"/>
    </Menu>
      <padding>
         <Insets bottom="2.0" left="2.0" right="2.0" top="4.0" />
      </padding>
      <opaqueInsets>
         <Insets />
      </opaqueInsets>
   </MenuBar>
=======
        <Menu text="Help">
            <MenuItem mnemonicParsing="false" onAction="#help_userManual" text="Processing Tool Documentation" />
            <MenuItem mnemonicParsing="false" onAction="#help_console" text="View Log" />
            <MenuItem mnemonicParsing="false" text="Process Guides (UNFINISHED)" />
        </Menu>
        <Menu fx:id="aboutMenu" mnemonicParsing="false" onShown="#hideAndShowAboutModal" text="About" visible="false">
            <items>
                <MenuItem mnemonicParsing="false" onAction="#help_about" text="About" />
            </items>
        </Menu>
        <Menu mnemonicParsing="false" text="Lighting" visible="false">
            <CheckMenuItem fx:id="environmentMappingCheckMenuItem" mnemonicParsing="false" selected="true" text="Environment mapping" visible="false" />
            <CheckMenuItem fx:id="visibleLightsCheckMenuItem" mnemonicParsing="false" selected="true" text="Show light sources" />
            <CheckMenuItem fx:id="visibleCameraPoseCheckMenuItem" mnemonicParsing="false" text="Show camera poses for photographs" visible="false" />
            <CheckMenuItem fx:id="visibleSavedCameraPoseCheckMenuItem" mnemonicParsing="false" text="Show saved camera poses" visible="false" />
        </Menu>
        <Menu mnemonicParsing="false" text="Windows" visible="false">
            <CheckMenuItem mnemonicParsing="false" selected="true" text="Scene" />
            <CheckMenuItem mnemonicParsing="false" selected="true" text="Library" />
            <CheckMenuItem mnemonicParsing="false" text="Full-screen render" />
            <CheckMenuItem mnemonicParsing="false" text="Separate render window" />
        </Menu>
        <Menu mnemonicParsing="false" text="DEPRECATED MENU ITEMS" visible="false">
            <items>
                <MenuItem mnemonicParsing="false" onAction="#exportSpecularFit" text="Export Specular Fit" visible="false">
                    <accelerator>
                        <KeyCodeCombination alt="UP" code="P" control="ANY" meta="UP" shift="UP" shortcut="UP" />
                    </accelerator>
                </MenuItem>
                <MenuItem mnemonicParsing="false" onAction="#file_colorChecker" text="Enter Color Checker Values... (DEPRECATED)" visible="false" />
                <MenuItem mnemonicParsing="false" onAction="#unzip" text="Unzip Metashape File">
                    <accelerator>
                        <KeyCodeCombination alt="UP" code="M" control="ANY" meta="UP" shift="UP" shortcut="UP" />
                    </accelerator>
                </MenuItem>
                <MenuItem mnemonicParsing="false" onAction="#file_loadOptions" text="Load Options..." visible="false" />
            </items>
        </Menu>
        <padding>
            <Insets bottom="2.0" left="2.0" right="2.0" top="4.0" />
        </padding>
        <opaqueInsets>
            <Insets />
        </opaqueInsets>
    </MenuBar>
>>>>>>> 8d7c89d5
    <HBox alignment="CENTER_LEFT" spacing="10.0" AnchorPane.rightAnchor="10.0" AnchorPane.topAnchor="2.0">
        <Button fx:id="settingsButton" contentDisplay="CENTER" mnemonicParsing="false" onAction="#openSystemSettingsModal" prefHeight="25.0" prefWidth="80.0" text="Settings" />
        <Button mnemonicParsing="false" onAction="#help_about" text="About" />
        <CheckBox disable="true" mnemonicParsing="false" text="Hide UI" visible="false" />
    </HBox>
    <fx:include fx:id="framebufferView" source="FramebufferView.fxml" AnchorPane.bottomAnchor="0.0" AnchorPane.leftAnchor="0.0" AnchorPane.rightAnchor="0.0" AnchorPane.topAnchor="33.0" VBox.vgrow="ALWAYS" />
    <ProgressBar fx:id="progressBar" layoutY="31.0" prefWidth="1280.0" progress="0.0" visible="false" AnchorPane.leftAnchor="0.0" AnchorPane.rightAnchor="0.0" AnchorPane.topAnchor="31.0" VBox.vgrow="ALWAYS">
        <VBox.margin>
            <Insets />
        </VBox.margin>
    </ProgressBar>
</AnchorPane><|MERGE_RESOLUTION|>--- conflicted
+++ resolved
@@ -41,42 +41,6 @@
                     <KeyCodeCombination alt="UP" code="W" control="ANY" meta="UP" shift="UP" shortcut="UP" />
                 </accelerator>
             </MenuItem>
-<<<<<<< HEAD
-            <MenuItem mnemonicParsing="false" onAction="#simulateNewWorkflow" text="Simulate New Workflow (UNFINISHED)">
-            </MenuItem>
-        </items>
-      </Menu>
-      <Menu mnemonicParsing="false" text="Environment">
-         <items>
-             <MenuItem mnemonicParsing="false" onAction="#shading_IBRSettings" text="Advanced Photo View..." />
-             <CheckMenuItem mnemonicParsing="false" selected="true" text="Snap-based Object Rotation (UNFINISHED)" />
-             <SeparatorMenuItem mnemonicParsing="false" />
-             <SeparatorMenuItem mnemonicParsing="false">
-                 <content>
-                     <Label fx:id="lightingSettingsLabel" text="Lighting Settings" textFill="black">
-                         <padding>
-                             <Insets bottom="5.0" left="5.0" right="5.0" top="5.0" />
-                         </padding>
-                     </Label>
-                 </content>
-             </SeparatorMenuItem>
-            <CheckMenuItem fx:id="relightingCheckMenuItem" mnemonicParsing="false" onAction="#updateRelightingVisibility" selected="true" text="Relighting" />
-             <CheckMenuItem fx:id="visibleLightWidgetsCheckMenuItem" mnemonicParsing="false" selected="true" text="Show light widgets" />
-             <Menu fx:id="perLightIntensityMenu" mnemonicParsing="false" text="Per-light Intensity (UNFINISHED)">
-              <items>
-                  <CheckMenuItem fx:id="enableLight1CheckMenuItem" mnemonicParsing="false" selected="true" text="Enable Light 1" />
-                  <CustomMenuItem hideOnClick="false">
-                     <content>
-                        <ColorPicker />
-                     </content>
-                 </CustomMenuItem>
-                  <CustomMenuItem hideOnClick="false" mnemonicParsing="false" text="Intensity Slider Selection">
-                      <content>
-                        <VBox alignment="CENTER_LEFT" spacing="10.0">
-                           <children>
-                               <Label text="Intensity Selection"> text="Intensity Selection"</Label>
-                                <HBox alignment="CENTER_LEFT" spacing="10.0">
-=======
             <SeparatorMenuItem mnemonicParsing="false" />
             <Menu fx:id="exportMenu" mnemonicParsing="false" text="Export" />
             <MenuItem mnemonicParsing="false" text="Re-import Data (UNFINISHED)" />
@@ -136,7 +100,6 @@
                         <CustomMenuItem hideOnClick="false" mnemonicParsing="false" text="Intensity Slider Selection">
                             <content>
                                 <VBox alignment="CENTER_LEFT" spacing="10.0">
->>>>>>> 8d7c89d5
                                     <children>
                                         <Label text="Intensity Selection"> text="Intensity Selection"</Label>
                                         <HBox alignment="CENTER_LEFT" spacing="10.0">
@@ -360,109 +323,6 @@
                 <CheckMenuItem fx:id="phyMaskingCheckMenuItem" mnemonicParsing="false" text="Physically based masking/shadowing" />
             </Menu>
         </Menu>
-<<<<<<< HEAD
-    </Menu>
-      <Menu text="Help">
-          <MenuItem mnemonicParsing="false" onAction="#help_userManual" text="Processing Tool Documentation" />
-          <MenuItem mnemonicParsing="false" onAction="#help_console" text="View Log" />
-          <MenuItem mnemonicParsing="false" text="Process Guides (UNFINISHED)" />
-      </Menu>
-      <Menu fx:id="aboutMenu" mnemonicParsing="false" onShown="#hideAndShowAboutModal" text="About" visible="false">
-        <items>
-          <MenuItem mnemonicParsing="false" onAction="#help_about" text="About" />
-        </items>
-      </Menu>
-      <Menu mnemonicParsing="false" text="Lighting" visible="false">
-         <CheckMenuItem fx:id="environmentMappingCheckMenuItem" mnemonicParsing="false" selected="true" text="Environment mapping" visible="false" />
-         <CheckMenuItem fx:id="visibleLightsCheckMenuItem" mnemonicParsing="false" selected="true" text="Show light sources" />
-         <CheckMenuItem fx:id="visibleCameraPoseCheckMenuItem" mnemonicParsing="false" text="Show camera poses for photographs" visible="false" />
-         <CheckMenuItem fx:id="visibleSavedCameraPoseCheckMenuItem" mnemonicParsing="false" text="Show saved camera poses" visible="false" />
-      </Menu>
-      <Menu mnemonicParsing="false" text="Shading" visible="false">
-         <RadioMenuItem mnemonicParsing="false" text="None" userData="None" visible="false">
-             <userData>
-                 <StandardRenderingMode fx:value="NONE" />
-             </userData>
-         </RadioMenuItem>
-         <RadioMenuItem mnemonicParsing="false" text="Wireframe" visible="false">
-             <userData>
-                 <StandardRenderingMode fx:value="WIREFRAME" />
-             </userData>
-            <toggleGroup>
-               <ToggleGroup fx:id="renderGroup" />
-            </toggleGroup>
-         </RadioMenuItem>
-         <RadioMenuItem mnemonicParsing="false" text="Simple Lambertian" toggleGroup="$renderGroup" visible="false">
-             <userData>
-                 <StandardRenderingMode fx:value="LAMBERTIAN_SHADED" />
-             </userData>
-         </RadioMenuItem>
-         <RadioMenuItem mnemonicParsing="false" text="Simple specular" toggleGroup="$renderGroup">
-             <userData>
-                 <StandardRenderingMode fx:value="SPECULAR_SHADED" />
-             </userData>
-         </RadioMenuItem>
-         <RadioMenuItem mnemonicParsing="false" text="Solid textured" toggleGroup="$renderGroup" visible="false">
-             <userData>
-                 <StandardRenderingMode fx:value="SOLID_TEXTURED" />
-             </userData>
-         </RadioMenuItem>
-          <RadioMenuItem mnemonicParsing="false" text="Normal mapped" toggleGroup="$renderGroup">
-              <userData>
-                  <StandardRenderingMode fx:value="SPECULAR_NORMAL_TEXTURED" />
-              </userData>
-          </RadioMenuItem>
-         <RadioMenuItem mnemonicParsing="false" text="Textured Lambertian" toggleGroup="$renderGroup">
-             <userData>
-                 <StandardRenderingMode fx:value="LAMBERTIAN_DIFFUSE_TEXTURED" />
-             </userData>
-         </RadioMenuItem>
-         <RadioMenuItem mnemonicParsing="false" text="Textured material" toggleGroup="$renderGroup">
-             <userData>
-                 <StandardRenderingMode fx:value="MATERIAL_SHADED" />
-             </userData>
-         </RadioMenuItem>
-         <RadioMenuItem mnemonicParsing="false" selected="true" text="Image-based rendering (IBR)" toggleGroup="$renderGroup">
-             <userData>
-                 <StandardRenderingMode fx:value="IMAGE_BASED" />
-             </userData>
-         </RadioMenuItem>
-          <RadioMenuItem mnemonicParsing="false" text="IBR with textures" toggleGroup="$renderGroup">
-              <userData>
-                  <StandardRenderingMode fx:value="IMAGE_BASED_WITH_MATERIALS" />
-              </userData>
-          </RadioMenuItem>
-         <SeparatorMenuItem mnemonicParsing="false" />
-      </Menu>
-      <Menu mnemonicParsing="false" text="Windows" visible="false">
-         <CheckMenuItem mnemonicParsing="false" selected="true" text="Scene" />
-         <CheckMenuItem mnemonicParsing="false" selected="true" text="Library" />
-         <CheckMenuItem mnemonicParsing="false" text="Full-screen render" />
-         <CheckMenuItem mnemonicParsing="false" text="Separate render window" />
-      </Menu>
-    <Menu mnemonicParsing="false" text="DEPRECATED MENU ITEMS" visible="false">
-        <MenuItem mnemonicParsing="false" onAction="#exportSpecularFit" text="Export Specular Fit" visible="false">
-            <accelerator>
-                <KeyCodeCombination alt="UP" code="P" control="ANY" meta="UP" shift="UP" shortcut="UP"/>
-            </accelerator>
-        </MenuItem>
-        <MenuItem mnemonicParsing="false" onAction="#file_colorChecker"
-                  text="Enter Color Checker Values... (DEPRECATED)" visible="false"/>
-        <MenuItem mnemonicParsing="false" onAction="#unzip" text="Unzip Metashape File">
-            <accelerator>
-                <KeyCodeCombination alt="UP" code="M" control="ANY" meta="UP" shift="UP" shortcut="UP"/>
-            </accelerator>
-        </MenuItem>
-        <MenuItem mnemonicParsing="false" onAction="#file_loadOptions" text="Load Options..." visible="false"/>
-    </Menu>
-      <padding>
-         <Insets bottom="2.0" left="2.0" right="2.0" top="4.0" />
-      </padding>
-      <opaqueInsets>
-         <Insets />
-      </opaqueInsets>
-   </MenuBar>
-=======
         <Menu text="Help">
             <MenuItem mnemonicParsing="false" onAction="#help_userManual" text="Processing Tool Documentation" />
             <MenuItem mnemonicParsing="false" onAction="#help_console" text="View Log" />
@@ -508,7 +368,6 @@
             <Insets />
         </opaqueInsets>
     </MenuBar>
->>>>>>> 8d7c89d5
     <HBox alignment="CENTER_LEFT" spacing="10.0" AnchorPane.rightAnchor="10.0" AnchorPane.topAnchor="2.0">
         <Button fx:id="settingsButton" contentDisplay="CENTER" mnemonicParsing="false" onAction="#openSystemSettingsModal" prefHeight="25.0" prefWidth="80.0" text="Settings" />
         <Button mnemonicParsing="false" onAction="#help_about" text="About" />
