--- conflicted
+++ resolved
@@ -15,18 +15,10 @@
 <?import javafx.scene.control.*?>
 <?import javafx.scene.input.*?>
 <?import javafx.scene.layout.*?>
-<<<<<<< HEAD
-<?import tetzlaff.ibrelight.core.*?>
-
-<VBox xmlns="http://javafx.com/javafx/17.0.2-ea" xmlns:fx="http://javafx.com/fxml/1" fx:controller="tetzlaff.ibrelight.javafx.controllers.menubar.MenubarController">
-<MenuBar>
-      <Menu text="_File">
-=======
 <?import kintsugi3d.builder.core.*?>
 <AnchorPane prefHeight="720.0" xmlns="http://javafx.com/javafx/17.0.2-ea" xmlns:fx="http://javafx.com/fxml/1" fx:controller="kintsugi3d.builder.javafx.controllers.menubar.MenubarController">
 <MenuBar AnchorPane.leftAnchor="0.0" AnchorPane.rightAnchor="0.0" AnchorPane.topAnchor="0.0">
-      <Menu mnemonicParsing="false" text="File">
->>>>>>> d581af59
+      <Menu text="_File">
          <MenuItem mnemonicParsing="false" onAction="#file_createProject" text="Create project">
             <accelerator>
                <KeyCodeCombination alt="UP" code="N" control="ANY" meta="UP" shift="UP" shortcut="UP" />
@@ -67,11 +59,7 @@
           <SeparatorMenuItem />
          <MenuItem mnemonicParsing="false" onAction="#file_exit" text="Exit" />
       </Menu>
-<<<<<<< HEAD
-      <Menu text="_Viewport">
-=======
-      <Menu mnemonicParsing="false" text="View">
->>>>>>> d581af59
+      <Menu text="_View">
          <CheckMenuItem fx:id="is3DGridCheckMenuItem" mnemonicParsing="false" text="3D grid" />
          <CheckMenuItem fx:id="compassCheckMenuItem" mnemonicParsing="false" text="Compass" visible="false" />
          <CheckMenuItem fx:id="halfResolutionCheckMenuItem" mnemonicParsing="false" selected="true" text="Half resolution" />
@@ -87,14 +75,7 @@
          <CheckMenuItem fx:id="visibleCameraPoseCheckMenuItem" mnemonicParsing="false" text="Show camera poses for photographs" visible="false" />
          <CheckMenuItem fx:id="visibleSavedCameraPoseCheckMenuItem" mnemonicParsing="false" text="Show saved camera poses" visible="false" />
       </Menu>
-<<<<<<< HEAD
-      <Menu text="_Shading">
-         <fx:define>
-            <ToggleGroup fx:id="renderGroup" />
-         </fx:define>
-=======
-      <Menu mnemonicParsing="false" text="Shading">
->>>>>>> d581af59
+      <Menu mnemonicParsing="false" text="_Shading">
          <RadioMenuItem mnemonicParsing="false" text="None" userData="None" visible="false">
              <userData>
                  <StandardRenderingMode fx:value="NONE" />
