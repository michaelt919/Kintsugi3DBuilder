--- conflicted
+++ resolved
@@ -225,13 +225,8 @@
                         </Menu>
                     </MenuBar>
                     <HBox alignment="CENTER_LEFT" spacing="10.0" visible="false" AnchorPane.bottomAnchor="2.0" AnchorPane.rightAnchor="10.0" AnchorPane.topAnchor="2.0">
-<<<<<<< HEAD
-                    <CheckBox disable="true" mnemonicParsing="false" text="Hide UI" visible="false" />
-                    <Button fx:id="cancelButton" mnemonicParsing="false" styleClass="menubarbuttons" text="Cancel" visible="false" />
-=======
 <!--                        leaving the checkbox in here causes scenebuilder to not render???-->
 <!--                        <CheckBox disable="true" mnemonicParsing="false" text="Hide UI" visible="false" />-->
->>>>>>> 51fefba3
                         <Button fx:id="settingsButton" contentDisplay="CENTER" mnemonicParsing="false" onAction="#openSystemSettingsModal" prefHeight="25.0" prefWidth="80.0" styleClass="menubarbuttons" text="Settings">
                         <HBox.margin>
                             <Insets />
