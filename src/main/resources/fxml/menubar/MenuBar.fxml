--- conflicted
+++ resolved
@@ -396,21 +396,13 @@
                         <!--            <Insets />-->
                         <!--        </opaqueInsets>-->
                     </MenuBar>
-<<<<<<< HEAD
-                <HBox alignment="CENTER_LEFT" spacing="10.0" AnchorPane.bottomAnchor="2.0" AnchorPane.rightAnchor="10.0" AnchorPane.topAnchor="-1.0">
-=======
                     <HBox alignment="CENTER_LEFT" spacing="10.0" visible="false" AnchorPane.bottomAnchor="2.0" AnchorPane.rightAnchor="10.0" AnchorPane.topAnchor="2.0">
->>>>>>> 314e482d
                         <CheckBox disable="true" mnemonicParsing="false" text="Hide UI" visible="false" />
                     <Button fx:id="settingsButton" contentDisplay="CENTER" mnemonicParsing="false" onAction="#openSystemSettingsModal" prefHeight="25.0" prefWidth="80.0" styleClass="menubarbuttons" text="Settings">
                             <HBox.margin>
                                 <Insets />
                             </HBox.margin></Button>
-<<<<<<< HEAD
-                    <Button mnemonicParsing="false" onAction="#help_about" styleClass="menubarbuttons" text="About" />
-=======
                         <Button mnemonicParsing="false" onAction="#openAboutModal" text="About" />
->>>>>>> 314e482d
                     </HBox>
                 </children>
             </AnchorPane>
