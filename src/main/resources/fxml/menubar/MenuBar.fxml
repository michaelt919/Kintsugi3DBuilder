--- conflicted
+++ resolved
@@ -396,27 +396,15 @@
                         <!--            <Insets />-->
                         <!--        </opaqueInsets>-->
                     </MenuBar>
-<<<<<<< HEAD
-                <HBox alignment="CENTER_LEFT" spacing="10.0" AnchorPane.bottomAnchor="2.0" AnchorPane.rightAnchor="10.0" AnchorPane.topAnchor="-1.0">
+                    <HBox alignment="CENTER_LEFT" spacing="10.0" visible="false" AnchorPane.bottomAnchor="2.0" AnchorPane.rightAnchor="10.0" AnchorPane.topAnchor="2.0">
                     <CheckBox disable="true" mnemonicParsing="false" text="Hide UI" visible="false" />
                     <Button fx:id="cancelButton" mnemonicParsing="false" styleClass="menubarbuttons" text="Cancel" visible="false" />
-                    <Button fx:id="settingsButton" contentDisplay="CENTER" mnemonicParsing="false" onAction="#openSystemSettingsModal" prefHeight="25.0" prefWidth="80.0" styleClass="menubarbuttons" text="Settings">
+                        <Button fx:id="settingsButton" contentDisplay="CENTER" mnemonicParsing="false" onAction="#openSystemSettingsModal" prefHeight="25.0" prefWidth="80.0" styleClass="menubarbuttons" text="Settings">
                         <HBox.margin>
                             <Insets />
-                        </HBox.margin>
-                    </Button>
-                    <Button mnemonicParsing="false" onAction="#help_about" styleClass="menubarbuttons" text="About" />
-=======
-                    <HBox alignment="CENTER_LEFT" spacing="10.0" visible="false" AnchorPane.bottomAnchor="2.0" AnchorPane.rightAnchor="10.0" AnchorPane.topAnchor="2.0">
-                        <CheckBox disable="true" mnemonicParsing="false" text="Hide UI" visible="false" />
-                        <Button fx:id="cancelButton" mnemonicParsing="false" styleClass="menubarbuttons" text="Cancel" visible="false" />
-                        <Button fx:id="settingsButton" contentDisplay="CENTER" mnemonicParsing="false" onAction="#openSystemSettingsModal" prefHeight="25.0" prefWidth="80.0" styleClass="menubarbuttons" text="Settings">
-                            <HBox.margin>
-                                <Insets />
                             </HBox.margin>
                         </Button>
                         <Button mnemonicParsing="false" onAction="#openAboutModal" text="About" />
->>>>>>> 98f06ebc
                     </HBox>
                 </children>
             </AnchorPane>
