--- conflicted
+++ resolved
@@ -16,7 +16,6 @@
   ~
   -->
 
-<<<<<<< HEAD
 <AnchorPane fx:id="root" prefHeight="500.0" prefWidth="600.0" styleClass="anchor-pane" stylesheets="@../kintsugiStyling.css" xmlns="http://javafx.com/javafx/17.0.2-ea" xmlns:fx="http://javafx.com/fxml/1" fx:controller="kintsugi3d.builder.javafx.controllers.menubar.ConsoleController">
    <ListView fx:id="messageListView" prefHeight="200.0" prefWidth="200.0" AnchorPane.bottomAnchor="0.0" AnchorPane.leftAnchor="0.0" AnchorPane.rightAnchor="0.0" AnchorPane.topAnchor="50.0" />
    <HBox spacing="15.0">
@@ -26,6 +25,7 @@
       <padding>
          <Insets bottom="10.0" left="10.0" right="10.0" top="10.0" />
       </padding>
+      <ToggleButton fx:id="toggleButtonPause" mnemonicParsing="false" onAction="#buttonUpdatePaused" text="Pause" />
       <ToggleButton fx:id="toggleButtonError" mnemonicParsing="false" onAction="#buttonChangeLogLevel" selected="true" text="Show Errors" />
       <ToggleButton fx:id="toggleButtonWarn" mnemonicParsing="false" onAction="#buttonChangeLogLevel" selected="true" text="Show Warnings" />
       <ToggleButton fx:id="toggleButtonInfo" mnemonicParsing="false" onAction="#buttonChangeLogLevel" selected="true" text="Show Info" />
@@ -33,27 +33,4 @@
       <ToggleButton fx:id="toggleButtonTrace" mnemonicParsing="false" onAction="#buttonChangeLogLevel" selected="true" text="Show Trace" />
       <Button mnemonicParsing="false" onAction="#buttonOpenLogDir" text="Open Logs Directory" />
    </HBox>
-=======
-<AnchorPane fx:id="root" prefHeight="500.0" prefWidth="600.0" xmlns="http://javafx.com/javafx/20.0.1" xmlns:fx="http://javafx.com/fxml/1" fx:controller="kintsugi3d.builder.javafx.controllers.menubar.ConsoleController">
-   <children>
-      <ListView fx:id="messageListView" prefHeight="200.0" prefWidth="200.0" AnchorPane.bottomAnchor="0.0" AnchorPane.leftAnchor="0.0" AnchorPane.rightAnchor="0.0" AnchorPane.topAnchor="50.0" />
-      <HBox spacing="15.0">
-         <children>
-            <ToggleButton fx:id="toggleButtonPause" mnemonicParsing="false" onAction="#buttonUpdatePaused" text="Pause" />
-            <ToggleButton fx:id="toggleButtonError" mnemonicParsing="false" onAction="#buttonChangeLogLevel" selected="true" text="Show Errors" />
-            <ToggleButton fx:id="toggleButtonWarn" mnemonicParsing="false" onAction="#buttonChangeLogLevel" selected="true" text="Show Warnings" />
-            <ToggleButton fx:id="toggleButtonInfo" mnemonicParsing="false" onAction="#buttonChangeLogLevel" selected="true" text="Show Info" />
-            <ToggleButton fx:id="toggleButtonDebug" mnemonicParsing="false" onAction="#buttonChangeLogLevel" selected="true" text="Show Debug" />
-            <ToggleButton fx:id="toggleButtonTrace" mnemonicParsing="false" onAction="#buttonChangeLogLevel" selected="true" text="Show Trace" />
-            <Button mnemonicParsing="false" onAction="#buttonOpenLogDir" text="Open Logs Directory" />
-         </children>
-         <opaqueInsets>
-            <Insets />
-         </opaqueInsets>
-         <padding>
-            <Insets bottom="10.0" left="10.0" right="10.0" top="10.0" />
-         </padding>
-      </HBox>
-   </children>
->>>>>>> 9d93ad5a
 </AnchorPane>