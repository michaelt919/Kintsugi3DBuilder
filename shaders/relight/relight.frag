--- conflicted
+++ resolved
@@ -1,1089 +1,1077 @@
-#version 330
-#extension GL_ARB_texture_query_lod : enable
-
-//#define SVD_MODE
-
-in vec3 fPosition;
-in vec2 fTexCoord;
-in vec3 fNormal;
-in vec3 fTangent;
-in vec3 fBitangent;
-
-layout(location = 0) out vec4 fragColor;
-layout(location = 1) out int fragObjectID;
-
-
-#include "../colorappearance/colorappearance_subset.glsl"
-#define MAX_SORTING_SAMPLE_COUNT 5
-#define MAX_SORTING_TOTAL_COUNT MAX_CAMERA_POSE_COUNT
-
-#include "reflectanceequations.glsl"
-#include "environment.glsl"
-#include "sort.glsl"
-#include "tonemap.glsl"
-
-#ifdef SVD_MODE
-#include "../colorappearance/svd_unpack_subset.glsl"
-#else
-#include "../colorappearance/imgspace_subset.glsl"
-#endif
-
-#line 32 0
-
-uniform int objectID;
-
-uniform mat4 model_view;
-uniform vec3 viewPos;
-uniform mat4 envMapMatrix;
-
-#define MAX_VIRTUAL_LIGHT_COUNT 4
-uniform vec3 lightIntensityVirtual[MAX_VIRTUAL_LIGHT_COUNT];
-uniform vec3 lightPosVirtual[MAX_VIRTUAL_LIGHT_COUNT];
-uniform mat4 lightMatrixVirtual[MAX_VIRTUAL_LIGHT_COUNT];
-uniform int virtualLightCount;
-
-uniform float weightExponent;
-uniform float isotropyFactor;
-
-uniform sampler2D diffuseMap;
-uniform sampler2D normalMap;
-uniform sampler2D specularMap;
-uniform sampler2D roughnessMap;
-
-uniform bool useDiffuseTexture;
-uniform bool useNormalTexture;
-uniform bool useSpecularTexture;
-uniform bool useRoughnessTexture;
-
-uniform sampler2DArray shadowMaps;
-uniform bool shadowsEnabled;
-
-uniform bool useTSOverrides;
-uniform vec3 lightDirTSOverride;
-uniform vec3 viewDirTSOverride;
-
-uniform bool imageBasedRenderingEnabled;
-uniform bool relightingEnabled;
-uniform bool pbrGeometricAttenuationEnabled;
-uniform bool fresnelEnabled;
-
-uniform bool perPixelWeightsEnabled;
-uniform vec3 holeFillColor;
-
-#define interpolateRoughness false
-#define brdfMode false
-
-#ifdef SVD_MODE
-#define residualImages true
-#else
-#define residualImages false
-#endif
-
-layout(std140) uniform ViewWeights
-{
-    vec4 viewWeights[MAX_CAMERA_POSE_COUNT_DIV_4];
-};
-
-float getViewWeight(int viewIndex)
-{
-    return extractComponentByIndex(viewWeights[viewIndex/4], viewIndex%4);
-}
-
-float computeSampleWeight(float correlation)
-{
-    return 1.0 / max(0.000001, 1.0 - pow(max(0.0, correlation), weightExponent)) - 1.0;
-}
-
-vec4 removeDiffuse(vec4 originalColor, vec3 diffuseContrib, float nDotL, float maxLuminance)
-{
-    if (nDotL == 0.0)
-    {
-        return vec4(0);
-    }
-    else
-    {
-        float cap = maxLuminance - max(diffuseContrib.r, max(diffuseContrib.g, diffuseContrib.b));
-        vec3 remainder = clamp(originalColor.rgb - diffuseContrib, 0, cap);
-        return vec4(remainder, originalColor.a);
-    }
-}
-
-vec4 computeEnvironmentSample(int virtualIndex, vec3 diffuseColor, vec3 normalDir,
-    vec3 specularColor, vec3 roughness, float maxLuminance)
-{
-    mat4 cameraPose = getCameraPose(virtualIndex);
-    vec3 fragmentPos = (cameraPose * vec4(fPosition, 1.0)).xyz;
-    vec3 normalDirCameraSpace = normalize((cameraPose * vec4(normalDir, 0.0)).xyz);
-    vec3 sampleViewDir = normalize(-fragmentPos);
-    float nDotV_sample = max(0, dot(normalDirCameraSpace, sampleViewDir));
-
-    if (nDotV_sample <= 0.0)
-    {
-        return vec4(0.0, 0.0, 0.0, 0.0);
-    }
-    else
-    {
-        // All in camera space
-        vec3 sampleLightDirUnnorm = lightPositions[getLightIndex(virtualIndex)].xyz - fragmentPos;
-        float lightDistSquared = dot(sampleLightDirUnnorm, sampleLightDirUnnorm);
-        vec3 sampleLightDir = sampleLightDirUnnorm * inversesqrt(lightDistSquared);
-        vec3 sampleHalfDir = normalize(sampleViewDir + sampleLightDir);
-        vec3 lightIntensity = getLightIntensity(virtualIndex);
-
-        float nDotL_sample = max(0, dot(normalDirCameraSpace, sampleLightDir));
-        float nDotH = max(0, dot(normalDirCameraSpace, sampleHalfDir));
-        float hDotV_sample = max(0, dot(sampleHalfDir, sampleViewDir));
-
-        vec3 diffuseContrib = diffuseColor * nDotL_sample * lightIntensity
-            / (infiniteLightSources ? 1.0 : lightDistSquared);
-
-        vec3 geomAttenSample = geom(roughness, nDotH, nDotV_sample, nDotL_sample, hDotV_sample);
-
-        if (nDotV_sample > 0.0 && geomAttenSample != vec3(0))
-        {
-            vec3 virtualViewDir =
-                normalize((cameraPose * vec4(viewPos, 1.0)).xyz - fragmentPos);
-            vec3 virtualLightDir = -reflect(virtualViewDir, sampleHalfDir);
-            float nDotL_virtual = max(0, dot(normalDirCameraSpace, virtualLightDir));
-            float nDotV_virtual = max(0, dot(normalDirCameraSpace, virtualViewDir));
-            float hDotV_virtual = max(0, dot(sampleHalfDir, virtualViewDir));
-
-            vec3 geomAttenVirtual =
-                (pbrGeometricAttenuationEnabled ?
-                    geom(roughness, nDotH, nDotV_virtual, nDotL_virtual, hDotV_virtual) :
-                        vec3(nDotL_virtual * nDotV_virtual));
-
-            vec3 mfdFresnel;
-            float mfdMono;
-
-#ifdef SVD_MODE
-            vec3 sqrtAdjustedRoughness = sqrt(roughness) + getColor(virtualIndex).xyz - vec3(0.5);
-            vec3 adjustedRoughness = sqrtAdjustedRoughness * sqrtAdjustedRoughness;
-            vec3 mfd = dist(nDotH, adjustedRoughness) / PI;
-            mfdMono = mfd.y;
-            mfdFresnel = xyzToRGB(mfd * rgbToXYZ(specularColor) * adjustedRoughness * adjustedRoughness / (roughness * roughness));
-#else
-            vec4 sampleColor = getLinearColor(virtualIndex);
-            if (sampleColor.a == 0.0)
-            {
-                return vec4(0.0, 0.0, 0.0, 0.0);
-            }
-
-            vec4 specularResid = removeDiffuse(sampleColor, diffuseContrib, nDotL_sample, maxLuminance);
-
-            // Light intensities in view set files are assumed to be pre-divided by pi.
-            // Or alternatively, the result of getLinearColor gives a result
-            // where a diffuse reflectivity of 1 is represented by a value of pi.
-            // See diffusefit.glsl
-            mfdFresnel = specularResid.rgb / (lightIntensity * PI)
-                 * (infiniteLightSources ? 1.0 : lightDistSquared)
-                 * (pbrGeometricAttenuationEnabled ?
-                    4 * nDotV_sample / geomAttenSample : vec3(4 / nDotL_sample));
-
-            mfdMono = getLuminance(mfdFresnel / specularColor);
-#endif
-
-            float weight = getCameraWeight(virtualIndex);
-
-            return vec4(
-                (fresnelEnabled ? fresnel(mfdFresnel, vec3(mfdMono), hDotV_virtual) : mfdFresnel)
-                    * geomAttenVirtual / (4 * nDotV_virtual)
-                    * getEnvironment(mat3(envMapMatrix) * transpose(mat3(cameraPose))
-                                        * virtualLightDir),
-                // // Disabled code: normalizes with respect to specular texture when available
-                // // as described in our Archiving 2017 paper.
-                // (useSpecularTexture ?
-                        // mfdMono * geomAttenVirtual / (4 * nDotV_virtual) : 1.0 / (2.0 * PI))
-                1.0 / (2.0 * PI)
-            ) * 4 * hDotV_virtual * (weight * 4 * PI * viewCount);
-            // dl = 4 * h dot v * dh
-            // weight * viewCount -> brings weights back to being on the order of 1
-            // This is helpful for consistency with numerical limits (i.e. clamping)
-            // Everything gets normalized at the end again anyways.
-        }
-        else
-        {
-            return vec4(0.0, 0.0, 0.0, 0.0);
-        }
-    }
-}
-
-vec3 getEnvironmentShading(vec3 diffuseColor, vec3 normalDir, vec3 specularColor, vec3 roughness)
-{
-    float maxLuminance = getMaxLuminance();
-
-    vec4 sum = vec4(0.0);
-
-    for (int i = 0; i < viewCount; i++)
-    {
-        sum += computeEnvironmentSample(i, diffuseColor, normalDir, specularColor, roughness, maxLuminance);
-    }
-
-    if (sum.y > 0.0)
-    {
-        return sum.rgb
-            / viewCount;                    // better spatial consistency, worse directional consistency?
-        //    / clamp(sum.a, 0, 1000000.0);    // Better directional consistency, worse spatial consistency?
-    }
-    else
-    {
-        return vec3(0.0);
-    }
-}
-
-vec4[MAX_VIRTUAL_LIGHT_COUNT] computeSample(int virtualIndex, vec3 diffuseColor, vec3 normalDir,
-    vec3 specularColor, vec3 roughness, float maxLuminance)
-{
-    // All in camera space
-    mat4 cameraPose = getCameraPose(virtualIndex);
-    vec3 fragmentPos = (cameraPose * vec4(fPosition, 1.0)).xyz;
-    vec3 sampleViewDir = normalize(-fragmentPos);
-    vec3 sampleLightDirUnnorm = lightPositions[getLightIndex(virtualIndex)].xyz - fragmentPos;
-    float lightDistSquared = dot(sampleLightDirUnnorm, sampleLightDirUnnorm);
-    vec3 sampleLightDir = sampleLightDirUnnorm * inversesqrt(lightDistSquared);
-    vec3 sampleHalfDir = normalize(sampleViewDir + sampleLightDir);
-    vec3 normalDirCameraSpace = normalize((cameraPose * vec4(normalDir, 0.0)).xyz);
-    float nDotH = max(0, dot(normalDirCameraSpace, sampleHalfDir));
-    float nDotL = max(0, dot(normalDirCameraSpace, sampleLightDir));
-    float nDotV = max(0, dot(normalDirCameraSpace, sampleViewDir));
-    float hDotV = max(0, dot(sampleHalfDir, sampleViewDir));
-
-
-    vec4 precomputedSample = vec4(0);
-
-    if (residualImages)
-    {
-//        vec4 roughnessResid = getColor(virtualIndex);
-//        if (roughnessResid.w > 0)
-//        {
-//            vec3 sqrtAdjustedRoughness = sqrt(roughness) + roughnessResid.xyz - vec3(0.5);
-//            vec3 adjustedRoughness = sqrtAdjustedRoughness * sqrtAdjustedRoughness;
-//            precomputedSample = vec4(xyzToRGB(dist(nDotH, adjustedRoughness)
-//                * rgbToXYZ(specularColor) * adjustedRoughness * adjustedRoughness / (roughness * roughness)), 1.0);
-//        }
-
-        vec4 residual = getColor(virtualIndex);
-        if (residual.w > 0)
-        {
-            vec3 roughnessSquared = roughness * roughness;
-            precomputedSample = vec4(xyzToRGB(
-
-                pow(max(vec3(0),
-
-                    pow(dist(nDotH, roughness) * roughnessSquared, vec3(1.0 / gamma))
-//                    pow(rgbToXYZ(pow(texture(diffuseMap, fTexCoord).rgb, vec3(gamma))) * roughnessSquared / rgbToXYZ(specularColor) * 4 * nDotL * nDotV / geom(roughness, nDotH, nDotV, nDotL, hDotV), vec3(1 / gamma))
-
-                    + (residual.xyz - vec3(0.5))
-
-                ), vec3(gamma))
-
-                    * rgbToXYZ(specularColor) / roughnessSquared) , 1.0);
-        }
-    }
-    else
-    {
-        vec4 sampleColor = getLinearColor(virtualIndex);
-        if (sampleColor.a > 0.0)
-        {
-            vec3 lightIntensity = getLightIntensity(virtualIndex);
-
-            vec3 diffuseContrib = diffuseColor * nDotL * lightIntensity
-                / (infiniteLightSources ? 1.0 : lightDistSquared);
-
-            vec3 geomAtten = geom(roughness, nDotH, nDotV, nDotL, hDotV);
-            if (geomAtten != vec3(0))
-            {
-                vec4 specularResid = removeDiffuse(sampleColor, diffuseContrib, nDotL, maxLuminance);
-
-                if(pbrGeometricAttenuationEnabled)
-                {
-                    precomputedSample = sampleColor.a
-                        * vec4(specularResid.rgb * 4 * nDotV / lightIntensity * (infiniteLightSources ? 1.0 : lightDistSquared), geomAtten);
-                }
-                else
-                {
-                    precomputedSample = sampleColor.a
-                        * vec4(specularResid.rgb * 4 / lightIntensity * (infiniteLightSources ? 1.0 : lightDistSquared), nDotL);
-                }
-            }
-<<<<<<< HEAD
-            else
-            {
-                precomputedSample = sampleColor.a * vec4(sampleColor.rgb, 1.0);
-            }
-
-            if (residualImages)
-            {
-                precomputedSample.rgb -= sampleColor.a * xyzToRGB(dist(nDotH, roughness) * geomAtten * rgbToXYZ(specularColor));
-            }
-=======
-        }
-    }
->>>>>>> d5828d28
-
-    if (precomputedSample.w != 0)
-    {
-        mat3 tangentToObject = mat3(1.0);
-
-        vec3 virtualViewDir;
-        if (useTSOverrides)
-        {
-            vec3 gNormal = normalize(fNormal);
-            vec3 tangent = normalize(fTangent - dot(gNormal, fTangent));
-            vec3 bitangent = normalize(fBitangent
-                - dot(gNormal, fBitangent) * gNormal
-                - dot(tangent, fBitangent) * tangent);
-            tangentToObject = mat3(tangent, bitangent, gNormal);
-
-            virtualViewDir = normalize(mat3(cameraPose) * tangentToObject * viewDirTSOverride);
-        }
-        else
-        {
-            virtualViewDir = normalize((cameraPose * vec4(viewPos, 1.0)).xyz - fragmentPos);
-        }
-
-        vec4 result[MAX_VIRTUAL_LIGHT_COUNT];
-
-        for (int lightPass = 0; lightPass < MAX_VIRTUAL_LIGHT_COUNT; lightPass++)
-        {
-            if (perPixelWeightsEnabled)
-            {
-                vec3 virtualLightDir;
-                if (useTSOverrides)
-                {
-                    virtualLightDir =
-                        normalize(mat3(cameraPose) * tangentToObject * lightDirTSOverride);
-                }
-                else if (relightingEnabled)
-                {
-                    virtualLightDir = normalize((cameraPose *
-                        vec4(lightPosVirtual[lightPass], 1.0)).xyz - fragmentPos);
-                }
-                else
-                {
-                    virtualLightDir = virtualViewDir;
-                }
-
-                // Compute sample weight
-                vec3 virtualHalfDir = normalize(virtualViewDir + virtualLightDir);
-                float virtualNdotH = max(0, dot(normalDirCameraSpace, virtualHalfDir));
-                float weight = computeSampleWeight(
-                    isotropyFactor * (nDotH * virtualNdotH + sqrt(1 - nDotH*nDotH) * sqrt(1 - virtualNdotH*virtualNdotH)) +
-                    (1 - isotropyFactor) * dot(virtualHalfDir, sampleHalfDir));
-
-                // float weight = computeSampleWeight(
-                    // normalize(vec3(1,1,10) * (transpose(tangentToObject) * virtualHalfDir)),
-                    // normalize(vec3(1,1,10) * (transpose(tangentToObject) * sampleHalfDir)));
-
-                // float virtualNDotH = dot(normalDirCameraSpace, virtualHalfDir);
-                // float sampleNDotH = dot(normalDirCameraSpace, sampleHalfDir);
-                // float weight = computeSampleWeight(
-                    // vec3(virtualNDotH, sqrt(1.0 - virtualNDotH * virtualNDotH), 0.0),
-                    // vec3(sampleNDotH, sqrt(1.0 - sampleNDotH * sampleNDotH), 0.0));
-                // float weight = 1.0 / abs(virtualNDotH - sampleNDotH);
-                result[lightPass] = weight * precomputedSample;
-            }
-            else
-            {
-                result[lightPass] = getViewWeight(virtualIndex) * precomputedSample;
-            }
-        }
-
-        return result;
-    }
-    else
-    {
-        vec4 result[MAX_VIRTUAL_LIGHT_COUNT];
-        for (int lightPass = 0; lightPass < MAX_VIRTUAL_LIGHT_COUNT; lightPass++)
-        {
-            result[lightPass] = vec4(0.0);
-        }
-        return result;
-    }
-}
-
-struct RoughnessSample
-{
-    vec3 weightedSqrtRoughness;
-    vec3 weight;
-};
-
-vec4 computeRoughnessSampleSingle(int virtualIndex, vec3 diffuseColor, vec3 normalDir, vec3 specularColor, vec3 roughness, float maxLuminance)
-{
-    vec4 sampleColor = getColor(virtualIndex);
-    mat4 cameraPose = getCameraPose(virtualIndex);
-
-    if (sampleColor.a > 0.0)
-    {
-        // All in camera space
-        vec3 fragmentPos = (cameraPose * vec4(fPosition, 1.0)).xyz;
-        vec3 sampleViewDir = normalize(-fragmentPos);
-        vec3 sampleLightDirUnnorm = lightPositions[getLightIndex(virtualIndex)].xyz - fragmentPos;
-        float lightDistSquared = dot(sampleLightDirUnnorm, sampleLightDirUnnorm);
-        vec3 sampleLightDir = sampleLightDirUnnorm * inversesqrt(lightDistSquared);
-        vec3 sampleHalfDir = normalize(sampleViewDir + sampleLightDir);
-        vec3 normalDirCameraSpace = normalize((cameraPose * vec4(normalDir, 0.0)).xyz);
-
-        float nDotL = max(0, dot(normalDirCameraSpace, sampleLightDir));
-        float nDotV = max(0, dot(normalDirCameraSpace, sampleViewDir));
-        float nDotH = max(0, dot(normalDirCameraSpace, sampleHalfDir));
-        float hDotV = max(0, dot(sampleHalfDir, sampleViewDir));
-
-        vec3 geomAtten = pbrGeometricAttenuationEnabled ? geom(roughness, nDotH, nDotV, nDotL, hDotV) : vec3(nDotL * nDotV);
-
-        if (geomAtten != vec3(0))
-        {
-            float nDotHSq = nDotH * nDotH;
-            vec4 roughnessSample;
-
-            vec3 mfdFresnelEstimate = dist(nDotH, roughness) * rgbToXYZ(fresnel(specularColor, vec3(1), hDotV));
-
-            if (residualImages)
-            {
-                roughnessSample = vec4(sqrt(roughness) + sampleColor.xyz - vec3(0.5), 1.0);
-            }
-            else
-            {
-                vec3 lightIntensity = getLightIntensity(virtualIndex);
-                vec3 diffuseContrib = diffuseColor * nDotL * lightIntensity / (infiniteLightSources ? 1.0 : lightDistSquared);
-
-                vec4 mfdFresnelSample;
-                vec4 specularResid = removeDiffuse(linearizeColor(sampleColor), diffuseContrib, nDotL, maxLuminance);
-
-                if(pbrGeometricAttenuationEnabled)
-                {
-                    mfdFresnelSample = vec4(specularResid.rgb
-                        * 4 * nDotV / lightIntensity * (infiniteLightSources ? 1.0 : lightDistSquared),
-                        sampleColor.a * geomAtten);
-                }
-                else
-                {
-                    mfdFresnelSample =
-                        vec4(specularResid.rgb * 4 / lightIntensity
-                            * (infiniteLightSources ? 1.0 : lightDistSquared),
-                            sampleColor.a * nDotL);
-                }
-
-                vec3 denominator = max(vec3(0), sqrt(rgbToXYZ(specularColor) * mfdFresnelSample.a) / roughness
-                                       - sqrt(rgbToXYZ(mfdFresnelSample.rgb)) * vec3(nDotHSq));
-
-                roughnessSample = vec4(
-                    sqrt(sqrt(sqrt(rgbToXYZ(mfdFresnelSample.rgb)) * vec3(1 - nDotHSq) * denominator.y / denominator)),
-                    sqrt(sqrt(denominator.y)));
-            }
-
-            roughnessSample.xyz = clamp(roughnessSample.xyz, vec3(0), vec3(roughnessSample.w));
-            return roughnessSample;
-        }
-        else
-        {
-            return vec4(0);
-        }
-    }
-    else
-    {
-        return vec4(0);
-    }
-}
-
-RoughnessSample[MAX_VIRTUAL_LIGHT_COUNT] computeRoughnessSample(int virtualIndex, vec3 diffuseColor, vec3 normalDir,
-    vec3 specularColor, vec3 roughness, float maxLuminance)
-{
-    vec4 sampleColor = getColor(virtualIndex);
-    mat4 cameraPose = getCameraPose(virtualIndex);
-
-    if (sampleColor.a > 0.0)
-    {
-        RoughnessSample result[MAX_VIRTUAL_LIGHT_COUNT];
-
-        // All in camera space
-        vec3 fragmentPos = (cameraPose * vec4(fPosition, 1.0)).xyz;
-        vec3 sampleViewDir = normalize(-fragmentPos);
-        vec3 sampleLightDirUnnorm = lightPositions[getLightIndex(virtualIndex)].xyz - fragmentPos;
-        float lightDistSquared = dot(sampleLightDirUnnorm, sampleLightDirUnnorm);
-        vec3 sampleLightDir = sampleLightDirUnnorm * inversesqrt(lightDistSquared);
-        vec3 sampleHalfDir = normalize(sampleViewDir + sampleLightDir);
-        vec3 normalDirCameraSpace = normalize((cameraPose * vec4(normalDir, 0.0)).xyz);
-        vec3 lightIntensity = getLightIntensity(virtualIndex);
-
-        float nDotL = max(0, dot(normalDirCameraSpace, sampleLightDir));
-        float nDotV = max(0, dot(normalDirCameraSpace, sampleViewDir));
-        float nDotH = max(0, dot(normalDirCameraSpace, sampleHalfDir));
-        float hDotV = max(0, dot(sampleHalfDir, sampleViewDir));
-
-        vec3 diffuseContrib = diffuseColor * nDotL * lightIntensity
-            / (infiniteLightSources ? 1.0 : lightDistSquared);
-
-        vec3 geomAtten = pbrGeometricAttenuationEnabled ? geom(roughness, nDotH, nDotV, nDotL, hDotV) : vec3(nDotL * nDotV);
-
-        if (geomAtten != vec3(0))
-        {
-            float nDotHSq = nDotH * nDotH;
-            RoughnessSample precomputedSample;
-
-            vec3 mfdFresnelEstimate = dist(nDotH, roughness) * rgbToXYZ(fresnel(specularColor, vec3(1), hDotV));
-
-            if (residualImages)
-            {
-                vec3 sqrtRoughnessEstimate = sqrt(roughness) + sampleColor.xyz - vec3(0.5);
-                vec3 denominator = max(vec3(0), sqrt(rgbToXYZ(specularColor) * geomAtten) / roughness - sqrt(mfdFresnelEstimate) * vec3(nDotHSq));
-                precomputedSample = RoughnessSample(denominator * sqrtRoughnessEstimate, denominator);
-            }
-            else
-            {
-                vec4 mfdFresnelSample;
-                vec4 specularResid = removeDiffuse(linearizeColor(sampleColor), diffuseContrib, nDotL, maxLuminance);
-
-                if(pbrGeometricAttenuationEnabled)
-                {
-                    mfdFresnelSample = vec4(specularResid.rgb
-                        * 4 * nDotV / lightIntensity * (infiniteLightSources ? 1.0 : lightDistSquared),
-                        sampleColor.a * geomAtten);
-                }
-                else
-                {
-                    mfdFresnelSample =
-                        vec4(specularResid.rgb * 4 / lightIntensity
-                            * (infiniteLightSources ? 1.0 : lightDistSquared),
-                            sampleColor.a * nDotL);
-                }
-
-                vec3 denominator = max(vec3(0), sqrt(rgbToXYZ(specularColor) * mfdFresnelSample.a) / roughness
-                                       - sqrt(rgbToXYZ(mfdFresnelSample.rgb)) * vec3(nDotHSq));
-
-                vec3 weight = max(vec3(0), sqrt(rgbToXYZ(specularColor) * mfdFresnelSample.a) / roughness
-                                    - sqrt(mfdFresnelEstimate) * vec3(nDotHSq));
-
-                precomputedSample = RoughnessSample(
-                    sqrt(sqrt(sqrt(rgbToXYZ(mfdFresnelSample.rgb)) * vec3(1 - nDotHSq) / denominator)) * weight,
-                    weight);
-            }
-
-            precomputedSample.weightedSqrtRoughness = clamp(precomputedSample.weightedSqrtRoughness, vec3(0), precomputedSample.weight);
-
-            mat3 tangentToObject = mat3(1.0);
-
-            vec3 virtualViewDir;
-            if (useTSOverrides)
-            {
-                vec3 gNormal = normalize(fNormal);
-                vec3 tangent = normalize(fTangent - dot(gNormal, fTangent));
-                vec3 bitangent = normalize(fBitangent
-                    - dot(gNormal, fBitangent) * gNormal
-                    - dot(tangent, fBitangent) * tangent);
-                tangentToObject = mat3(tangent, bitangent, gNormal);
-
-                virtualViewDir = normalize(mat3(cameraPose) * tangentToObject * viewDirTSOverride);
-            }
-            else
-            {
-                virtualViewDir = normalize((cameraPose * vec4(viewPos, 1.0)).xyz - fragmentPos);
-            }
-
-            for (int lightPass = 0; lightPass < MAX_VIRTUAL_LIGHT_COUNT; lightPass++)
-            {
-//                if (perPixelWeightsEnabled)
-                {
-                    vec3 virtualLightDir;
-                    if (useTSOverrides)
-                    {
-                        virtualLightDir =
-                            normalize(mat3(cameraPose) * tangentToObject * lightDirTSOverride);
-                    }
-                    else if (relightingEnabled)
-                    {
-                        virtualLightDir = normalize((cameraPose *
-                            vec4(lightPosVirtual[lightPass], 1.0)).xyz - fragmentPos);
-                    }
-                    else
-                    {
-                        virtualLightDir = virtualViewDir;
-                    }
-
-                    // Compute sample weight
-                    vec3 virtualHalfDir = normalize(virtualViewDir + virtualLightDir);
-                    float virtualNdotH = max(0, dot(normalDirCameraSpace, virtualHalfDir));
-                    float weight = computeSampleWeight(
-                        isotropyFactor * (1.0 - (nDotH - virtualNdotH) * (nDotH - virtualNdotH)) +
-                        (1 - isotropyFactor) * dot(virtualHalfDir, sampleHalfDir));
-
-                    // float weight = computeSampleWeight(
-                        // normalize(vec3(1,1,10) * (transpose(tangentToObject) * virtualHalfDir)),
-                        // normalize(vec3(1,1,10) * (transpose(tangentToObject) * sampleHalfDir)));
-
-                    // float virtualNDotH = dot(normalDirCameraSpace, virtualHalfDir);
-                    // float sampleNDotH = dot(normalDirCameraSpace, sampleHalfDir);
-                    // float weight = computeSampleWeight(
-                        // vec3(virtualNDotH, sqrt(1.0 - virtualNDotH * virtualNDotH), 0.0),
-                        // vec3(sampleNDotH, sqrt(1.0 - sampleNDotH * sampleNDotH), 0.0));
-                    // float weight = 1.0 / abs(virtualNDotH - sampleNDotH);
-                    result[lightPass] = RoughnessSample(weight * precomputedSample.weightedSqrtRoughness, weight * precomputedSample.weight);
-                }
-//                else
-//                {
-//                    result[lightPass] = getViewWeight(virtualIndex) * precomputedSample;
-//                }
-            }
-        }
-        else
-        {
-            for (int lightPass = 0; lightPass < MAX_VIRTUAL_LIGHT_COUNT; lightPass++)
-            {
-                result[lightPass] = RoughnessSample(vec3(0), vec3(0));
-            }
-        }
-
-        return result;
-    }
-    else
-    {
-        RoughnessSample result[MAX_VIRTUAL_LIGHT_COUNT];
-        for (int lightPass = 0; lightPass < MAX_VIRTUAL_LIGHT_COUNT; lightPass++)
-        {
-            result[lightPass] = RoughnessSample(vec3(0), vec3(0));
-        }
-        return result;
-    }
-}
-
-vec4[MAX_VIRTUAL_LIGHT_COUNT] computeWeightedAverages(vec3 diffuseColor, vec3 normalDir, vec3 specularColor, vec3 roughness)
-{
-    float maxLuminance = getMaxLuminance();
-
-    vec4[MAX_VIRTUAL_LIGHT_COUNT] sums;
-    for (int i = 0; i < MAX_VIRTUAL_LIGHT_COUNT; i++)
-    {
-        sums[i] = vec4(0.0);
-    }
-
-    for (int i = 0; i < viewCount; i++)
-    {
-        vec4[MAX_VIRTUAL_LIGHT_COUNT] microfacetSample =
-            computeSample(i, diffuseColor, normalDir, specularColor, roughness, maxLuminance);
-
-        for (int j = 0; j < MAX_VIRTUAL_LIGHT_COUNT; j++)
-        {
-            sums[j] += microfacetSample[j];
-        }
-    }
-
-    vec4[MAX_VIRTUAL_LIGHT_COUNT] results;
-    for (int i = 0; i < MAX_VIRTUAL_LIGHT_COUNT; i++)
-    {
-        if (!perPixelWeightsEnabled)
-        {
-            results[i] = sums[i];
-        }
-        else if (sums[i].y > 0.0)
-        {
-            results[i] = vec4(sums[i].rgb / max(0.01, sums[i].a), sums[i].a);
-        }
-        else
-        {
-            results[i] = vec4(0.0);
-        }
-    }
-    return results;
-}
-
-#define MIN_ROUGHNESS_WEIGHT 0.1
-
-vec4[MAX_VIRTUAL_LIGHT_COUNT] computeWeightedRoughnessAverages(vec3 diffuseColor, vec3 normalDir, vec3 specularColor, vec3 roughness)
-{
-    float maxLuminance = getMaxLuminance();
-
-    RoughnessSample[MAX_VIRTUAL_LIGHT_COUNT] sums;
-    for (int i = 0; i < MAX_VIRTUAL_LIGHT_COUNT; i++)
-    {
-        sums[i] = RoughnessSample(vec3(0), vec3(0));
-    }
-
-    for (int i = 0; i < viewCount; i++)
-    {
-        RoughnessSample[MAX_VIRTUAL_LIGHT_COUNT] microfacetSample =
-            computeRoughnessSample(i, diffuseColor, normalDir, specularColor, roughness, maxLuminance);
-
-        for (int j = 0; j < MAX_VIRTUAL_LIGHT_COUNT; j++)
-        {
-            sums[j].weightedSqrtRoughness += microfacetSample[j].weightedSqrtRoughness;
-            sums[j].weight += microfacetSample[j].weight;
-        }
-    }
-
-    vec3 sqrtRoughness = sqrt(roughness);
-
-    vec4[MAX_VIRTUAL_LIGHT_COUNT] results;
-    for (int i = 0; i < MAX_VIRTUAL_LIGHT_COUNT; i++)
-    {
-//        if (!perPixelWeightsEnabled)
-//        {
-//            results[i] = sums[i];
-//        }
-//        else
-        {
-
-            vec3 sqrtLocalRoughness = (sums[i].weightedSqrtRoughness
-                + max(vec3(0), MIN_ROUGHNESS_WEIGHT - sums[i].weight) * sqrtRoughness) / max(vec3(MIN_ROUGHNESS_WEIGHT), sums[i].weight);
-            results[i] = vec4(sqrtLocalRoughness * sqrtLocalRoughness, 1);
-        }
-    }
-    return results;
-}
-
-
-vec4 computeBuehler(vec3 targetDirection, vec3 diffuseColor, vec3 normalDir, vec3 specularColor, vec3 roughness)
-{
-    float maxLuminance = getMaxLuminance();
-
-    float weights[MAX_SORTING_SAMPLE_COUNT];
-    int indices[MAX_SORTING_SAMPLE_COUNT];
-
-    int sampleCount = 5; // TODO change to a parameter
-
-    sort(sampleCount, viewCount, targetDirection, weights, indices);
-
-    // Evaluate the light field
-    // weights[0] should be the smallest weight
-    vec4 sum = vec4(0.0);
-    for (int i = 1; i < sampleCount; i++)
-    {
-        vec4 computedSample = computeSample(indices[i], diffuseColor, normalDir, specularColor, roughness, maxLuminance)[0];
-        if (computedSample.a > 0)
-        {
-            sum += (weights[i] - weights[0]) * computedSample / computedSample.a;
-        }
-    }
-
-    return sum / sum.a;
-}
-
-vec3 computeRoughnessBuehler(vec3 targetDirection, vec3 diffuseColor, vec3 normalDir, vec3 specularColor, vec3 roughness)
-{
-    float maxLuminance = getMaxLuminance();
-
-    float weights[MAX_SORTING_SAMPLE_COUNT];
-    int indices[MAX_SORTING_SAMPLE_COUNT];
-
-    int sampleCount = 5; // TODO change to a parameter
-
-    sortFast(viewCount, targetDirection, weights, indices);
-
-    // Evaluate the light field
-    // weights[0] should be the smallest weight
-    vec4 sum = vec4(0.0);
-    for (int i = 1; i < sampleCount; i++)
-    {
-        vec4 computedSample = computeRoughnessSampleSingle(indices[i], diffuseColor, normalDir, specularColor, roughness, maxLuminance);
-        sum += (weights[i] - weights[0]) * computedSample;
-    }
-
-    vec3 avg = sum.rgb / sum.a;
-    return avg * avg;
-}
-
-void main()
-{
-    vec3 viewDir;
-    if (useTSOverrides)
-    {
-        viewDir = viewDirTSOverride;
-    }
-    else
-    {
-        viewDir = normalize(viewPos - fPosition);
-    }
-
-    vec2 normalDirXY = texture(normalMap, fTexCoord).xy * 2 - vec2(1.0);
-    vec3 normalDirTS = vec3(normalDirXY, sqrt(1 - dot(normalDirXY, normalDirXY)));
-
-    vec3 gNormal = normalize(fNormal);
-    vec3 tangent = normalize(fTangent - dot(gNormal, fTangent) * gNormal);
-    vec3 bitangent = normalize(fBitangent
-        - dot(gNormal, fBitangent) * gNormal
-        - dot(tangent, fBitangent) * tangent);
-    mat3 tangentToObject = mat3(tangent, bitangent, gNormal);
-
-    vec3 normalDir;
-    if (useNormalTexture)
-    {
-        normalDir = tangentToObject * normalDirTS;
-        //normalDir = gNormal;
-        //normalDir = normalDirTS;
-    }
-    else
-    {
-        normalDir = normalize(fNormal);
-    }
-
-    vec3 diffuseColor;
-    if (useDiffuseTexture)
-    {
-        diffuseColor = pow(texture(diffuseMap, fTexCoord).rgb, vec3(gamma));
-    }
-    else if (!imageBasedRenderingEnabled && !useSpecularTexture)
-    {
-        diffuseColor = vec3(0.125);
-    }
-    else
-    {
-        diffuseColor = vec3(0.0);
-    }
-
-    vec3 specularColor;
-    if (useSpecularTexture)
-    {
-        specularColor = pow(texture(specularMap, fTexCoord).rgb, vec3(gamma));
-    }
-    else if (!imageBasedRenderingEnabled && useDiffuseTexture)
-    {
-        specularColor = vec3(0.0);
-    }
-    else
-    {
-        specularColor = vec3(0.03125); // TODO pass in a default?
-    }
-
-    vec3 specularColorXYZ = rgbToXYZ(specularColor);
-
-    vec3 roughness;
-    if (useRoughnessTexture)
-    {
-        vec3 roughnessLookup = texture(roughnessMap, fTexCoord).rgb;
-        vec3 sqrtRoughness = vec3(
-            roughnessLookup.y + roughnessLookup.x - 16.0 / 31.0,
-            roughnessLookup.y,
-            roughnessLookup.y + roughnessLookup.z - 16.0 / 31.0);
-        roughness = sqrtRoughness * sqrtRoughness;
-    }
-    else
-    {
-        roughness = vec3(0.25); // TODO pass in a default?
-    }
-
-    vec3 roughnessSq = roughness * roughness;
-
-    float nDotV = useTSOverrides ? viewDir.z : dot(normalDir, viewDir);
-    vec3 reflectance = vec3(0.0);
-
-//    vec4[MAX_VIRTUAL_LIGHT_COUNT] weightedAverages;
-//
-//    if (imageBasedRenderingEnabled)
-//    {
-//        weightedAverages = interpolateRoughness ?
-//            computeWeightedRoughnessAverages(diffuseColor, normalDir, specularColor, roughness) :
-//            computeWeightedAverages(diffuseColor, normalDir, specularColor, roughness);
-//    }
-
-    if (relightingEnabled && ambientColor != vec3(0))
-    {
-        reflectance += diffuseColor * getEnvironmentDiffuse((envMapMatrix * vec4(normalDir, 0.0)).xyz);
-
-        if (imageBasedRenderingEnabled)
-        {
-            // Old fresnel implementation
-            // if (fresnelEnabled)
-            // {
-                // reflectance +=
-                    // fresnel(getEnvironmentShading(diffuseColor, normalDir, specularColor, roughness),
-                        // getEnvironmentFresnel(
-                            // (envMapMatrix * vec4(-reflect(viewDir, normalDir), 0.0)).xyz,
-                                // pow(1 - nDotV, 5)), nDotV);
-            // }
-            // else
-            {
-                reflectance += getEnvironmentShading(diffuseColor, normalDir, specularColor, roughness);
-            }
-        }
-        else
-        {
-            vec3 reflectivity;
-            if (useSpecularTexture)
-            {
-                reflectivity = min(vec3(1.0), diffuseColor + specularColor);
-            }
-            else
-            {
-                reflectivity = diffuseColor;
-            }
-
-            if (fresnelEnabled)
-            {
-                reflectance += fresnel(ambientColor * reflectivity, ambientColor, nDotV);
-            }
-            else
-            {
-                reflectance += ambientColor * reflectivity;
-            }
-        }
-
-        // For debugging environment mapping:
-        //reflectance = getEnvironment((envMapMatrix * vec4(-reflect(viewDir, normalDir), 0.0)).xyz);
-        //reflectance = getEnvironmentDiffuse((envMapMatrix * vec4(normalDir, 0.0)).xyz);
-    }
-
-    int effectiveLightCount = (relightingEnabled ? virtualLightCount : 1);
-
-    for (int i = 0; i < MAX_VIRTUAL_LIGHT_COUNT && i < effectiveLightCount; i++)
-    {
-        vec3 lightDirUnNorm;
-        vec3 lightDir;
-        float nDotL;
-        if (useTSOverrides)
-        {
-            lightDirUnNorm = lightDir = lightDirTSOverride;
-            nDotL = max(0.0, lightDir.z);
-        }
-        else if (relightingEnabled)
-        {
-            lightDirUnNorm = lightPosVirtual[i] - fPosition;
-            lightDir = normalize(lightDirUnNorm);
-            nDotL = max(0.0, dot(normalDir, lightDir));
-        }
-        else
-        {
-            lightDirUnNorm = viewPos - fPosition;
-            lightDir = viewDir;
-            nDotL = max(0.0, dot(normalDir, viewDir));
-        }
-
-        if (nDotL > 0.0)
-        {
-            bool shadow = false;
-            if (!useTSOverrides && relightingEnabled && shadowsEnabled)
-            {
-                vec4 projTexCoord = lightMatrixVirtual[i] * vec4(fPosition, 1.0);
-                projTexCoord /= projTexCoord.w;
-                projTexCoord = (projTexCoord + vec4(1)) / 2;
-                shadow = !(projTexCoord.x >= 0 && projTexCoord.x <= 1
-                    && projTexCoord.y >= 0 && projTexCoord.y <= 1
-                    && projTexCoord.z >= 0 && projTexCoord.z <= 1
-                    && texture(shadowMaps, vec3(projTexCoord.xy, i)).r - projTexCoord.z >= -0.01);
-            }
-
-            if (!shadow)
-            {
-                vec3 halfDir = normalize(viewDir + lightDir);
-                float hDotV = dot(halfDir, viewDir);
-                float nDotH = useTSOverrides ? halfDir.z : dot(normalDir, halfDir);
-
-                float nDotHSq = max(0, nDotH) * max(0, nDotH);
-
-                vec4 predictedMFD;
-                if (imageBasedRenderingEnabled)
-                {
-                    if (interpolateRoughness)
-                    {
-                        // Use Buehler algorithm
-                        vec3 weightedAverage = computeRoughnessBuehler(
-                            useTSOverrides ? tangentToObject * halfDir : halfDir,
-                            diffuseColor, normalDir, specularColor, roughness);
-                        // vec3 weightedAverage = weightedAverages[i].xyz;
-
-                        vec3 localRoughnessSq = weightedAverage * weightedAverage;
-                        vec3 mfdDenominatorRoot = 1 - nDotHSq * (1 - localRoughnessSq);
-                        predictedMFD = vec4(max(vec3(0), xyzToRGB(localRoughnessSq * localRoughnessSq * specularColorXYZ
-                            / (roughnessSq * mfdDenominatorRoot * mfdDenominatorRoot))), 25.0);
-                    }
-                    else
-                    {
-                        // Use Buehler algorithm
-                        vec4 weightedAverage = computeBuehler(
-                            useTSOverrides ? tangentToObject * halfDir : halfDir,
-                            diffuseColor, normalDir, specularColor, roughness);
-                        // vec4 weightedAverage = weightedAverages[i];
-
-                        predictedMFD = weightedAverage
-                            ;//+ (residualImages ? vec4(xyzToRGB(specularColorXYZ * dist(nDotH, roughness)), 0) : vec4(0));
-                    }
-                }
-
-                if (predictedMFD.w < 1.0)
-                {
-                    predictedMFD.rgb += (1 - predictedMFD.w) * holeFillColor;
-                }
-
-                vec3 mfdFresnel;
-
-                if (relightingEnabled && fresnelEnabled)
-                {
-                    if (imageBasedRenderingEnabled)
-                    {
-                        float grazingIntensity = getLuminance(predictedMFD.rgb
-                            / max(vec3(1 / predictedMFD.a), specularColor));
-
-                        if (grazingIntensity <= 0.0)
-                        {
-                            mfdFresnel = vec3(0,0,0);
-                        }
-                        else
-                        {
-                            mfdFresnel = max(vec3(0.0),
-                                fresnel(predictedMFD.rgb, vec3(grazingIntensity), hDotV));
-                                // fresnel(weightedAverages[i].rgb, vec3(dist(nDotH, roughness)), hDotV));
-                        }
-
-//                        // DEBUG code:
-//                        vec3 mfdFresnelBaseXYZ = rgbToXYZ(specularColor) * dist(nDotH, roughness);
-//                        mfdFresnel = abs(mfdFresnel - fresnel(xyzToRGB(mfdFresnelBaseXYZ), vec3(mfdFresnelBaseXYZ.y), hDotV));
-
-                        //reflectance = abs(pow(weightedAverages[i].xyz - roughness, vec3(2))); break;
-
-                        // The following debug code is for visualizing differences between reference
-                        // and fitted in perceptually linear color space
-
-                        // vec3 reference = max(vec3(0.0),
-                            // fresnel(weightedAverages[i].rgb, vec3(dist(nDotH, roughness)), hDotV));
-                        // vec3 fitted = fresnel(specularColor, vec3(1.0), hDotV)
-                            // * vec3(dist(nDotH, roughness));
-
-                        // vec3 referenceXYZ = rgbToXYZ(reference);
-                        // vec3 fittedXYZ = rgbToXYZ(fitted);
-
-                        // // Pseudo-LAB color space
-                        // vec3 referenceLAB = vec3(referenceXYZ.y,
-                            // 5 * (referenceXYZ.x - referenceXYZ.y),
-                            // 2 * (referenceXYZ.y - referenceXYZ.z));
-                        // vec3 fittedLAB = vec3(fittedXYZ.y,
-                            // 5 * (fittedXYZ.x - fittedXYZ.y), 2 * (fittedXYZ.y - fittedXYZ.z));
-
-                        // vec3 resultLAB = ???
-                        // vec3 resultXYZ = vec3(resultLAB.x + 0.2 * resultLAB.y,
-                            /// resultLAB.x, resultLAB.x - 0.5 * resultLAB.z);
-                        // vec3 resultRGB = xyzToRGB(resultXYZ);
-                    }
-                    else
-                    {
-                        vec3 mfdFresnelBaseXYZ = specularColorXYZ * dist(nDotH, roughness);
-                        mfdFresnel = fresnel(xyzToRGB(mfdFresnelBaseXYZ), vec3(mfdFresnelBaseXYZ.y), hDotV);
-                    }
-                }
-                else
-                {
-                    if (imageBasedRenderingEnabled)
-                    {
-                        mfdFresnel = max(vec3(0.0), predictedMFD.rgb);
-                    }
-                    else
-                    {
-                        mfdFresnel = xyzToRGB(specularColorXYZ * dist(nDotH, roughness));
-                    }
-                }
-
-                vec3 lightVectorTransformed = (model_view * vec4(lightDirUnNorm, 0.0)).xyz;
-
-                reflectance += (
-                    nDotL * diffuseColor +
-                    mfdFresnel
-                     * (pbrGeometricAttenuationEnabled
-                        ? geom(roughness, nDotH, nDotV, nDotL, hDotV) / (4 * nDotV) : vec3(nDotL / 4)))
-                     * (useTSOverrides ? lightIntensityVirtual[i] :
-                            lightIntensityVirtual[i] / dot(lightVectorTransformed, lightVectorTransformed))
-                     / (brdfMode ? nDotL : 1.0);
-            }
-        }
-    }
-
-    fragColor = tonemap(reflectance, 1.0);
-
-    fragObjectID = objectID;
-}
+#version 330
+#extension GL_ARB_texture_query_lod : enable
+
+//#define SVD_MODE
+
+in vec3 fPosition;
+in vec2 fTexCoord;
+in vec3 fNormal;
+in vec3 fTangent;
+in vec3 fBitangent;
+
+layout(location = 0) out vec4 fragColor;
+layout(location = 1) out int fragObjectID;
+
+
+#include "../colorappearance/colorappearance_subset.glsl"
+#define MAX_SORTING_SAMPLE_COUNT 5
+#define MAX_SORTING_TOTAL_COUNT MAX_CAMERA_POSE_COUNT
+
+#include "reflectanceequations.glsl"
+#include "environment.glsl"
+#include "sort.glsl"
+#include "tonemap.glsl"
+
+#ifdef SVD_MODE
+#include "../colorappearance/svd_unpack_subset.glsl"
+#else
+#include "../colorappearance/imgspace_subset.glsl"
+#endif
+
+#line 32 0
+
+uniform int objectID;
+
+uniform mat4 model_view;
+uniform vec3 viewPos;
+uniform mat4 envMapMatrix;
+
+#define MAX_VIRTUAL_LIGHT_COUNT 4
+uniform vec3 lightIntensityVirtual[MAX_VIRTUAL_LIGHT_COUNT];
+uniform vec3 lightPosVirtual[MAX_VIRTUAL_LIGHT_COUNT];
+uniform mat4 lightMatrixVirtual[MAX_VIRTUAL_LIGHT_COUNT];
+uniform int virtualLightCount;
+
+uniform float weightExponent;
+uniform float isotropyFactor;
+
+uniform sampler2D diffuseMap;
+uniform sampler2D normalMap;
+uniform sampler2D specularMap;
+uniform sampler2D roughnessMap;
+
+uniform bool useDiffuseTexture;
+uniform bool useNormalTexture;
+uniform bool useSpecularTexture;
+uniform bool useRoughnessTexture;
+
+uniform sampler2DArray shadowMaps;
+uniform bool shadowsEnabled;
+
+uniform bool useTSOverrides;
+uniform vec3 lightDirTSOverride;
+uniform vec3 viewDirTSOverride;
+
+uniform bool imageBasedRenderingEnabled;
+uniform bool relightingEnabled;
+uniform bool pbrGeometricAttenuationEnabled;
+uniform bool fresnelEnabled;
+
+uniform bool perPixelWeightsEnabled;
+uniform vec3 holeFillColor;
+
+#define interpolateRoughness false
+#define brdfMode false
+
+#ifdef SVD_MODE
+#define residualImages true
+#else
+#define residualImages false
+#endif
+
+layout(std140) uniform ViewWeights
+{
+    vec4 viewWeights[MAX_CAMERA_POSE_COUNT_DIV_4];
+};
+
+float getViewWeight(int viewIndex)
+{
+    return extractComponentByIndex(viewWeights[viewIndex/4], viewIndex%4);
+}
+
+float computeSampleWeight(float correlation)
+{
+    return 1.0 / max(0.000001, 1.0 - pow(max(0.0, correlation), weightExponent)) - 1.0;
+}
+
+vec4 removeDiffuse(vec4 originalColor, vec3 diffuseContrib, float nDotL, float maxLuminance)
+{
+    if (nDotL == 0.0)
+    {
+        return vec4(0);
+    }
+    else
+    {
+        float cap = maxLuminance - max(diffuseContrib.r, max(diffuseContrib.g, diffuseContrib.b));
+        vec3 remainder = clamp(originalColor.rgb - diffuseContrib, 0, cap);
+        return vec4(remainder, originalColor.a);
+    }
+}
+
+vec4 computeEnvironmentSample(int virtualIndex, vec3 diffuseColor, vec3 normalDir,
+    vec3 specularColor, vec3 roughness, float maxLuminance)
+{
+    mat4 cameraPose = getCameraPose(virtualIndex);
+    vec3 fragmentPos = (cameraPose * vec4(fPosition, 1.0)).xyz;
+    vec3 normalDirCameraSpace = normalize((cameraPose * vec4(normalDir, 0.0)).xyz);
+    vec3 sampleViewDir = normalize(-fragmentPos);
+    float nDotV_sample = max(0, dot(normalDirCameraSpace, sampleViewDir));
+
+    if (nDotV_sample <= 0.0)
+    {
+        return vec4(0.0, 0.0, 0.0, 0.0);
+    }
+    else
+    {
+        // All in camera space
+        vec3 sampleLightDirUnnorm = lightPositions[getLightIndex(virtualIndex)].xyz - fragmentPos;
+        float lightDistSquared = dot(sampleLightDirUnnorm, sampleLightDirUnnorm);
+        vec3 sampleLightDir = sampleLightDirUnnorm * inversesqrt(lightDistSquared);
+        vec3 sampleHalfDir = normalize(sampleViewDir + sampleLightDir);
+        vec3 lightIntensity = getLightIntensity(virtualIndex);
+
+        float nDotL_sample = max(0, dot(normalDirCameraSpace, sampleLightDir));
+        float nDotH = max(0, dot(normalDirCameraSpace, sampleHalfDir));
+        float hDotV_sample = max(0, dot(sampleHalfDir, sampleViewDir));
+
+        vec3 diffuseContrib = diffuseColor * nDotL_sample * lightIntensity
+            / (infiniteLightSources ? 1.0 : lightDistSquared);
+
+        vec3 geomAttenSample = geom(roughness, nDotH, nDotV_sample, nDotL_sample, hDotV_sample);
+
+        if (nDotV_sample > 0.0 && geomAttenSample != vec3(0))
+        {
+            vec3 virtualViewDir =
+                normalize((cameraPose * vec4(viewPos, 1.0)).xyz - fragmentPos);
+            vec3 virtualLightDir = -reflect(virtualViewDir, sampleHalfDir);
+            float nDotL_virtual = max(0, dot(normalDirCameraSpace, virtualLightDir));
+            float nDotV_virtual = max(0, dot(normalDirCameraSpace, virtualViewDir));
+            float hDotV_virtual = max(0, dot(sampleHalfDir, virtualViewDir));
+
+            vec3 geomAttenVirtual =
+                (pbrGeometricAttenuationEnabled ?
+                    geom(roughness, nDotH, nDotV_virtual, nDotL_virtual, hDotV_virtual) :
+                        vec3(nDotL_virtual * nDotV_virtual));
+
+            vec3 mfdFresnel;
+            float mfdMono;
+
+#ifdef SVD_MODE
+            vec3 sqrtAdjustedRoughness = sqrt(roughness) + getColor(virtualIndex).xyz - vec3(0.5);
+            vec3 adjustedRoughness = sqrtAdjustedRoughness * sqrtAdjustedRoughness;
+            vec3 mfd = dist(nDotH, adjustedRoughness) / PI;
+            mfdMono = mfd.y;
+            mfdFresnel = xyzToRGB(mfd * rgbToXYZ(specularColor) * adjustedRoughness * adjustedRoughness / (roughness * roughness));
+#else
+            vec4 sampleColor = getLinearColor(virtualIndex);
+            if (sampleColor.a == 0.0)
+            {
+                return vec4(0.0, 0.0, 0.0, 0.0);
+            }
+
+            vec4 specularResid = removeDiffuse(sampleColor, diffuseContrib, nDotL_sample, maxLuminance);
+
+            // Light intensities in view set files are assumed to be pre-divided by pi.
+            // Or alternatively, the result of getLinearColor gives a result
+            // where a diffuse reflectivity of 1 is represented by a value of pi.
+            // See diffusefit.glsl
+            mfdFresnel = specularResid.rgb / (lightIntensity * PI)
+                 * (infiniteLightSources ? 1.0 : lightDistSquared)
+                 * (pbrGeometricAttenuationEnabled ?
+                    4 * nDotV_sample / geomAttenSample : vec3(4 / nDotL_sample));
+
+            mfdMono = getLuminance(mfdFresnel / specularColor);
+#endif
+
+            float weight = getCameraWeight(virtualIndex);
+
+            return vec4(
+                (fresnelEnabled ? fresnel(mfdFresnel, vec3(mfdMono), hDotV_virtual) : mfdFresnel)
+                    * geomAttenVirtual / (4 * nDotV_virtual)
+                    * getEnvironment(mat3(envMapMatrix) * transpose(mat3(cameraPose))
+                                        * virtualLightDir),
+                // // Disabled code: normalizes with respect to specular texture when available
+                // // as described in our Archiving 2017 paper.
+                // (useSpecularTexture ?
+                        // mfdMono * geomAttenVirtual / (4 * nDotV_virtual) : 1.0 / (2.0 * PI))
+                1.0 / (2.0 * PI)
+            ) * 4 * hDotV_virtual * (weight * 4 * PI * viewCount);
+            // dl = 4 * h dot v * dh
+            // weight * viewCount -> brings weights back to being on the order of 1
+            // This is helpful for consistency with numerical limits (i.e. clamping)
+            // Everything gets normalized at the end again anyways.
+        }
+        else
+        {
+            return vec4(0.0, 0.0, 0.0, 0.0);
+        }
+    }
+}
+
+vec3 getEnvironmentShading(vec3 diffuseColor, vec3 normalDir, vec3 specularColor, vec3 roughness)
+{
+    float maxLuminance = getMaxLuminance();
+
+    vec4 sum = vec4(0.0);
+
+    for (int i = 0; i < viewCount; i++)
+    {
+        sum += computeEnvironmentSample(i, diffuseColor, normalDir, specularColor, roughness, maxLuminance);
+    }
+
+    if (sum.y > 0.0)
+    {
+        return sum.rgb
+            / viewCount;                    // better spatial consistency, worse directional consistency?
+        //    / clamp(sum.a, 0, 1000000.0);    // Better directional consistency, worse spatial consistency?
+    }
+    else
+    {
+        return vec3(0.0);
+    }
+}
+
+vec4[MAX_VIRTUAL_LIGHT_COUNT] computeSample(int virtualIndex, vec3 diffuseColor, vec3 normalDir,
+    vec3 specularColor, vec3 roughness, float maxLuminance)
+{
+    // All in camera space
+    mat4 cameraPose = getCameraPose(virtualIndex);
+    vec3 fragmentPos = (cameraPose * vec4(fPosition, 1.0)).xyz;
+    vec3 sampleViewDir = normalize(-fragmentPos);
+    vec3 sampleLightDirUnnorm = lightPositions[getLightIndex(virtualIndex)].xyz - fragmentPos;
+    float lightDistSquared = dot(sampleLightDirUnnorm, sampleLightDirUnnorm);
+    vec3 sampleLightDir = sampleLightDirUnnorm * inversesqrt(lightDistSquared);
+    vec3 sampleHalfDir = normalize(sampleViewDir + sampleLightDir);
+    vec3 normalDirCameraSpace = normalize((cameraPose * vec4(normalDir, 0.0)).xyz);
+    float nDotH = max(0, dot(normalDirCameraSpace, sampleHalfDir));
+    float nDotL = max(0, dot(normalDirCameraSpace, sampleLightDir));
+    float nDotV = max(0, dot(normalDirCameraSpace, sampleViewDir));
+    float hDotV = max(0, dot(sampleHalfDir, sampleViewDir));
+
+
+    vec4 precomputedSample = vec4(0);
+
+    if (residualImages)
+    {
+//        vec4 roughnessResid = getColor(virtualIndex);
+//        if (roughnessResid.w > 0)
+//        {
+//            vec3 sqrtAdjustedRoughness = sqrt(roughness) + roughnessResid.xyz - vec3(0.5);
+//            vec3 adjustedRoughness = sqrtAdjustedRoughness * sqrtAdjustedRoughness;
+//            precomputedSample = vec4(xyzToRGB(dist(nDotH, adjustedRoughness)
+//                * rgbToXYZ(specularColor) * adjustedRoughness * adjustedRoughness / (roughness * roughness)), 1.0);
+//        }
+
+        vec4 residual = getColor(virtualIndex);
+        if (residual.w > 0)
+        {
+            vec3 roughnessSquared = roughness * roughness;
+            precomputedSample = residual.w * vec4(xyzToRGB(
+
+                pow(max(vec3(0),
+
+                    pow(dist(nDotH, roughness) * roughnessSquared, vec3(1.0 / gamma))
+//                    pow(rgbToXYZ(pow(texture(diffuseMap, fTexCoord).rgb, vec3(gamma))) * roughnessSquared / rgbToXYZ(specularColor) * 4 * nDotL * nDotV / geom(roughness, nDotH, nDotV, nDotL, hDotV), vec3(1 / gamma))
+
+                    + (residual.xyz - vec3(0.5))
+
+                ), vec3(gamma))
+
+                    * rgbToXYZ(specularColor) / roughnessSquared) , 1.0);
+        }
+    }
+    else
+    {
+        vec4 sampleColor = getLinearColor(virtualIndex);
+        if (sampleColor.a > 0.0)
+        {
+            vec3 lightIntensity = getLightIntensity(virtualIndex);
+
+            vec3 diffuseContrib = diffuseColor * nDotL * lightIntensity
+                / (infiniteLightSources ? 1.0 : lightDistSquared);
+
+            vec3 geomAtten = geom(roughness, nDotH, nDotV, nDotL, hDotV);
+            if (geomAtten != vec3(0))
+            {
+                vec4 specularResid = removeDiffuse(sampleColor, diffuseContrib, nDotL, maxLuminance);
+
+                if(pbrGeometricAttenuationEnabled)
+                {
+                    precomputedSample = sampleColor.a
+                        * vec4(specularResid.rgb * 4 * nDotV / lightIntensity * (infiniteLightSources ? 1.0 : lightDistSquared), geomAtten);
+                }
+                else
+                {
+                    precomputedSample = sampleColor.a
+                        * vec4(specularResid.rgb * 4 / lightIntensity * (infiniteLightSources ? 1.0 : lightDistSquared), nDotL);
+                }
+            }
+        }
+    }
+
+    if (precomputedSample.w != 0)
+    {
+        mat3 tangentToObject = mat3(1.0);
+
+        vec3 virtualViewDir;
+        if (useTSOverrides)
+        {
+            vec3 gNormal = normalize(fNormal);
+            vec3 tangent = normalize(fTangent - dot(gNormal, fTangent));
+            vec3 bitangent = normalize(fBitangent
+                - dot(gNormal, fBitangent) * gNormal
+                - dot(tangent, fBitangent) * tangent);
+            tangentToObject = mat3(tangent, bitangent, gNormal);
+
+            virtualViewDir = normalize(mat3(cameraPose) * tangentToObject * viewDirTSOverride);
+        }
+        else
+        {
+            virtualViewDir = normalize((cameraPose * vec4(viewPos, 1.0)).xyz - fragmentPos);
+        }
+
+        vec4 result[MAX_VIRTUAL_LIGHT_COUNT];
+
+        for (int lightPass = 0; lightPass < MAX_VIRTUAL_LIGHT_COUNT; lightPass++)
+        {
+            if (perPixelWeightsEnabled)
+            {
+                vec3 virtualLightDir;
+                if (useTSOverrides)
+                {
+                    virtualLightDir =
+                        normalize(mat3(cameraPose) * tangentToObject * lightDirTSOverride);
+                }
+                else if (relightingEnabled)
+                {
+                    virtualLightDir = normalize((cameraPose *
+                        vec4(lightPosVirtual[lightPass], 1.0)).xyz - fragmentPos);
+                }
+                else
+                {
+                    virtualLightDir = virtualViewDir;
+                }
+
+                // Compute sample weight
+                vec3 virtualHalfDir = normalize(virtualViewDir + virtualLightDir);
+                float virtualNdotH = max(0, dot(normalDirCameraSpace, virtualHalfDir));
+                float weight = computeSampleWeight(
+                    isotropyFactor * (nDotH * virtualNdotH + sqrt(1 - nDotH*nDotH) * sqrt(1 - virtualNdotH*virtualNdotH)) +
+                    (1 - isotropyFactor) * dot(virtualHalfDir, sampleHalfDir));
+
+                // float weight = computeSampleWeight(
+                    // normalize(vec3(1,1,10) * (transpose(tangentToObject) * virtualHalfDir)),
+                    // normalize(vec3(1,1,10) * (transpose(tangentToObject) * sampleHalfDir)));
+
+                // float virtualNDotH = dot(normalDirCameraSpace, virtualHalfDir);
+                // float sampleNDotH = dot(normalDirCameraSpace, sampleHalfDir);
+                // float weight = computeSampleWeight(
+                    // vec3(virtualNDotH, sqrt(1.0 - virtualNDotH * virtualNDotH), 0.0),
+                    // vec3(sampleNDotH, sqrt(1.0 - sampleNDotH * sampleNDotH), 0.0));
+                // float weight = 1.0 / abs(virtualNDotH - sampleNDotH);
+                result[lightPass] = weight * precomputedSample;
+            }
+            else
+            {
+                result[lightPass] = getViewWeight(virtualIndex) * precomputedSample;
+            }
+        }
+
+        return result;
+    }
+    else
+    {
+        vec4 result[MAX_VIRTUAL_LIGHT_COUNT];
+        for (int lightPass = 0; lightPass < MAX_VIRTUAL_LIGHT_COUNT; lightPass++)
+        {
+            result[lightPass] = vec4(0.0);
+        }
+        return result;
+    }
+}
+
+struct RoughnessSample
+{
+    vec3 weightedSqrtRoughness;
+    vec3 weight;
+};
+
+vec4 computeRoughnessSampleSingle(int virtualIndex, vec3 diffuseColor, vec3 normalDir, vec3 specularColor, vec3 roughness, float maxLuminance)
+{
+    vec4 sampleColor = getColor(virtualIndex);
+    mat4 cameraPose = getCameraPose(virtualIndex);
+
+    if (sampleColor.a > 0.0)
+    {
+        // All in camera space
+        vec3 fragmentPos = (cameraPose * vec4(fPosition, 1.0)).xyz;
+        vec3 sampleViewDir = normalize(-fragmentPos);
+        vec3 sampleLightDirUnnorm = lightPositions[getLightIndex(virtualIndex)].xyz - fragmentPos;
+        float lightDistSquared = dot(sampleLightDirUnnorm, sampleLightDirUnnorm);
+        vec3 sampleLightDir = sampleLightDirUnnorm * inversesqrt(lightDistSquared);
+        vec3 sampleHalfDir = normalize(sampleViewDir + sampleLightDir);
+        vec3 normalDirCameraSpace = normalize((cameraPose * vec4(normalDir, 0.0)).xyz);
+
+        float nDotL = max(0, dot(normalDirCameraSpace, sampleLightDir));
+        float nDotV = max(0, dot(normalDirCameraSpace, sampleViewDir));
+        float nDotH = max(0, dot(normalDirCameraSpace, sampleHalfDir));
+        float hDotV = max(0, dot(sampleHalfDir, sampleViewDir));
+
+        vec3 geomAtten = pbrGeometricAttenuationEnabled ? geom(roughness, nDotH, nDotV, nDotL, hDotV) : vec3(nDotL * nDotV);
+
+        if (geomAtten != vec3(0))
+        {
+            float nDotHSq = nDotH * nDotH;
+            vec4 roughnessSample;
+
+            vec3 mfdFresnelEstimate = dist(nDotH, roughness) * rgbToXYZ(fresnel(specularColor, vec3(1), hDotV));
+
+            if (residualImages)
+            {
+                roughnessSample = vec4(sqrt(roughness) + sampleColor.xyz - vec3(0.5), 1.0);
+            }
+            else
+            {
+                vec3 lightIntensity = getLightIntensity(virtualIndex);
+                vec3 diffuseContrib = diffuseColor * nDotL * lightIntensity / (infiniteLightSources ? 1.0 : lightDistSquared);
+
+                vec4 mfdFresnelSample;
+                vec4 specularResid = removeDiffuse(linearizeColor(sampleColor), diffuseContrib, nDotL, maxLuminance);
+
+                if(pbrGeometricAttenuationEnabled)
+                {
+                    mfdFresnelSample = vec4(specularResid.rgb
+                        * 4 * nDotV / lightIntensity * (infiniteLightSources ? 1.0 : lightDistSquared),
+                        sampleColor.a * geomAtten);
+                }
+                else
+                {
+                    mfdFresnelSample =
+                        vec4(specularResid.rgb * 4 / lightIntensity
+                            * (infiniteLightSources ? 1.0 : lightDistSquared),
+                            sampleColor.a * nDotL);
+                }
+
+                vec3 denominator = max(vec3(0), sqrt(rgbToXYZ(specularColor) * mfdFresnelSample.a) / roughness
+                                       - sqrt(rgbToXYZ(mfdFresnelSample.rgb)) * vec3(nDotHSq));
+
+                roughnessSample = vec4(
+                    sqrt(sqrt(sqrt(rgbToXYZ(mfdFresnelSample.rgb)) * vec3(1 - nDotHSq) * denominator.y / denominator)),
+                    sqrt(sqrt(denominator.y)));
+            }
+
+            roughnessSample.xyz = clamp(roughnessSample.xyz, vec3(0), vec3(roughnessSample.w));
+            return roughnessSample;
+        }
+        else
+        {
+            return vec4(0);
+        }
+    }
+    else
+    {
+        return vec4(0);
+    }
+}
+
+RoughnessSample[MAX_VIRTUAL_LIGHT_COUNT] computeRoughnessSample(int virtualIndex, vec3 diffuseColor, vec3 normalDir,
+    vec3 specularColor, vec3 roughness, float maxLuminance)
+{
+    vec4 sampleColor = getColor(virtualIndex);
+    mat4 cameraPose = getCameraPose(virtualIndex);
+
+    if (sampleColor.a > 0.0)
+    {
+        RoughnessSample result[MAX_VIRTUAL_LIGHT_COUNT];
+
+        // All in camera space
+        vec3 fragmentPos = (cameraPose * vec4(fPosition, 1.0)).xyz;
+        vec3 sampleViewDir = normalize(-fragmentPos);
+        vec3 sampleLightDirUnnorm = lightPositions[getLightIndex(virtualIndex)].xyz - fragmentPos;
+        float lightDistSquared = dot(sampleLightDirUnnorm, sampleLightDirUnnorm);
+        vec3 sampleLightDir = sampleLightDirUnnorm * inversesqrt(lightDistSquared);
+        vec3 sampleHalfDir = normalize(sampleViewDir + sampleLightDir);
+        vec3 normalDirCameraSpace = normalize((cameraPose * vec4(normalDir, 0.0)).xyz);
+        vec3 lightIntensity = getLightIntensity(virtualIndex);
+
+        float nDotL = max(0, dot(normalDirCameraSpace, sampleLightDir));
+        float nDotV = max(0, dot(normalDirCameraSpace, sampleViewDir));
+        float nDotH = max(0, dot(normalDirCameraSpace, sampleHalfDir));
+        float hDotV = max(0, dot(sampleHalfDir, sampleViewDir));
+
+        vec3 diffuseContrib = diffuseColor * nDotL * lightIntensity
+            / (infiniteLightSources ? 1.0 : lightDistSquared);
+
+        vec3 geomAtten = pbrGeometricAttenuationEnabled ? geom(roughness, nDotH, nDotV, nDotL, hDotV) : vec3(nDotL * nDotV);
+
+        if (geomAtten != vec3(0))
+        {
+            float nDotHSq = nDotH * nDotH;
+            RoughnessSample precomputedSample;
+
+            vec3 mfdFresnelEstimate = dist(nDotH, roughness) * rgbToXYZ(fresnel(specularColor, vec3(1), hDotV));
+
+            if (residualImages)
+            {
+                vec3 sqrtRoughnessEstimate = sqrt(roughness) + sampleColor.xyz - vec3(0.5);
+                vec3 denominator = max(vec3(0), sqrt(rgbToXYZ(specularColor) * geomAtten) / roughness - sqrt(mfdFresnelEstimate) * vec3(nDotHSq));
+                precomputedSample = RoughnessSample(denominator * sqrtRoughnessEstimate, denominator);
+            }
+            else
+            {
+                vec4 mfdFresnelSample;
+                vec4 specularResid = removeDiffuse(linearizeColor(sampleColor), diffuseContrib, nDotL, maxLuminance);
+
+                if(pbrGeometricAttenuationEnabled)
+                {
+                    mfdFresnelSample = vec4(specularResid.rgb
+                        * 4 * nDotV / lightIntensity * (infiniteLightSources ? 1.0 : lightDistSquared),
+                        sampleColor.a * geomAtten);
+                }
+                else
+                {
+                    mfdFresnelSample =
+                        vec4(specularResid.rgb * 4 / lightIntensity
+                            * (infiniteLightSources ? 1.0 : lightDistSquared),
+                            sampleColor.a * nDotL);
+                }
+
+                vec3 denominator = max(vec3(0), sqrt(rgbToXYZ(specularColor) * mfdFresnelSample.a) / roughness
+                                       - sqrt(rgbToXYZ(mfdFresnelSample.rgb)) * vec3(nDotHSq));
+
+                vec3 weight = max(vec3(0), sqrt(rgbToXYZ(specularColor) * mfdFresnelSample.a) / roughness
+                                    - sqrt(mfdFresnelEstimate) * vec3(nDotHSq));
+
+                precomputedSample = RoughnessSample(
+                    sqrt(sqrt(sqrt(rgbToXYZ(mfdFresnelSample.rgb)) * vec3(1 - nDotHSq) / denominator)) * weight,
+                    weight);
+            }
+
+            precomputedSample.weightedSqrtRoughness = clamp(precomputedSample.weightedSqrtRoughness, vec3(0), precomputedSample.weight);
+
+            mat3 tangentToObject = mat3(1.0);
+
+            vec3 virtualViewDir;
+            if (useTSOverrides)
+            {
+                vec3 gNormal = normalize(fNormal);
+                vec3 tangent = normalize(fTangent - dot(gNormal, fTangent));
+                vec3 bitangent = normalize(fBitangent
+                    - dot(gNormal, fBitangent) * gNormal
+                    - dot(tangent, fBitangent) * tangent);
+                tangentToObject = mat3(tangent, bitangent, gNormal);
+
+                virtualViewDir = normalize(mat3(cameraPose) * tangentToObject * viewDirTSOverride);
+            }
+            else
+            {
+                virtualViewDir = normalize((cameraPose * vec4(viewPos, 1.0)).xyz - fragmentPos);
+            }
+
+            for (int lightPass = 0; lightPass < MAX_VIRTUAL_LIGHT_COUNT; lightPass++)
+            {
+//                if (perPixelWeightsEnabled)
+                {
+                    vec3 virtualLightDir;
+                    if (useTSOverrides)
+                    {
+                        virtualLightDir =
+                            normalize(mat3(cameraPose) * tangentToObject * lightDirTSOverride);
+                    }
+                    else if (relightingEnabled)
+                    {
+                        virtualLightDir = normalize((cameraPose *
+                            vec4(lightPosVirtual[lightPass], 1.0)).xyz - fragmentPos);
+                    }
+                    else
+                    {
+                        virtualLightDir = virtualViewDir;
+                    }
+
+                    // Compute sample weight
+                    vec3 virtualHalfDir = normalize(virtualViewDir + virtualLightDir);
+                    float virtualNdotH = max(0, dot(normalDirCameraSpace, virtualHalfDir));
+                    float weight = computeSampleWeight(
+                        isotropyFactor * (1.0 - (nDotH - virtualNdotH) * (nDotH - virtualNdotH)) +
+                        (1 - isotropyFactor) * dot(virtualHalfDir, sampleHalfDir));
+
+                    // float weight = computeSampleWeight(
+                        // normalize(vec3(1,1,10) * (transpose(tangentToObject) * virtualHalfDir)),
+                        // normalize(vec3(1,1,10) * (transpose(tangentToObject) * sampleHalfDir)));
+
+                    // float virtualNDotH = dot(normalDirCameraSpace, virtualHalfDir);
+                    // float sampleNDotH = dot(normalDirCameraSpace, sampleHalfDir);
+                    // float weight = computeSampleWeight(
+                        // vec3(virtualNDotH, sqrt(1.0 - virtualNDotH * virtualNDotH), 0.0),
+                        // vec3(sampleNDotH, sqrt(1.0 - sampleNDotH * sampleNDotH), 0.0));
+                    // float weight = 1.0 / abs(virtualNDotH - sampleNDotH);
+                    result[lightPass] = RoughnessSample(weight * precomputedSample.weightedSqrtRoughness, weight * precomputedSample.weight);
+                }
+//                else
+//                {
+//                    result[lightPass] = getViewWeight(virtualIndex) * precomputedSample;
+//                }
+            }
+        }
+        else
+        {
+            for (int lightPass = 0; lightPass < MAX_VIRTUAL_LIGHT_COUNT; lightPass++)
+            {
+                result[lightPass] = RoughnessSample(vec3(0), vec3(0));
+            }
+        }
+
+        return result;
+    }
+    else
+    {
+        RoughnessSample result[MAX_VIRTUAL_LIGHT_COUNT];
+        for (int lightPass = 0; lightPass < MAX_VIRTUAL_LIGHT_COUNT; lightPass++)
+        {
+            result[lightPass] = RoughnessSample(vec3(0), vec3(0));
+        }
+        return result;
+    }
+}
+
+vec4[MAX_VIRTUAL_LIGHT_COUNT] computeWeightedAverages(vec3 diffuseColor, vec3 normalDir, vec3 specularColor, vec3 roughness)
+{
+    float maxLuminance = getMaxLuminance();
+
+    vec4[MAX_VIRTUAL_LIGHT_COUNT] sums;
+    for (int i = 0; i < MAX_VIRTUAL_LIGHT_COUNT; i++)
+    {
+        sums[i] = vec4(0.0);
+    }
+
+    for (int i = 0; i < viewCount; i++)
+    {
+        vec4[MAX_VIRTUAL_LIGHT_COUNT] microfacetSample =
+            computeSample(i, diffuseColor, normalDir, specularColor, roughness, maxLuminance);
+
+        for (int j = 0; j < MAX_VIRTUAL_LIGHT_COUNT; j++)
+        {
+            sums[j] += microfacetSample[j];
+        }
+    }
+
+    vec4[MAX_VIRTUAL_LIGHT_COUNT] results;
+    for (int i = 0; i < MAX_VIRTUAL_LIGHT_COUNT; i++)
+    {
+        if (!perPixelWeightsEnabled)
+        {
+            results[i] = sums[i];
+        }
+        else if (sums[i].y > 0.0)
+        {
+            results[i] = vec4(sums[i].rgb / max(0.01, sums[i].a), sums[i].a);
+        }
+        else
+        {
+            results[i] = vec4(0.0);
+        }
+    }
+    return results;
+}
+
+#define MIN_ROUGHNESS_WEIGHT 0.1
+
+vec4[MAX_VIRTUAL_LIGHT_COUNT] computeWeightedRoughnessAverages(vec3 diffuseColor, vec3 normalDir, vec3 specularColor, vec3 roughness)
+{
+    float maxLuminance = getMaxLuminance();
+
+    RoughnessSample[MAX_VIRTUAL_LIGHT_COUNT] sums;
+    for (int i = 0; i < MAX_VIRTUAL_LIGHT_COUNT; i++)
+    {
+        sums[i] = RoughnessSample(vec3(0), vec3(0));
+    }
+
+    for (int i = 0; i < viewCount; i++)
+    {
+        RoughnessSample[MAX_VIRTUAL_LIGHT_COUNT] microfacetSample =
+            computeRoughnessSample(i, diffuseColor, normalDir, specularColor, roughness, maxLuminance);
+
+        for (int j = 0; j < MAX_VIRTUAL_LIGHT_COUNT; j++)
+        {
+            sums[j].weightedSqrtRoughness += microfacetSample[j].weightedSqrtRoughness;
+            sums[j].weight += microfacetSample[j].weight;
+        }
+    }
+
+    vec3 sqrtRoughness = sqrt(roughness);
+
+    vec4[MAX_VIRTUAL_LIGHT_COUNT] results;
+    for (int i = 0; i < MAX_VIRTUAL_LIGHT_COUNT; i++)
+    {
+//        if (!perPixelWeightsEnabled)
+//        {
+//            results[i] = sums[i];
+//        }
+//        else
+        {
+
+            vec3 sqrtLocalRoughness = (sums[i].weightedSqrtRoughness
+                + max(vec3(0), MIN_ROUGHNESS_WEIGHT - sums[i].weight) * sqrtRoughness) / max(vec3(MIN_ROUGHNESS_WEIGHT), sums[i].weight);
+            results[i] = vec4(sqrtLocalRoughness * sqrtLocalRoughness, 1);
+        }
+    }
+    return results;
+}
+
+
+vec4 computeBuehler(vec3 targetDirection, vec3 diffuseColor, vec3 normalDir, vec3 specularColor, vec3 roughness)
+{
+    float maxLuminance = getMaxLuminance();
+
+    float weights[MAX_SORTING_SAMPLE_COUNT];
+    int indices[MAX_SORTING_SAMPLE_COUNT];
+
+    int sampleCount = 5; // TODO change to a parameter
+
+    sort(sampleCount, viewCount, targetDirection, weights, indices);
+
+    // Evaluate the light field
+    // weights[0] should be the smallest weight
+    vec4 sum = vec4(0.0);
+    for (int i = 1; i < sampleCount; i++)
+    {
+        vec4 computedSample = computeSample(indices[i], diffuseColor, normalDir, specularColor, roughness, maxLuminance)[0];
+        if (computedSample.a > 0)
+        {
+            sum += (weights[i] - weights[0]) * computedSample / computedSample.a;
+        }
+    }
+
+    return sum / sum.a;
+}
+
+vec3 computeRoughnessBuehler(vec3 targetDirection, vec3 diffuseColor, vec3 normalDir, vec3 specularColor, vec3 roughness)
+{
+    float maxLuminance = getMaxLuminance();
+
+    float weights[MAX_SORTING_SAMPLE_COUNT];
+    int indices[MAX_SORTING_SAMPLE_COUNT];
+
+    int sampleCount = 5; // TODO change to a parameter
+
+    sortFast(viewCount, targetDirection, weights, indices);
+
+    // Evaluate the light field
+    // weights[0] should be the smallest weight
+    vec4 sum = vec4(0.0);
+    for (int i = 1; i < sampleCount; i++)
+    {
+        vec4 computedSample = computeRoughnessSampleSingle(indices[i], diffuseColor, normalDir, specularColor, roughness, maxLuminance);
+        sum += (weights[i] - weights[0]) * computedSample;
+    }
+
+    vec3 avg = sum.rgb / sum.a;
+    return avg * avg;
+}
+
+void main()
+{
+    vec3 viewDir;
+    if (useTSOverrides)
+    {
+        viewDir = viewDirTSOverride;
+    }
+    else
+    {
+        viewDir = normalize(viewPos - fPosition);
+    }
+
+    vec2 normalDirXY = texture(normalMap, fTexCoord).xy * 2 - vec2(1.0);
+    vec3 normalDirTS = vec3(normalDirXY, sqrt(1 - dot(normalDirXY, normalDirXY)));
+
+    vec3 gNormal = normalize(fNormal);
+    vec3 tangent = normalize(fTangent - dot(gNormal, fTangent) * gNormal);
+    vec3 bitangent = normalize(fBitangent
+        - dot(gNormal, fBitangent) * gNormal
+        - dot(tangent, fBitangent) * tangent);
+    mat3 tangentToObject = mat3(tangent, bitangent, gNormal);
+
+    vec3 normalDir;
+    if (useNormalTexture)
+    {
+        normalDir = tangentToObject * normalDirTS;
+        //normalDir = gNormal;
+        //normalDir = normalDirTS;
+    }
+    else
+    {
+        normalDir = normalize(fNormal);
+    }
+
+    vec3 diffuseColor;
+    if (useDiffuseTexture)
+    {
+        diffuseColor = pow(texture(diffuseMap, fTexCoord).rgb, vec3(gamma));
+    }
+    else if (!imageBasedRenderingEnabled && !useSpecularTexture)
+    {
+        diffuseColor = vec3(0.125);
+    }
+    else
+    {
+        diffuseColor = vec3(0.0);
+    }
+
+    vec3 specularColor;
+    if (useSpecularTexture)
+    {
+        specularColor = pow(texture(specularMap, fTexCoord).rgb, vec3(gamma));
+    }
+    else if (!imageBasedRenderingEnabled && useDiffuseTexture)
+    {
+        specularColor = vec3(0.0);
+    }
+    else
+    {
+        specularColor = vec3(0.03125); // TODO pass in a default?
+    }
+
+    vec3 specularColorXYZ = rgbToXYZ(specularColor);
+
+    vec3 roughness;
+    if (useRoughnessTexture)
+    {
+        vec3 roughnessLookup = texture(roughnessMap, fTexCoord).rgb;
+        vec3 sqrtRoughness = vec3(
+            roughnessLookup.y + roughnessLookup.x - 16.0 / 31.0,
+            roughnessLookup.y,
+            roughnessLookup.y + roughnessLookup.z - 16.0 / 31.0);
+        roughness = sqrtRoughness * sqrtRoughness;
+    }
+    else
+    {
+        roughness = vec3(0.25); // TODO pass in a default?
+    }
+
+    vec3 roughnessSq = roughness * roughness;
+
+    float nDotV = useTSOverrides ? viewDir.z : dot(normalDir, viewDir);
+    vec3 reflectance = vec3(0.0);
+
+//    vec4[MAX_VIRTUAL_LIGHT_COUNT] weightedAverages;
+//
+//    if (imageBasedRenderingEnabled)
+//    {
+//        weightedAverages = interpolateRoughness ?
+//            computeWeightedRoughnessAverages(diffuseColor, normalDir, specularColor, roughness) :
+//            computeWeightedAverages(diffuseColor, normalDir, specularColor, roughness);
+//    }
+
+    if (relightingEnabled && ambientColor != vec3(0))
+    {
+        reflectance += diffuseColor * getEnvironmentDiffuse((envMapMatrix * vec4(normalDir, 0.0)).xyz);
+
+        if (imageBasedRenderingEnabled)
+        {
+            // Old fresnel implementation
+            // if (fresnelEnabled)
+            // {
+                // reflectance +=
+                    // fresnel(getEnvironmentShading(diffuseColor, normalDir, specularColor, roughness),
+                        // getEnvironmentFresnel(
+                            // (envMapMatrix * vec4(-reflect(viewDir, normalDir), 0.0)).xyz,
+                                // pow(1 - nDotV, 5)), nDotV);
+            // }
+            // else
+            {
+                reflectance += getEnvironmentShading(diffuseColor, normalDir, specularColor, roughness);
+            }
+        }
+        else
+        {
+            vec3 reflectivity;
+            if (useSpecularTexture)
+            {
+                reflectivity = min(vec3(1.0), diffuseColor + specularColor);
+            }
+            else
+            {
+                reflectivity = diffuseColor;
+            }
+
+            if (fresnelEnabled)
+            {
+                reflectance += fresnel(ambientColor * reflectivity, ambientColor, nDotV);
+            }
+            else
+            {
+                reflectance += ambientColor * reflectivity;
+            }
+        }
+
+        // For debugging environment mapping:
+        //reflectance = getEnvironment((envMapMatrix * vec4(-reflect(viewDir, normalDir), 0.0)).xyz);
+        //reflectance = getEnvironmentDiffuse((envMapMatrix * vec4(normalDir, 0.0)).xyz);
+    }
+
+    int effectiveLightCount = (relightingEnabled ? virtualLightCount : 1);
+
+    for (int i = 0; i < MAX_VIRTUAL_LIGHT_COUNT && i < effectiveLightCount; i++)
+    {
+        vec3 lightDirUnNorm;
+        vec3 lightDir;
+        float nDotL;
+        if (useTSOverrides)
+        {
+            lightDirUnNorm = lightDir = lightDirTSOverride;
+            nDotL = max(0.0, lightDir.z);
+        }
+        else if (relightingEnabled)
+        {
+            lightDirUnNorm = lightPosVirtual[i] - fPosition;
+            lightDir = normalize(lightDirUnNorm);
+            nDotL = max(0.0, dot(normalDir, lightDir));
+        }
+        else
+        {
+            lightDirUnNorm = viewPos - fPosition;
+            lightDir = viewDir;
+            nDotL = max(0.0, dot(normalDir, viewDir));
+        }
+
+        if (nDotL > 0.0)
+        {
+            bool shadow = false;
+            if (!useTSOverrides && relightingEnabled && shadowsEnabled)
+            {
+                vec4 projTexCoord = lightMatrixVirtual[i] * vec4(fPosition, 1.0);
+                projTexCoord /= projTexCoord.w;
+                projTexCoord = (projTexCoord + vec4(1)) / 2;
+                shadow = !(projTexCoord.x >= 0 && projTexCoord.x <= 1
+                    && projTexCoord.y >= 0 && projTexCoord.y <= 1
+                    && projTexCoord.z >= 0 && projTexCoord.z <= 1
+                    && texture(shadowMaps, vec3(projTexCoord.xy, i)).r - projTexCoord.z >= -0.01);
+            }
+
+            if (!shadow)
+            {
+                vec3 halfDir = normalize(viewDir + lightDir);
+                float hDotV = dot(halfDir, viewDir);
+                float nDotH = useTSOverrides ? halfDir.z : dot(normalDir, halfDir);
+
+                float nDotHSq = max(0, nDotH) * max(0, nDotH);
+
+                vec4 predictedMFD;
+                if (imageBasedRenderingEnabled)
+                {
+                    if (interpolateRoughness)
+                    {
+                        // Use Buehler algorithm
+                        vec3 weightedAverage = computeRoughnessBuehler(
+                            useTSOverrides ? tangentToObject * halfDir : halfDir,
+                            diffuseColor, normalDir, specularColor, roughness);
+                        // vec3 weightedAverage = weightedAverages[i].xyz;
+
+                        vec3 localRoughnessSq = weightedAverage * weightedAverage;
+                        vec3 mfdDenominatorRoot = 1 - nDotHSq * (1 - localRoughnessSq);
+                        predictedMFD = vec4(max(vec3(0), xyzToRGB(localRoughnessSq * localRoughnessSq * specularColorXYZ
+                            / (roughnessSq * mfdDenominatorRoot * mfdDenominatorRoot))), 25.0);
+                    }
+                    else
+                    {
+                        // Use Buehler algorithm
+                        vec4 weightedAverage = computeBuehler(
+                            useTSOverrides ? tangentToObject * halfDir : halfDir,
+                            diffuseColor, normalDir, specularColor, roughness);
+                        // vec4 weightedAverage = weightedAverages[i];
+
+                        predictedMFD = weightedAverage
+                            ;//+ (residualImages ? vec4(xyzToRGB(specularColorXYZ * dist(nDotH, roughness)), 0) : vec4(0));
+                    }
+                }
+
+                if (predictedMFD.w < 1.0)
+                {
+                    predictedMFD.rgb += (1 - predictedMFD.w) * holeFillColor;
+                }
+
+                vec3 mfdFresnel;
+
+                if (relightingEnabled && fresnelEnabled)
+                {
+                    if (imageBasedRenderingEnabled)
+                    {
+                        float grazingIntensity = getLuminance(predictedMFD.rgb
+                            / max(vec3(1 / predictedMFD.a), specularColor));
+
+                        if (grazingIntensity <= 0.0)
+                        {
+                            mfdFresnel = vec3(0,0,0);
+                        }
+                        else
+                        {
+                            mfdFresnel = max(vec3(0.0),
+                                fresnel(predictedMFD.rgb, vec3(grazingIntensity), hDotV));
+                                // fresnel(weightedAverages[i].rgb, vec3(dist(nDotH, roughness)), hDotV));
+                        }
+
+//                        // DEBUG code:
+//                        vec3 mfdFresnelBaseXYZ = rgbToXYZ(specularColor) * dist(nDotH, roughness);
+//                        mfdFresnel = abs(mfdFresnel - fresnel(xyzToRGB(mfdFresnelBaseXYZ), vec3(mfdFresnelBaseXYZ.y), hDotV));
+
+                        //reflectance = abs(pow(weightedAverages[i].xyz - roughness, vec3(2))); break;
+
+                        // The following debug code is for visualizing differences between reference
+                        // and fitted in perceptually linear color space
+
+                        // vec3 reference = max(vec3(0.0),
+                            // fresnel(weightedAverages[i].rgb, vec3(dist(nDotH, roughness)), hDotV));
+                        // vec3 fitted = fresnel(specularColor, vec3(1.0), hDotV)
+                            // * vec3(dist(nDotH, roughness));
+
+                        // vec3 referenceXYZ = rgbToXYZ(reference);
+                        // vec3 fittedXYZ = rgbToXYZ(fitted);
+
+                        // // Pseudo-LAB color space
+                        // vec3 referenceLAB = vec3(referenceXYZ.y,
+                            // 5 * (referenceXYZ.x - referenceXYZ.y),
+                            // 2 * (referenceXYZ.y - referenceXYZ.z));
+                        // vec3 fittedLAB = vec3(fittedXYZ.y,
+                            // 5 * (fittedXYZ.x - fittedXYZ.y), 2 * (fittedXYZ.y - fittedXYZ.z));
+
+                        // vec3 resultLAB = ???
+                        // vec3 resultXYZ = vec3(resultLAB.x + 0.2 * resultLAB.y,
+                            /// resultLAB.x, resultLAB.x - 0.5 * resultLAB.z);
+                        // vec3 resultRGB = xyzToRGB(resultXYZ);
+                    }
+                    else
+                    {
+                        vec3 mfdFresnelBaseXYZ = specularColorXYZ * dist(nDotH, roughness);
+                        mfdFresnel = fresnel(xyzToRGB(mfdFresnelBaseXYZ), vec3(mfdFresnelBaseXYZ.y), hDotV);
+                    }
+                }
+                else
+                {
+                    if (imageBasedRenderingEnabled)
+                    {
+                        mfdFresnel = max(vec3(0.0), predictedMFD.rgb);
+                    }
+                    else
+                    {
+                        mfdFresnel = xyzToRGB(specularColorXYZ * dist(nDotH, roughness));
+                    }
+                }
+
+                vec3 lightVectorTransformed = (model_view * vec4(lightDirUnNorm, 0.0)).xyz;
+
+                reflectance += (
+                    nDotL * diffuseColor +
+                    mfdFresnel
+                     * (pbrGeometricAttenuationEnabled
+                        ? geom(roughness, nDotH, nDotV, nDotL, hDotV) / (4 * nDotV) : vec3(nDotL / 4)))
+                     * (useTSOverrides ? lightIntensityVirtual[i] :
+                            lightIntensityVirtual[i] / dot(lightVectorTransformed, lightVectorTransformed))
+                     / (brdfMode ? nDotL : 1.0);
+            }
+        }
+    }
+
+    fragColor = tonemap(reflectance, 1.0);
+
+    fragObjectID = objectID;
+}