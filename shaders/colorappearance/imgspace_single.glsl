#ifndef IMGSPACE_SINGLE_GLSL
#define IMGSPACE_SINGLE_GLSL

#include "colorappearance_single.glsl"

#line 7 1111

#ifndef VISIBILITY_TEST_ENABLED
#define VISIBILITY_TEST_ENABLED 0
#endif

#ifndef SHADOW_TEST_ENABLED
#define SHADOW_TEST_ENABLED 0
#endif

uniform mat4 cameraProjection;
uniform sampler2D viewImage;

#if VISIBILITY_TEST_ENABLED || SHADOW_TEST_ENABLED
uniform float occlusionBias;
#endif

#if VISIBILITY_TEST_ENABLED
uniform sampler2D depthImage;
#endif

#if SHADOW_TEST_ENABLED
uniform sampler2D shadowImage;
uniform mat4 shadowMatrix;
#endif

vec4 getColor()
{
    vec4 projTexCoord = cameraProjection * cameraPose * vec4(fPosition, 1.0);
    projTexCoord /= projTexCoord.w;
    projTexCoord = (projTexCoord + vec4(1)) / 2;

    if (projTexCoord.x < 0 || projTexCoord.x > 1 || projTexCoord.y < 0 || projTexCoord.y > 1)
    {
        return vec4(0);
    }
    else
    {
<<<<<<< HEAD
#if VISIBILITY_TEST_ENABLED
        float imageDepth = texture(depthImage, projTexCoord.xy).r;
        if (abs(projTexCoord.z - imageDepth) > occlusionBias)
        {
            // Occluded
            return vec4(0);
        }
#endif
        
#if SHADOW_TEST_ENABLED
        vec4 shadowTexCoord = shadowMatrix * vec4(fPosition, 1.0);
        shadowTexCoord /= shadowTexCoord.w;
        shadowTexCoord = (shadowTexCoord + vec4(1)) / 2;

        if (shadowTexCoord.x < 0 || shadowTexCoord.x > 1 ||
            shadowTexCoord.y < 0 || shadowTexCoord.y > 1 ||
            shadowTexCoord.z < 0 || shadowTexCoord.z > 1)
        {
            return vec4(0);
        }
        else
        {
            float shadowImageDepth = texture(shadowImage, shadowTexCoord.xy).r;
            if (abs(shadowTexCoord.z - shadowImageDepth) > occlusionBias)
            {
                // Occluded
                return vec4(0);
=======
        if (projTexCoord.z >= 0 && projTexCoord.z <= 1)
        {
            if (occlusionEnabled)
            {
                float imageDepth = texture(depthImage, projTexCoord.xy).r;
                if (abs(projTexCoord.z - imageDepth) > occlusionBias)
                {
                    // Occluded
                    return vec4(0);
                }
            }

            if (shadowTestEnabled)
            {
                vec4 shadowTexCoord = shadowMatrix * vec4(fPosition, 1.0);
                shadowTexCoord /= shadowTexCoord.w;
                shadowTexCoord = (shadowTexCoord + vec4(1)) / 2;

                if (shadowTexCoord.x >= 0 && shadowTexCoord.x <= 1 &&
                     shadowTexCoord.y >= 0 && shadowTexCoord.y <= 1 &&
                     shadowTexCoord.z >= 0 && shadowTexCoord.z <= 1)
                {
                    float shadowImageDepth = texture(shadowImage, shadowTexCoord.xy).r;
                    if (abs(shadowTexCoord.z - shadowImageDepth) > occlusionBias)
                    {
                        // Occluded
                        return vec4(0);
                    }
                }
>>>>>>> 249c8c1b
            }
        }
#endif
        
        return texture(viewImage, projTexCoord.xy);
    }
}

#endif // IMGSPACE_SINGLE_GLSL
<|MERGE_RESOLUTION|>--- conflicted
+++ resolved
@@ -1,111 +1,80 @@
-#ifndef IMGSPACE_SINGLE_GLSL
-#define IMGSPACE_SINGLE_GLSL
-
-#include "colorappearance_single.glsl"
-
-#line 7 1111
-
-#ifndef VISIBILITY_TEST_ENABLED
-#define VISIBILITY_TEST_ENABLED 0
-#endif
-
-#ifndef SHADOW_TEST_ENABLED
-#define SHADOW_TEST_ENABLED 0
-#endif
-
-uniform mat4 cameraProjection;
-uniform sampler2D viewImage;
-
-#if VISIBILITY_TEST_ENABLED || SHADOW_TEST_ENABLED
-uniform float occlusionBias;
-#endif
-
-#if VISIBILITY_TEST_ENABLED
-uniform sampler2D depthImage;
-#endif
-
-#if SHADOW_TEST_ENABLED
-uniform sampler2D shadowImage;
-uniform mat4 shadowMatrix;
-#endif
-
-vec4 getColor()
-{
-    vec4 projTexCoord = cameraProjection * cameraPose * vec4(fPosition, 1.0);
-    projTexCoord /= projTexCoord.w;
-    projTexCoord = (projTexCoord + vec4(1)) / 2;
-
-    if (projTexCoord.x < 0 || projTexCoord.x > 1 || projTexCoord.y < 0 || projTexCoord.y > 1)
-    {
-        return vec4(0);
-    }
-    else
-    {
-<<<<<<< HEAD
-#if VISIBILITY_TEST_ENABLED
-        float imageDepth = texture(depthImage, projTexCoord.xy).r;
-        if (abs(projTexCoord.z - imageDepth) > occlusionBias)
-        {
-            // Occluded
-            return vec4(0);
-        }
-#endif
-        
-#if SHADOW_TEST_ENABLED
-        vec4 shadowTexCoord = shadowMatrix * vec4(fPosition, 1.0);
-        shadowTexCoord /= shadowTexCoord.w;
-        shadowTexCoord = (shadowTexCoord + vec4(1)) / 2;
-
-        if (shadowTexCoord.x < 0 || shadowTexCoord.x > 1 ||
-            shadowTexCoord.y < 0 || shadowTexCoord.y > 1 ||
-            shadowTexCoord.z < 0 || shadowTexCoord.z > 1)
-        {
-            return vec4(0);
-        }
-        else
-        {
-            float shadowImageDepth = texture(shadowImage, shadowTexCoord.xy).r;
-            if (abs(shadowTexCoord.z - shadowImageDepth) > occlusionBias)
-            {
-                // Occluded
-                return vec4(0);
-=======
-        if (projTexCoord.z >= 0 && projTexCoord.z <= 1)
-        {
-            if (occlusionEnabled)
-            {
-                float imageDepth = texture(depthImage, projTexCoord.xy).r;
-                if (abs(projTexCoord.z - imageDepth) > occlusionBias)
-                {
-                    // Occluded
-                    return vec4(0);
-                }
-            }
-
-            if (shadowTestEnabled)
-            {
-                vec4 shadowTexCoord = shadowMatrix * vec4(fPosition, 1.0);
-                shadowTexCoord /= shadowTexCoord.w;
-                shadowTexCoord = (shadowTexCoord + vec4(1)) / 2;
-
-                if (shadowTexCoord.x >= 0 && shadowTexCoord.x <= 1 &&
-                     shadowTexCoord.y >= 0 && shadowTexCoord.y <= 1 &&
-                     shadowTexCoord.z >= 0 && shadowTexCoord.z <= 1)
-                {
-                    float shadowImageDepth = texture(shadowImage, shadowTexCoord.xy).r;
-                    if (abs(shadowTexCoord.z - shadowImageDepth) > occlusionBias)
-                    {
-                        // Occluded
-                        return vec4(0);
-                    }
-                }
->>>>>>> 249c8c1b
-            }
-        }
-#endif
-        
-        return texture(viewImage, projTexCoord.xy);
-    }
-}
-
-#endif // IMGSPACE_SINGLE_GLSL
+#ifndef IMGSPACE_SINGLE_GLSL
+#define IMGSPACE_SINGLE_GLSL
+
+#include "colorappearance_single.glsl"
+
+#line 7 1111
+
+#ifndef VISIBILITY_TEST_ENABLED
+#define VISIBILITY_TEST_ENABLED 0
+#endif
+
+#ifndef SHADOW_TEST_ENABLED
+#define SHADOW_TEST_ENABLED 0
+#endif
+
+uniform mat4 cameraProjection;
+uniform sampler2D viewImage;
+
+#if VISIBILITY_TEST_ENABLED || SHADOW_TEST_ENABLED
+uniform float occlusionBias;
+#endif
+
+#if VISIBILITY_TEST_ENABLED
+uniform sampler2D depthImage;
+#endif
+
+#if SHADOW_TEST_ENABLED
+uniform sampler2D shadowImage;
+uniform mat4 shadowMatrix;
+#endif
+
+vec4 getColor()
+{
+    vec4 projTexCoord = cameraProjection * cameraPose * vec4(fPosition, 1.0);
+    projTexCoord /= projTexCoord.w;
+    projTexCoord = (projTexCoord + vec4(1)) / 2;
+
+    if (projTexCoord.x < 0 || projTexCoord.x > 1 || projTexCoord.y < 0 || projTexCoord.y > 1)
+    {
+        return vec4(0);
+    }
+    else
+    {
+#if VISIBILITY_TEST_ENABLED || SHADOW_TEST_ENABLED
+        if (projTexCoord.z >= 0 && projTexCoord.z <= 1)
+        {
+#if VISIBILITY_TEST_ENABLED
+            float imageDepth = texture(depthImage, projTexCoord.xy).r;
+            if (abs(projTexCoord.z - imageDepth) > occlusionBias)
+            {
+                // Occluded
+                return vec4(0);
+            }
+#endif
+
+#if SHADOW_TEST_ENABLED
+            vec4 shadowTexCoord = shadowMatrix * vec4(fPosition, 1.0);
+            shadowTexCoord /= shadowTexCoord.w;
+            shadowTexCoord = (shadowTexCoord + vec4(1)) / 2;
+
+            if (shadowTexCoord.x >= 0 && shadowTexCoord.x <= 1 &&
+                 shadowTexCoord.y >= 0 && shadowTexCoord.y <= 1 &&
+                 shadowTexCoord.z >= 0 && shadowTexCoord.z <= 1)
+            {
+                float shadowImageDepth = texture(shadowImage, shadowTexCoord.xy).r;
+                if (abs(shadowTexCoord.z - shadowImageDepth) > occlusionBias)
+                {
+                    // Occluded
+                    return vec4(0);
+                }
+            }
+#endif
+        }
+#endif
+
+        return texture(viewImage, projTexCoord.xy);
+    }
+}
+
+#endif // IMGSPACE_SINGLE_GLSL