--- conflicted
+++ resolved
@@ -13,11 +13,7 @@
 #ifndef MATERIAL_GLSL
 #define MATERIAL_GLSL
 
-<<<<<<< HEAD
-#include <colorappearance/linearize.glsl>
-=======
 #include "linearize.glsl"
->>>>>>> 51fefba3
 
 #line 19 1020
 
