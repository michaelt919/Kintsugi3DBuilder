#ifndef IMGSPACE_GLSL
#define IMGSPACE_GLSL

#include "colorappearance.glsl"

#line 7 1101

#ifndef CAMERA_PROJECTION_COUNT
#define CAMERA_PROJECTION_COUNT 1024
#endif

#ifndef VISIBILITY_TEST_ENABLED
#define VISIBILITY_TEST_ENABLED 0
#endif

#ifndef SHADOW_TEST_ENABLED
#define SHADOW_TEST_ENABLED 0
#endif

#ifndef MIPMAPS_ENABLED
#define MIPMAPS_ENABLED 1
#endif

#ifndef SUPPRESS_MIPMAPS
#define SUPPRESS_MIPMAPS 0
#endif

uniform sampler2DArray viewImages;

#if VISIBILITY_TEST_ENABLED || SHADOW_TEST_ENABLED
uniform float occlusionBias;
#endif

#if VISIBILITY_TEST_ENABLED
uniform sampler2DArray depthImages;
#endif

layout(std140) uniform CameraProjections
{
    mat4 cameraProjections[CAMERA_PROJECTION_COUNT];
};

layout(std140) uniform CameraProjectionIndices
{
    ivec4 cameraProjectionIndices[CAMERA_POSE_COUNT_DIV_4];
};

#if SHADOW_TEST_ENABLED
uniform sampler2DArray shadowImages;

layout(std140) uniform ShadowMatrices
{
    mat4 shadowMatrices[CAMERA_POSE_COUNT];
};
#endif

int getCameraProjectionIndex(int virtualIndex)
{
    int viewIndex = getViewIndex(virtualIndex);
    return extractComponentByIndex(cameraProjectionIndices[viewIndex/4], viewIndex%4);
}

vec4 getColor(int virtualIndex)
{
<<<<<<< HEAD
    vec4 projTexCoord = cameraProjections[getCameraProjectionIndex(index)] * cameraPoses[index] *
                            vec4(fPosition, 1.0);
=======
    int viewIndex = getViewIndex(virtualIndex);
    vec4 projTexCoord = cameraProjections[getCameraProjectionIndex(virtualIndex)] * cameraPoses[viewIndex] * vec4(fPosition, 1.0);
>>>>>>> 900b4a1f
    projTexCoord /= projTexCoord.w;
    projTexCoord = (projTexCoord + vec4(1)) / 2;

    if (projTexCoord.x < 0 || projTexCoord.x > 1 || projTexCoord.y < 0 || projTexCoord.y > 1)
    {
        return vec4(0);
    }
    else
    {
#if VISIBILITY_TEST_ENABLED || SHADOW_TEST_ENABLED
        if (projTexCoord.z >= 0 && projTexCoord.z <= 1)
        {
#if VISIBILITY_TEST_ENABLED
            float imageDepth = texture(depthImages, vec3(projTexCoord.xy, viewIndex)).r;
            if (abs(projTexCoord.z - imageDepth) > occlusionBias)
            {
                // Occluded
                return vec4(0);
            }
#endif

#if SHADOW_TEST_ENABLED
            vec4 shadowTexCoord = shadowMatrices[viewIndex] * vec4(fPosition, 1.0);
            shadowTexCoord /= shadowTexCoord.w;
            shadowTexCoord = (shadowTexCoord + vec4(1)) / 2;

            if (shadowTexCoord.x >= 0 && shadowTexCoord.x <= 1 &&
                 shadowTexCoord.y >= 0 && shadowTexCoord.y <= 1 &&
                 shadowTexCoord.z >= 0 && shadowTexCoord.z <= 1)
            {
                float shadowImageDepth = texture(shadowImages, vec3(shadowTexCoord.xy, viewIndex)).r;
                if (abs(shadowTexCoord.z - shadowImageDepth) > occlusionBias)
                {
                    // Occluded
                    return vec4(0);
                }
            }
#endif
        }
#endif

#if MIPMAPS_ENABLED
        return texture(viewImages, vec3(projTexCoord.xy, viewIndex));
#else
        return textureLod(viewImages, vec3(projTexCoord.xy, viewIndex), 0);
#endif
    }
}

#endif // IMGSPACE_GLSL
<|MERGE_RESOLUTION|>--- conflicted
+++ resolved
@@ -1,121 +1,116 @@
-#ifndef IMGSPACE_GLSL
-#define IMGSPACE_GLSL
-
-#include "colorappearance.glsl"
-
-#line 7 1101
-
-#ifndef CAMERA_PROJECTION_COUNT
-#define CAMERA_PROJECTION_COUNT 1024
-#endif
-
-#ifndef VISIBILITY_TEST_ENABLED
-#define VISIBILITY_TEST_ENABLED 0
-#endif
-
-#ifndef SHADOW_TEST_ENABLED
-#define SHADOW_TEST_ENABLED 0
-#endif
-
-#ifndef MIPMAPS_ENABLED
-#define MIPMAPS_ENABLED 1
-#endif
-
-#ifndef SUPPRESS_MIPMAPS
-#define SUPPRESS_MIPMAPS 0
-#endif
-
-uniform sampler2DArray viewImages;
-
-#if VISIBILITY_TEST_ENABLED || SHADOW_TEST_ENABLED
-uniform float occlusionBias;
-#endif
-
-#if VISIBILITY_TEST_ENABLED
-uniform sampler2DArray depthImages;
-#endif
-
-layout(std140) uniform CameraProjections
-{
-    mat4 cameraProjections[CAMERA_PROJECTION_COUNT];
-};
-
-layout(std140) uniform CameraProjectionIndices
-{
-    ivec4 cameraProjectionIndices[CAMERA_POSE_COUNT_DIV_4];
-};
-
-#if SHADOW_TEST_ENABLED
-uniform sampler2DArray shadowImages;
-
-layout(std140) uniform ShadowMatrices
-{
-    mat4 shadowMatrices[CAMERA_POSE_COUNT];
-};
-#endif
-
-int getCameraProjectionIndex(int virtualIndex)
-{
-    int viewIndex = getViewIndex(virtualIndex);
-    return extractComponentByIndex(cameraProjectionIndices[viewIndex/4], viewIndex%4);
-}
-
-vec4 getColor(int virtualIndex)
-{
-<<<<<<< HEAD
-    vec4 projTexCoord = cameraProjections[getCameraProjectionIndex(index)] * cameraPoses[index] *
-                            vec4(fPosition, 1.0);
-=======
-    int viewIndex = getViewIndex(virtualIndex);
-    vec4 projTexCoord = cameraProjections[getCameraProjectionIndex(virtualIndex)] * cameraPoses[viewIndex] * vec4(fPosition, 1.0);
->>>>>>> 900b4a1f
-    projTexCoord /= projTexCoord.w;
-    projTexCoord = (projTexCoord + vec4(1)) / 2;
-
-    if (projTexCoord.x < 0 || projTexCoord.x > 1 || projTexCoord.y < 0 || projTexCoord.y > 1)
-    {
-        return vec4(0);
-    }
-    else
-    {
-#if VISIBILITY_TEST_ENABLED || SHADOW_TEST_ENABLED
-        if (projTexCoord.z >= 0 && projTexCoord.z <= 1)
-        {
-#if VISIBILITY_TEST_ENABLED
-            float imageDepth = texture(depthImages, vec3(projTexCoord.xy, viewIndex)).r;
-            if (abs(projTexCoord.z - imageDepth) > occlusionBias)
-            {
-                // Occluded
-                return vec4(0);
-            }
-#endif
-
-#if SHADOW_TEST_ENABLED
-            vec4 shadowTexCoord = shadowMatrices[viewIndex] * vec4(fPosition, 1.0);
-            shadowTexCoord /= shadowTexCoord.w;
-            shadowTexCoord = (shadowTexCoord + vec4(1)) / 2;
-
-            if (shadowTexCoord.x >= 0 && shadowTexCoord.x <= 1 &&
-                 shadowTexCoord.y >= 0 && shadowTexCoord.y <= 1 &&
-                 shadowTexCoord.z >= 0 && shadowTexCoord.z <= 1)
-            {
-                float shadowImageDepth = texture(shadowImages, vec3(shadowTexCoord.xy, viewIndex)).r;
-                if (abs(shadowTexCoord.z - shadowImageDepth) > occlusionBias)
-                {
-                    // Occluded
-                    return vec4(0);
-                }
-            }
-#endif
-        }
-#endif
-
-#if MIPMAPS_ENABLED
-        return texture(viewImages, vec3(projTexCoord.xy, viewIndex));
-#else
-        return textureLod(viewImages, vec3(projTexCoord.xy, viewIndex), 0);
-#endif
-    }
-}
-
-#endif // IMGSPACE_GLSL
+#ifndef IMGSPACE_GLSL
+#define IMGSPACE_GLSL
+
+#include "colorappearance.glsl"
+
+#line 7 1101
+
+#ifndef CAMERA_PROJECTION_COUNT
+#define CAMERA_PROJECTION_COUNT 1024
+#endif
+
+#ifndef VISIBILITY_TEST_ENABLED
+#define VISIBILITY_TEST_ENABLED 0
+#endif
+
+#ifndef SHADOW_TEST_ENABLED
+#define SHADOW_TEST_ENABLED 0
+#endif
+
+#ifndef MIPMAPS_ENABLED
+#define MIPMAPS_ENABLED 1
+#endif
+
+#ifndef SUPPRESS_MIPMAPS
+#define SUPPRESS_MIPMAPS 0
+#endif
+
+uniform sampler2DArray viewImages;
+
+#if VISIBILITY_TEST_ENABLED || SHADOW_TEST_ENABLED
+uniform float occlusionBias;
+#endif
+
+#if VISIBILITY_TEST_ENABLED
+uniform sampler2DArray depthImages;
+#endif
+
+layout(std140) uniform CameraProjections
+{
+    mat4 cameraProjections[CAMERA_PROJECTION_COUNT];
+};
+
+layout(std140) uniform CameraProjectionIndices
+{
+    ivec4 cameraProjectionIndices[CAMERA_POSE_COUNT_DIV_4];
+};
+
+#if SHADOW_TEST_ENABLED
+uniform sampler2DArray shadowImages;
+
+layout(std140) uniform ShadowMatrices
+{
+    mat4 shadowMatrices[CAMERA_POSE_COUNT];
+};
+#endif
+
+int getCameraProjectionIndex(int virtualIndex)
+{
+    int viewIndex = getViewIndex(virtualIndex);
+    return extractComponentByIndex(cameraProjectionIndices[viewIndex/4], viewIndex%4);
+}
+
+vec4 getColor(int virtualIndex)
+{
+    int viewIndex = getViewIndex(virtualIndex);
+    vec4 projTexCoord = cameraProjections[getCameraProjectionIndex(virtualIndex)] * cameraPoses[viewIndex] * vec4(fPosition, 1.0);
+    projTexCoord /= projTexCoord.w;
+    projTexCoord = (projTexCoord + vec4(1)) / 2;
+
+    if (projTexCoord.x < 0 || projTexCoord.x > 1 || projTexCoord.y < 0 || projTexCoord.y > 1)
+    {
+        return vec4(0);
+    }
+    else
+    {
+#if VISIBILITY_TEST_ENABLED || SHADOW_TEST_ENABLED
+        if (projTexCoord.z >= 0 && projTexCoord.z <= 1)
+        {
+#if VISIBILITY_TEST_ENABLED
+            float imageDepth = texture(depthImages, vec3(projTexCoord.xy, viewIndex)).r;
+            if (abs(projTexCoord.z - imageDepth) > occlusionBias)
+            {
+                // Occluded
+                return vec4(0);
+            }
+#endif
+
+#if SHADOW_TEST_ENABLED
+            vec4 shadowTexCoord = shadowMatrices[viewIndex] * vec4(fPosition, 1.0);
+            shadowTexCoord /= shadowTexCoord.w;
+            shadowTexCoord = (shadowTexCoord + vec4(1)) / 2;
+
+            if (shadowTexCoord.x >= 0 && shadowTexCoord.x <= 1 &&
+                 shadowTexCoord.y >= 0 && shadowTexCoord.y <= 1 &&
+                 shadowTexCoord.z >= 0 && shadowTexCoord.z <= 1)
+            {
+                float shadowImageDepth = texture(shadowImages, vec3(shadowTexCoord.xy, viewIndex)).r;
+                if (abs(shadowTexCoord.z - shadowImageDepth) > occlusionBias)
+                {
+                    // Occluded
+                    return vec4(0);
+                }
+            }
+#endif
+        }
+#endif
+
+#if MIPMAPS_ENABLED
+        return texture(viewImages, vec3(projTexCoord.xy, viewIndex));
+#else
+        return textureLod(viewImages, vec3(projTexCoord.xy, viewIndex), 0);
+#endif
+    }
+}
+
+#endif // IMGSPACE_GLSL