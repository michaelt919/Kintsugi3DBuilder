package tetzlaff.ulf;

import java.awt.image.BufferedImage;
import java.io.File;
import java.io.FileInputStream;
import java.io.FileNotFoundException;
import java.io.IOException;
import java.io.InputStream;
import java.io.OutputStream;
import java.util.ArrayList;
import java.util.Date;
import java.util.HashSet;
import java.util.Hashtable;
import java.util.List;
import java.util.Map;
import java.util.Scanner;

import javax.imageio.ImageIO;
import javax.xml.stream.XMLInputFactory;
import javax.xml.stream.XMLStreamConstants;
import javax.xml.stream.XMLStreamException;
import javax.xml.stream.XMLStreamReader;

import tetzlaff.gl.ColorFormat;
import tetzlaff.gl.CompressionFormat;
import tetzlaff.gl.Context;
import tetzlaff.gl.Texture3D;
import tetzlaff.gl.UniformBuffer;
import tetzlaff.gl.builders.ColorTextureBuilder;
import tetzlaff.gl.helpers.FloatVertexList;
import tetzlaff.gl.helpers.IntVertexList;
import tetzlaff.gl.helpers.Matrix3;
import tetzlaff.gl.helpers.Matrix4;
import tetzlaff.gl.helpers.Vector3;
import tetzlaff.gl.helpers.Vector4;
import tetzlaff.helpers.MessageBox;
import tetzlaff.helpers.ZipWrapper;
<<<<<<< HEAD
import tetzlaff.interactive.InteractiveApplication;
=======
//import tetzlaff.interactive.InteractiveApplication;
//import tetzlaff.interactive.MessageBox;
>>>>>>> e7bc1e3a

/**
 * A class for organizing the GL resources that are necessary for view-dependent rendering.
 * @author Michael Tetzlaff
 *
 * @param <ContextType> The type of the context that the GL resources for this view set are to be used with.
 */
public class ViewSet<ContextType extends Context<ContextType>>
{
	/**
	 * A list of camera poses defining the transformation from object space to camera space for each view.
	 * These are necessary to perform projective texture mapping.
	 */
	private List<Matrix4> cameraPoseList;
	
	/**
	 * A list of inverted camera poses defining the transformation from camera space to object space for each view.
	 * (Useful for visualizing the cameras on screen).
	 */
	private List<Matrix4> cameraPoseInvList;
	
	/**
	 * A list of projection transformations defining the intrinsic properties of each camera.
	 * This list can be much smaller than the number of views if the same intrinsic properties apply for multiple views.
	 */
	private List<Projection> cameraProjectionList;
	
	/**
	 * A list containing an entry for every view which designates the index of the projection transformation that should be used for each view.
	 */
	private List<Integer> cameraProjectionIndexList;
	
	/**
	 * A list of light source positions, used only for reflectance fields and illumination-dependent rendering (ignored for light fields).
	 * Assumed by convention to be in camera space.
	 * This list can be much smaller than the number of views if the same illumination conditions apply for multiple views.
	 */
	private List<Vector3> lightPositionList;
	
	/**
	 * A list of light source intensities, used only for reflectance fields and illumination-dependent rendering (ignored for light fields).
	 * This list can be much smaller than the number of views if the same illumination conditions apply for multiple views.
	 */
	private List<Vector3> lightIntensityList;
	
	/**
	 * A list containing an entry for every view which designates the index of the light source position and intensity that should be used for each view.
	 */
	private List<Integer> lightIndexList;
	
	/**
	 * A list containing the relative name of the image file corresponding to each view.
	 */
	private List<String> imageFileNames;
	
	/**
	 * The absolute file path to be used for loading images.
	 */
	private File filePath;
	
	/**
	 * A GPU buffer containing the camera poses defining the transformation from object space to camera space for each view.
	 * These are necessary to perform projective texture mapping.
	 */
	private UniformBuffer<ContextType> cameraPoseBuffer;
	
	/**
	 * A GPU buffer containing projection transformations defining the intrinsic properties of each camera.
	 */
	private UniformBuffer<ContextType> cameraProjectionBuffer;
	
	/**
	 * A GPU buffer containing for every view an index designating the projection transformation that should be used for each view.
	 */
	private UniformBuffer<ContextType> cameraProjectionIndexBuffer;
	
	/**
	 * A GPU buffer containing light source positions, used only for reflectance fields and illumination-dependent rendering (ignored for light fields).
	 * Assumed by convention to be in camera space.
	 */
	private UniformBuffer<ContextType> lightPositionBuffer;
	
	/**
	 * A GPU buffer containing light source intensities, used only for reflectance fields and illumination-dependent rendering (ignored for light fields).
	 */
	private UniformBuffer<ContextType> lightIntensityBuffer;
	
	/**
	 * A GPU buffer containing for every view an index designating the light source position and intensity that should be used for each view.
	 */
	private UniformBuffer<ContextType> lightIndexBuffer;
	
	/**
	 * A texture array instantiated on the GPU containing the image corresponding to each view in this dataset.
	 */
	private Texture3D<ContextType> textureArray;
	
	/**
	 * The recommended near plane to use when rendering this view set.
	 */
	private float recommendedNearPlane;
	
	/**
	 * The recommended far plane to use when rendering this view set.
	 */
	private float recommendedFarPlane;
	
	/**
	 * The absolute file path to be used for loading images.
	 */
	
	/**
	 * Creates a new view set object, allocating and initializing GPU resources as appropriate.
	 * @param cameraPoseList A list of camera poses defining the transformation from object space to camera space for each view.
	 * These are necessary to perform projective texture mapping.
	 * @param cameraPoseInvList A list of inverted camera poses defining the transformation from camera space to object space for each view.
	 * (Useful for visualizing the cameras on screen).
	 * @param cameraProjectionList A list of projection transformations defining the intrinsic properties of each camera.
	 * This list can be much smaller than the number of views if the same intrinsic properties apply for multiple views.
	 * @param cameraProjectionIndexList  A list containing an entry for every view which designates the index of the projection transformation that should be used for each view.
	 * @param lightPositionList A list of light source positions, used only for reflectance fields and illumination-dependent rendering (ignored for light fields).
	 * Assumed by convention to be in camera space.
	 * This list can be much smaller than the number of views if the same illumination conditions apply for multiple views.
	 * @param lightIntensityList A list of light source intensities, used only for reflectance fields and illumination-dependent rendering (ignored for light fields).
	 * This list can be much smaller than the number of views if the same illumination conditions apply for multiple views.
	 * @param lightIndexList A list containing an entry for every view which designates the index of the light source position and intensity that should be used for each view.
	 * @param imageFileNames A list containing the relative name of the image file corresponding to each view.
	 * @param imageOptions The requested options for loading the images in this dataset. 
	 * @param recommendedNearPlane A recommendation for the near plane to use when rendering this view set.
	 * @param recommendedFarPlane A recommendation for the far plane to use when rendering this view set.
	 * @param context The GL context in which to instantiate GPU resources.
	 * @param loadingCallback A callback for monitoring loading progress, particularly for images.
	 * @throws IOException Thrown if any File I/O errors occur while loading images.
	 */
	public ViewSet(
		List<Matrix4> cameraPoseList,
		List<Matrix4> cameraPoseInvList,
		List<Projection> cameraProjectionList,
		List<Integer> cameraProjectionIndexList,
		List<Vector3> lightPositionList,
		List<Vector3> lightIntensityList,
		List<Integer> lightIndexList,
		List<String> imageFileNames, 
		ViewSetImageOptions imageOptions,
		float recommendedNearPlane,
		float recommendedFarPlane,
		ContextType context,
		ULFLoadingMonitor loadingCallback) throws IOException
	{
		this.cameraPoseList = cameraPoseList;
		this.cameraPoseInvList = cameraPoseInvList;
		this.cameraProjectionList = cameraProjectionList;
		this.cameraProjectionIndexList = cameraProjectionIndexList;
		this.lightPositionList = lightPositionList;
		this.lightIntensityList = lightIntensityList;
		this.lightIndexList = lightIndexList;
		this.imageFileNames = imageFileNames;
		
		this.recommendedNearPlane = recommendedNearPlane;
		this.recommendedFarPlane = recommendedFarPlane;
		
		this.filePath = imageOptions.getFilePath();
		
		// Store the poses in a uniform buffer
		if (cameraPoseList != null && cameraPoseList.size() > 0)
		{
			// Flatten the camera pose matrices into 16-component vectors and store them in the vertex list data structure.
			FloatVertexList flattenedPoseMatrices = new FloatVertexList(16, cameraPoseList.size());
			
			for (int k = 0; k < cameraPoseList.size(); k++)
			{
				int d = 0;
				for (int col = 0; col < 4; col++) // column
				{
					for (int row = 0; row < 4; row++) // row
					{
						flattenedPoseMatrices.set(k, d, cameraPoseList.get(k).get(row, col));
						d++;
					}
				}
			}
			
			// Create the uniform buffer
			cameraPoseBuffer = context.createUniformBuffer().setData(flattenedPoseMatrices);
		}
		
		// Store the camera projections in a uniform buffer
		if (cameraProjectionList != null && cameraProjectionList.size() > 0)
		{
			// Flatten the camera projection matrices into 16-component vectors and store them in the vertex list data structure.
			FloatVertexList flattenedProjectionMatrices = new FloatVertexList(16, cameraProjectionList.size());
			
			for (int k = 0; k < cameraProjectionList.size(); k++)
			{
				int d = 0;
				for (int col = 0; col < 4; col++) // column
				{
					for (int row = 0; row < 4; row++) // row
					{
						Matrix4 projection = cameraProjectionList.get(k).getProjectionMatrix(recommendedNearPlane, recommendedFarPlane);
						flattenedProjectionMatrices.set(k, d, projection.get(row, col));
						d++;
					}
				}
			}
			
			// Create the uniform buffer
			cameraProjectionBuffer = context.createUniformBuffer().setData(flattenedProjectionMatrices);
		}
		
		// Store the camera projection indices in a uniform buffer
		if (cameraProjectionIndexList != null && cameraProjectionIndexList.size() > 0)
		{
			int[] indexArray = new int[cameraProjectionIndexList.size()];
			for (int i = 0; i < indexArray.length; i++)
			{
				indexArray[i] = cameraProjectionIndexList.get(i);
			}
			IntVertexList indexVertexList = new IntVertexList(1, cameraProjectionIndexList.size(), indexArray);
			cameraProjectionIndexBuffer = context.createUniformBuffer().setData(indexVertexList);
		}
		
		// Store the light positions in a uniform buffer
		if (lightPositionList != null && lightPositionList.size() > 0)
		{
			FloatVertexList lightPositions = new FloatVertexList(4, lightPositionList.size());
			for (int k = 0; k < lightPositionList.size(); k++)
			{
				lightPositions.set(k, 0, lightPositionList.get(k).x);
				lightPositions.set(k, 1, lightPositionList.get(k).y);
				lightPositions.set(k, 2, lightPositionList.get(k).z);
				lightPositions.set(k, 3, 1.0f);
			}
			
			// Create the uniform buffer
			lightPositionBuffer = context.createUniformBuffer().setData(lightPositions);
		}
		
		// Store the light positions in a uniform buffer
		if (lightIntensityList != null && lightIntensityList.size() > 0)
		{
			FloatVertexList lightIntensities = new FloatVertexList(4, lightIntensityList.size());
			for (int k = 0; k < lightPositionList.size(); k++)
			{
				lightIntensities.set(k, 0, lightIntensityList.get(k).x);
				lightIntensities.set(k, 1, lightIntensityList.get(k).y);
				lightIntensities.set(k, 2, lightIntensityList.get(k).z);
				lightIntensities.set(k, 3, 1.0f);
			}
			
			// Create the uniform buffer
			lightIntensityBuffer = context.createUniformBuffer().setData(lightIntensities);
		}
		
		// Store the light indices indices in a uniform buffer
		if (lightIndexList != null && lightIndexList.size() > 0)
		{
			int[] indexArray = new int[lightIndexList.size()];
			for (int i = 0; i < indexArray.length; i++)
			{
				indexArray[i] = lightIndexList.get(i);
			}
			IntVertexList indexVertexList = new IntVertexList(1, lightIndexList.size(), indexArray);
			lightIndexBuffer = context.createUniformBuffer().setData(indexVertexList);
		}
		
		// Read the images from a file
		if (imageOptions.isLoadingRequested() && imageOptions.getFilePath() != null && imageFileNames != null && imageFileNames.size() > 0)
		{
			Date timestamp = new Date();
			File imageFile = new File(imageOptions.getFilePath(), imageFileNames.get(0));
			ZipWrapper myZip = new ZipWrapper(imageFile);
			
			if (!myZip.exists(imageFile))
			{
				// Try some alternate file formats/extensions
				String[] altFormats = { "png", "PNG", "jpg", "JPG", "jpeg", "JPEG" };
				for(final String extension : altFormats)
				{
					String[] filenameParts = imageFileNames.get(0).split("\\.");
			    	filenameParts[filenameParts.length - 1] = extension;
			    	String altFileName = String.join(".", filenameParts);
			    	File imageFileGuess = new File(imageOptions.getFilePath(), altFileName);					
			    	
			    	System.out.printf("Trying '%s'\n", imageFileGuess.getAbsolutePath());
			    	if(myZip.exists(imageFileGuess))
			    	{
				    	System.out.printf("Found!!\n");
			    		imageFile = imageFileGuess;
			    		break;
			    	}
				}

				// Is it still not there?
		    	if(!myZip.exists(imageFile))
		    	{
		    		throw new FileNotFoundException(
		    				String.format("'%s' not found.", imageFileNames.get(0)));
		    	}
			}
			
			// Read a single image to get the dimensions for the texture array
			InputStream input = myZip.retrieveFile(imageFile);
			BufferedImage img = ImageIO.read(input);
			if(img == null)
			{
				throw new IOException(String.format("Error: Unsupported image format '%s'.",
						imageFileNames.get(0)));				
			}
			myZip.getInputStream().close();

			ColorTextureBuilder<ContextType, ? extends Texture3D<ContextType>> textureArrayBuilder = 
					context.get2DColorTextureArrayBuilder(img.getWidth(), img.getHeight(), imageFileNames.size());
			
			if (imageOptions.isCompressionRequested())
			{
				textureArrayBuilder.setInternalFormat(CompressionFormat.RGB_PUNCHTHROUGH_ALPHA1_4BPP);
			}
			else
			{
				textureArrayBuilder.setInternalFormat(ColorFormat.RGBA8);
			}
			
			if (imageOptions.areMipmapsRequested())
			{
				textureArrayBuilder.setMipmapsEnabled(true);
			}
			else
			{
				textureArrayBuilder.setMipmapsEnabled(false);
			}
			
			textureArrayBuilder.setLinearFilteringEnabled(true);
			textureArray = textureArrayBuilder.createTexture();
			
			if(loadingCallback != null) {
				loadingCallback.setMaximum(imageFileNames.size());
			}

//			boolean needsRotation = false;
			for (int i = 0; i < imageFileNames.size(); i++)
			{
				imageFile = new File(imageOptions.getFilePath(), imageFileNames.get(i));
				if (!myZip.exists(imageFile))
				{
					// Try some alternate file formats/extensions
					String[] altFormats = { "png", "PNG", "jpg", "JPG", "jpeg", "JPEG" };
					for(final String extension : altFormats)
					{
						String[] filenameParts = imageFileNames.get(i).split("\\.");
				    	filenameParts[filenameParts.length - 1] = extension;
				    	String altFileName = String.join(".", filenameParts);
				    	File imageFileGuess = new File(imageOptions.getFilePath(), altFileName);
				    	
				    	if(myZip.exists(imageFileGuess))
				    	{
				    		imageFile = imageFileGuess;
				    		break;
				    	}
					}

					// Is it still not there?
			    	if(!myZip.exists(imageFile))
			    	{
			    		throw new FileNotFoundException(
			    				String.format("'%s' not found.", imageFileNames.get(i)));
			    	}
				}				
				
				myZip.retrieveFile(imageFile);

				// Examine image
				img = ImageIO.read(myZip.retrieveFile(imageFile));
				if(img == null)
				{
					throw new IOException(String.format("Error: Unsupported image format '%s'.",
							imageFileNames.get(i)));				
				}
				myZip.getInputStream().close();

				// TODO: This is a beginning try at supporting rotated images, needs work
//				needsRotation = false;
//				(img.getWidth() == textureArray.getHeight() && img.getHeight() == textureArray.getWidth());
//				if(!needsRotation &&
//						(img.getWidth() != textureArray.getWidth() || img.getHeight() != textureArray.getHeight()))
//				{
//					// Image resolution does not match
//					// TODO: resample image to match so we can proceed
//				}
				
				this.textureArray.loadLayer(i, img, true, false);

				if(loadingCallback != null) {
					loadingCallback.setProgress(i+1);
				}
			}

			myZip.close();
			System.out.println("View Set textures loaded in " + (new Date().getTime() - timestamp.getTime()) + " milliseconds.");
		}
	}
	
	/**
	 * Deletes all the GL resources associated with this view set.
	 * Attempting to use these resources after calling this method will have undefined results.
	 */
	public void deleteOpenGLResources()
	{
		if (cameraPoseBuffer != null)
		{
			cameraPoseBuffer.delete();
		}
		
		if (cameraProjectionBuffer != null)
		{
			cameraProjectionBuffer.delete();
		}
		
		if (cameraProjectionIndexBuffer != null)
		{
			cameraProjectionIndexBuffer.delete();
		}
		
		if (lightPositionBuffer != null)
		{
			lightPositionBuffer.delete();
		}
		
		if (lightIntensityBuffer != null)
		{
			lightIntensityBuffer.delete();
		}
		
		if (lightIndexBuffer != null)
		{
			lightIndexBuffer.delete();
		}
		
		if (textureArray != null)
		{
			textureArray.delete();
		}
	}
	
	/**
	 * Loads a VSET file and creates and initializes a corresponding ViewSet object with all associated GPU resources.
	 * @param vsetFile The VSET file to load.
	 * @param context The GL context in which to create the resources.
	 * @return The newly created ViewSet object.
	 * @throws IOException Thrown due to a File I/O error occurring.
	 */
	public static <ContextType extends Context<ContextType>>  ViewSet<ContextType> loadFromVSETFile(
			File vsetFile, ContextType context) throws IOException
	{
		return ViewSet.loadFromVSETFile(vsetFile, context, null);
	}

	/**
	 * Loads a VSET file and creates and initializes a corresponding ViewSet object with all associated GPU resources.
	 * @param vsetFile The VSET file to load.
	 * @param context The GL context in which to create the resources.
	 * @param loadingCallback A callback for monitoring loading progress, particularly for images.
	 * @return The newly created ViewSet object.
	 * @throws IOException Thrown due to a File I/O error occurring.
	 */
	public static <ContextType extends Context<ContextType>>  ViewSet<ContextType> loadFromVSETFile(
			File vsetFile, ContextType context, ULFLoadingMonitor loadingCallback) throws IOException
	{
		return ViewSet.loadFromVSETFile(vsetFile, new ViewSetImageOptions(null, false, false, false), context, loadingCallback);
	}

	/**
	 * Loads a VSET file and creates and initializes a corresponding ViewSet object with all associated GPU resources.
	 * @param vsetFile The VSET file to load.
	 * @param imageOptions The requested options for loading the images in this dataset. 
	 * @param context The GL context in which to create the resources.
	 * @param loadingCallback A callback for monitoring loading progress, particularly for images.
	 * @return The newly created ViewSet object.
	 * @throws IOException Thrown due to a File I/O error occurring.
	 */
	public static <ContextType extends Context<ContextType>> ViewSet<ContextType> loadFromVSETFile(
			File vsetFile, ViewSetImageOptions imageOptions, ContextType context, ULFLoadingMonitor loadingCallback) throws IOException
	{
		Date timestamp = new Date();

		ZipWrapper myZip = new ZipWrapper(vsetFile);		
		InputStream input = myZip.getInputStream();
		if(input == null)
		{
			myZip.close();
			throw new IOException();
		}
		
		Scanner scanner = new Scanner(input);
		
		float recommendedNearPlane = 0.0f;
		float recommendedFarPlane = Float.MAX_VALUE;
		List<Matrix4> cameraPoseList = new ArrayList<Matrix4>();
		List<Matrix4> cameraPoseInvList = new ArrayList<Matrix4>();
		List<Matrix4> orderedCameraPoseList = new ArrayList<Matrix4>();
		List<Matrix4> orderedCameraPoseInvList = new ArrayList<Matrix4>();
		List<Projection> cameraProjectionList = new ArrayList<Projection>();
		List<Vector3> lightPositionList = new ArrayList<Vector3>();
		List<Vector3> lightIntensityList = new ArrayList<Vector3>();
		List<Integer> cameraProjectionIndexList = new ArrayList<Integer>();
		List<Integer> lightIndexList = new ArrayList<Integer>();
		List<String> imageFileNames = new ArrayList<String>();
		
		while (scanner.hasNext())
		{
			String id = scanner.next();
			if (id.equals("c"))
			{
				recommendedNearPlane = scanner.nextFloat();
				recommendedFarPlane = scanner.nextFloat();
				scanner.nextLine();
			}
			else if (id.equals("p"))
			{
				// Pose from quaternion
				float x = scanner.nextFloat();
				float y = scanner.nextFloat();
				float z = scanner.nextFloat();
				float i = scanner.nextFloat();
				float j = scanner.nextFloat();
				float k = scanner.nextFloat();
				float qr = scanner.nextFloat();
				
				cameraPoseList.add(Matrix4.fromQuaternion(i, j, k, qr)
					.times(Matrix4.translate(-x, -y, -z)));
				
				cameraPoseInvList.add(Matrix4.translate(x, y, z)
					.times(new Matrix4(Matrix3.fromQuaternion(i, j, k, qr).transpose())));
				
				scanner.nextLine();
			}
			else if (id.equals("d") || id.equals("D"))
			{
				// Skip "center/offset" parameters which are not consistent across all VSET files
				scanner.nextFloat();
				scanner.nextFloat();
				
				float aspect = scanner.nextFloat();
				float focalLength = scanner.nextFloat();
				
				float sensorWidth, k1;
				float k2, k3;
				if (id.equals("D"))
				{
					sensorWidth = scanner.nextFloat();
					k1 = scanner.nextFloat();
					k2 = scanner.nextFloat();
					k3 = scanner.nextFloat();
				}
				else
				{
					sensorWidth = 32.0f; // Default sensor width
					k1 = scanner.nextFloat();
					k2 = k3 = 0.0f;
				}
				
				float sensorHeight = sensorWidth / aspect;
				
				cameraProjectionList.add(new DistortionProjection(
					sensorWidth, sensorHeight, 
					focalLength, focalLength,
					sensorWidth / 2, sensorHeight / 2, k1, k2, k3
				));
				
				scanner.nextLine();
			}
			else if (id.equals("f"))
			{
				// Skip "center/offset" parameters which are not consistent across all VSET files
				scanner.next();
				scanner.next();
				
				float aspect = scanner.nextFloat();
				float fovy = scanner.nextFloat();
				
				cameraProjectionList.add(new SimpleProjection(aspect, fovy));
				
				scanner.nextLine();
			}
			else if (id.equals("l"))
			{
				float x = scanner.nextFloat();
				float y = scanner.nextFloat();
				float z = scanner.nextFloat();
				lightPositionList.add(new Vector3(x, y, z));
				
				float r = scanner.nextFloat();
				float g = scanner.nextFloat();
				float b = scanner.nextFloat();
				lightIntensityList.add(new Vector3(r, g, b));

				// Skip the rest of the line
				scanner.nextLine();
			}
			else if (id.equals("v"))
			{
				int poseId = scanner.nextInt();
				int projectionId = scanner.nextInt();
				int lightId = scanner.nextInt();
				
				String imgFilename = scanner.nextLine().trim();
				
				orderedCameraPoseList.add(cameraPoseList.get(poseId));
				orderedCameraPoseInvList.add(cameraPoseInvList.get(poseId));
				cameraProjectionIndexList.add(projectionId);
				lightIndexList.add(lightId);
				imageFileNames.add(imgFilename);
			}
			else
			{
				// Skip unrecognized line
				scanner.nextLine();
			}
		}
		
		scanner.close();
		myZip.close();
		
		if (imageOptions.getFilePath() == null)
		{
			imageOptions.setFilePath(vsetFile.getParentFile());
		}

		System.out.println("View Set file loaded in " + (new Date().getTime() - timestamp.getTime()) + " milliseconds.");
		
		return new ViewSet<ContextType>(
			orderedCameraPoseList, orderedCameraPoseInvList, cameraProjectionList, cameraProjectionIndexList, lightPositionList, lightIntensityList, lightIndexList, 
			imageFileNames, imageOptions, recommendedNearPlane, recommendedFarPlane, context, loadingCallback);
	}
	
	/**
	 * A private class for representing a "sensor" in an Agisoft PhotoScan XML file.
	 * @author Michael Tetzlaff
	 *
	 */
	private static class Sensor
	{
		int index;
	    String id;
	    float width;
	    float height;
	    float fx;
	    float fy;
	    float cx;
	    float cy;
	    float k1;
	    float k2;
	    float k3;

	    // TODO: Incorporate these values into the distortion object
	    @SuppressWarnings("unused")
		float p1;
	    @SuppressWarnings("unused")
		float p2;
	    @SuppressWarnings("unused")
	    float k4;
	    @SuppressWarnings("unused")
	    float skew;
	    
	    Sensor(String id)
	    {
	        this.id = id;
	    }
	    
	    @SuppressWarnings("unused")
		public String toVSETString()
	    {
	    	return "D\t" + this.cx/this.width + "\t" + this.cy/this.height + "\t" + (this.width/this.height) + "\t" + 
	    			this.fx + "\t" + this.width + "\t" + this.k1 + "\t" + this.k2 + "\t" + this.k3 + "\t0\t0";
	    }
	}
	
	/**
	 * A private class for representing a "camera" in an Agisoft PhotoScan XML file.
	 * @author Michael Tetzlaff
	 *
	 */
	private static class Camera
	{
	    String id;
	    String filename;
	    Matrix4 transform;
	    Sensor sensor;
	    
	    Camera(String id)
	    {
	        this.id = id;
	    }
	    
	    Camera(String id, Sensor sensor)
	    {
	        this.id = id;
	        this.sensor = sensor;
	    }
	    
	    @Override
	    public boolean equals(Object other)
	    {
	      Camera otherCam = (Camera)other;
	      return (this.id.equals(otherCam.id));
	    }

	    @SuppressWarnings("unused")
	    public String toVSETString()
	    {
	    	// TODO: Provide means to compute quaternion
//	        Vector4 q = this.transform.getRotationAsQuaternion();	    	
	        Vector4 q = new Vector4(0, 0, 0, 0);
	        Vector4 t = this.transform.getColumn(3);
	        return "p\t" + t.x + "\t" + t.y + "\t" + t.z + "\t" +
	                q.x + "\t" + q.y + "\t" + q.z + "\t" + q.w;
	    }
	}

	/**
	 * Loads a camera definition file exported in XML format from Agisoft PhotoScan and initializes a corresponding ViewSet object with all associated GPU resources.
	 * @param file The Agisoft PhotoScan XML camera file to load.
	 * @param imageOptions The requested options for loading the images in this dataset. 
	 * @param context The GL context in which to create the resources.
	 * @return The newly created ViewSet object.
	 * @throws IOException Thrown due to a File I/O error occurring.
	 */
	public static <ContextType extends Context<ContextType>> ViewSet<ContextType> loadFromAgisoftXMLFile(
			File file, ViewSetImageOptions imageOptions, ContextType context) throws IOException
	{
		return loadFromAgisoftXMLFile(file, imageOptions, context, null);
	}

	/**
	 * Loads a camera definition file exported in XML format from Agisoft PhotoScan and initializes a corresponding ViewSet object with all associated GPU resources.
	 * @param file The Agisoft PhotoScan XML camera file to load.
	 * @param imageOptions The requested options for loading the images in this dataset. 
	 * @param context The GL context in which to create the resources.
	 * @param loadingCallback A callback for monitoring loading progress, particularly for images.
	 * @return The newly created ViewSet object.
	 * @throws IOException Thrown due to a File I/O error occurring.
	 */
	public static <ContextType extends Context<ContextType>> ViewSet<ContextType> loadFromAgisoftXMLFile(
			File file, ViewSetImageOptions imageOptions, ContextType context, ULFLoadingMonitor loadingCallback) throws IOException
	{
		return loadFromAgisoftXMLFile(file, imageOptions, new Vector3(0.0f, 0.0f, 0.0f), new Vector3(1.0f, 1.0f, 1.0f), context, loadingCallback);
	}
	
	/**
	 * Loads a camera definition file exported in XML format from Agisoft PhotoScan and initializes a corresponding ViewSet object with all associated GPU resources.
	 * @param file The Agisoft PhotoScan XML camera file to load.
	 * @param imageOptions The requested options for loading the images in this dataset. 
	 * @param lightOffset The default light position relative to the camera to use for every view..
	 * @param lightIntensity The default light intensity to use for every view.
	 * @param context The GL context in which to create the resources.
	 * @param loadingCallback A callback for monitoring loading progress, particularly for images.
	 * @return The newly created ViewSet object.
	 * @throws IOException Thrown due to a File I/O error occurring.
	 */
	public static <ContextType extends Context<ContextType>> ViewSet<ContextType> loadFromAgisoftXMLFile(
		File file, ViewSetImageOptions imageOptions, Vector3 lightOffset, Vector3 lightIntensity, ContextType context, ULFLoadingMonitor loadingCallback) throws IOException
	{
        Map<String, Sensor> sensorSet = new Hashtable<String, Sensor>();
        HashSet<Camera> cameraSet = new HashSet<Camera>();
        
        Sensor sensor = null;
        Camera camera = null;
        float globalScale = 1.0f;
        Matrix4 globalRotation = new Matrix4();
//        boolean globalRotationSet = false, globalScaleSet = false;
        
        String version = "", chunkLabel = "", groupLabel = "";
        String sensorID = "", cameraID = "", imageFile = "";
        
        int intVersion = 0;
        
        XMLInputFactory factory = XMLInputFactory.newInstance();
        try
        {
            InputStream xmlStream = new FileInputStream(file);
        	XMLStreamReader reader = factory.createXMLStreamReader(xmlStream);
            while (reader.hasNext())
            {
                int event = reader.next();
                switch(event)
                {
                  case XMLStreamConstants.START_ELEMENT:
                    switch (reader.getLocalName())
                    {
                        case "document":
                            version = reader.getAttributeValue(null, "version");
                            System.out.printf("PhotoScan XML version %s\n", version);
                            String[] verComponents = version.split(".");
                            for(int i=0; i<verComponents.length; i++)
                            {
                                intVersion *= 10;
                                intVersion += Integer.parseInt(verComponents[i]);
                            }
                            break;
                        case "chunk":
                            chunkLabel = reader.getAttributeValue(null, "label");
                            if(chunkLabel == null) { chunkLabel = "unnamed"; }
                            System.out.printf("Reading chunk '%s'\n", chunkLabel);
                            break;
                        case "group":
                            groupLabel = reader.getAttributeValue(null, "label");
                            System.out.printf("Reading group '%s'\n", groupLabel);
                            break;
                        case "sensor":
                            sensorID = reader.getAttributeValue(null, "id");
                            System.out.printf("\tAdding sensor '%s'\n", sensorID);
                            sensor = new Sensor(sensorID);
                            break;
                        case "camera":
                            cameraID = reader.getAttributeValue(null, "id");
                            if(cameraID == null || cameraSet.contains(new Camera(cameraID)))
                            {
                               camera = null;
                            }
                            else
                            {
                            	if (reader.getAttributeValue(null, "enabled").equals("true"))
                            	{
	                                sensorID = reader.getAttributeValue(null, "sensor_id");
	                                imageFile = reader.getAttributeValue(null, "label");
	                                System.out.printf("\tAdding camera %s, with sensor %s and image %s\n",
	                                                    cameraID, sensorID, imageFile);
	                                camera = new Camera(cameraID, sensorSet.get(sensorID));
	                                camera.filename = imageFile;
                            	}
                            	else
                            	{
                            		camera = null;
                            	}
                            }
                            break;
                        case "image":
                            if (camera != null)
                            {
                                camera.filename = reader.getAttributeValue(null, "path");
                            }
                            break;
                        case "resolution":
                            if (sensor != null)
                            {
                                sensor.width = Float.parseFloat(reader.getAttributeValue(null, "width"));
                                sensor.height = Float.parseFloat(reader.getAttributeValue(null, "height"));
                            }
                            break;
                        case "fx":
                            if (sensor != null) 
                            {
                                sensor.fx = Float.parseFloat(reader.getElementText());
                            }
                            break;
                        case "fy":
                            if (sensor != null) 
                            {
                                sensor.fy = Float.parseFloat(reader.getElementText());
                            }
                            break;
                        case "cx":
                            if (sensor != null) 
                            {
                                sensor.cx = Float.parseFloat(reader.getElementText());
                            }
                            break;
                        case "cy":
                            if (sensor != null) 
                            {
                                sensor.cy = Float.parseFloat(reader.getElementText());
                            }
                            break;
                        case "p1":
                            if (sensor != null) 
                            {
                                sensor.p1 = Float.parseFloat(reader.getElementText());
                            }
                            break;
                        case "p2":
                            if (sensor != null) 
                            {
                                sensor.p2 = Float.parseFloat(reader.getElementText());
                            }
                            break;
                        case "k1":
                            if (sensor != null) 
                            {
                                sensor.k1 = Float.parseFloat(reader.getElementText());
                            }
                            break;
                        case "k2":
                            if (sensor != null) 
                            {
                                sensor.k2 = Float.parseFloat(reader.getElementText());
                            }
                            break;
                        case "k3":
                            if (sensor != null) 
                            {
                                sensor.k3 = Float.parseFloat(reader.getElementText());
                            }
                            break;
                        case "k4":
                            if (sensor != null) 
                            {
                                sensor.k4 = Float.parseFloat(reader.getElementText());
                            }
                            break;
                        case "skew":
                            if (sensor != null) 
                            {
                                sensor.skew = Float.parseFloat(reader.getElementText());
                            }
                            break;
                            
                        case "transform":
                            if(camera == null && version.equals("1.1.0")) break;
                            
                        case "rotation":    
                            String[] components = reader.getElementText().split("\\s");
                            if ((reader.getLocalName().equals("transform") && components.length < 16) ||
                                (reader.getLocalName().equals("rotation") && components.length < 9))
                            {
                                System.err.println("Error: Not enough components in the transform/rotation matrix");
                            }
                            else
                            {
                                int expectedSize = 16;
                                if(reader.getLocalName().equals("rotation")) expectedSize = 9;
                                
                                if(components.length > expectedSize)
                                {
                                    System.err.println("Warning: Too many components in the transform/rotation matrix, ignoring extras.");                                    
                                }
                                
                                float[] m = new float[expectedSize];
                                for (int i = 0; i < expectedSize; i++)
                                {
                                    m[i] = Float.parseFloat(components[i]);
                                }
                                                                
                                if (camera != null)
                                {
                                    // Negate 2nd and 3rd column to rotate 180 degrees around x-axis
                                	// Invert matrix by transposing rotation and negating translation
                                    Matrix4 trans;
                                    if(expectedSize == 9)
                                    {
                                        trans = new Matrix4(new Matrix3(
                                            m[0],  m[3],  m[6],
                                           -m[1], -m[4], -m[7],
                                           -m[2], -m[5], -m[8]));
                                    }
                                    else
                                    {
                                        trans = new Matrix4(new Matrix3(
	                                             m[0], 	m[4],  m[8],
	                                            -m[1], -m[5], -m[9],
	                                            -m[2], -m[6], -m[10]))
	                                    	.times(Matrix4.translate(-m[3], -m[7], -m[11]));
                                    }
                                    
                                    camera.transform = trans;
                                }
                                else
                                {
                                    if(expectedSize == 9)
                                    {
                                        System.out.println("\tSetting global rotation.");
//                                        globalRotationSet = true;
                                    	globalRotation = new Matrix4(new Matrix3(
                                            m[0], m[3], m[6],
                                            m[1], m[4], m[7],
                                            m[2], m[5], m[8]));
                                    }
                                    else
                                    {
                                        System.out.println("\tSetting global transformation.");
 //                                       globalRotationSet = true;
                                    	globalRotation = new Matrix4(new Matrix3(
	                                             m[0], 	m[4],  m[8],
	                                             m[1],  m[5],  m[9],
	                                             m[2],  m[6],  m[10]))
                                        	.times(Matrix4.translate(m[3], m[7], m[11]));
                                    }
                                }
                            }
                            break;
                            
                        case "scale":
                        	if (camera == null)
                        	{
                                System.out.println("\tSetting global scale.");
//                                globalScaleSet = true;
                    			globalScale = 1.0f/Float.parseFloat(reader.getElementText());
                        	}
                        	break;
                            
                        case "property": case "projections": case "depth":
                        case "frames": case "frame": case "meta": case "R":
                        case "size": case "center": case "region": case "settings":
                        case "ground_control": case "mesh": case "texture":
                        case "model": case "calibration": case "thumbnail":
                        case "point_cloud": case "points": case "sensors":
                        case "cameras":
                           // These can all be safely ignored if version is >= 0.9.1
                        break;
                        
                        case "photo": case "tracks": case "depth_maps":
                        case "depth_map": case "dense_cloud":
                           if(intVersion < 110) 
                           {
                               System.out.printf("Unexpected tag '%s' for psz version %s\n",
                                                   reader.getLocalName(), version);
                           }
                        break;
                        
                        default:
                           System.out.printf("Unexpected tag '%s'\n", reader.getLocalName());                           
                           break;
                    }
                    break;
                    
                case XMLStreamConstants.END_ELEMENT:
                    switch (reader.getLocalName())
                    {
                    case "chunk":
                        System.out.printf("Finished chunk '%s'\n", chunkLabel);
                        chunkLabel = "";
                        break;
                    case "group":
                        System.out.printf("Finished group '%s'\n", groupLabel);
                        groupLabel = "";
                        break;
                    case "sensor":
                        if(sensor != null)
                        {
                            sensorSet.put(sensor.id, sensor);
                            sensor = null;
                        }
                        break;
                    case "camera":
                        if(camera != null && camera.transform != null)
                        {
                           cameraSet.add(camera);
                           camera = null;
                        }
                        break;                        
                    }
                    break;
                }
            }
        }
        catch (XMLStreamException e)
        {
            e.printStackTrace();
        }
        
        // Check for known troublesome cases and warn user
        // Note: This seems to be fixed now so the message is disabled
//        if(globalRotationSet && globalScaleSet)
//        {
//        	MessageBox userMessage = InteractiveApplication.getMessageBox();
//        	if(userMessage != null)
//        	{
//        		userMessage.warning(
//        			"Known Issue: Global Rotation and Scale",
//        			"This model has both a global rotation and a global scale. " +
//        			"There is a known problem with the ULF Renderer that these types " +
//        			"of models sometimes do not work.\n\nIf you experience problems please " +
//        			"let us know and consider submitting the model for further testing.\n" + 
//        			"(Select 'help -> about' for contact details.)");
//    		}
//        }

        // Initialize internal lists
        List<Matrix4> cameraPoseList = new ArrayList<Matrix4>();
        List<Matrix4> cameraPoseInvList = new ArrayList<Matrix4>();
		List<Projection> cameraProjectionList = new ArrayList<Projection>();
		List<Vector3> lightPositionList = new ArrayList<Vector3>();
		List<Vector3> lightIntensityList = new ArrayList<Vector3>();
		List<Integer> cameraProjectionIndexList = new ArrayList<Integer>();
		List<Integer> lightIndexList = new ArrayList<Integer>();
		List<String> imageFileNames = new ArrayList<String>();
        
        Sensor[] sensors = sensorSet.values().toArray(new Sensor[0]);
        
        // Reassign the ID for each sensor to correspond with the sensor's index
        // and add the corresponding projection to the list.
        for (int i = 0; i < sensors.length; i++)
        {
            sensors[i].index = i;
            cameraProjectionList.add(new DistortionProjection(
        		sensors[i].width,
        		sensors[i].height,
        		sensors[i].fx,
        		sensors[i].fy,
        		sensors[i].cx,
        		sensors[i].cy,
        		sensors[i].k1,
        		sensors[i].k2,
        		sensors[i].k3
    		));
        }
                
        Camera[] cameras = cameraSet.toArray(new Camera[0]);
        
        // Fill out the camera pose, projection index, and light index lists
        for (int i = 0; i < cameras.length; i++)
        {
        	// Apply the global transform to each camera
        	Matrix4 m1 = cameras[i].transform;
        	
        	// TODO: Figure out the right way to integrate the global transforms
            cameras[i].transform = m1.times(globalRotation).times(Matrix4.scale(globalScale));
        	
            cameraPoseList.add(cameras[i].transform);
            Matrix4 cameraPoseInv = Matrix4.scale(1.0f / globalScale)
        		.times(globalRotation.transpose())
        		.times(new Matrix4(new Matrix3(m1).transpose()))
            	.times(Matrix4.translate(new Vector3(m1.getColumn(3).negated())));
            cameraPoseInvList.add(cameraPoseInv);
            
            Matrix4 expectedIdentity = cameraPoseInv.times(cameras[i].transform);
            boolean error = false;
        	for (int r = 0; r < 4; r++)
            {
            	for (int c = 0; c < 4; c++)
            	{
            		float expectedValue;
            		if (r == c)
            		{
            			expectedValue = 1.0f;
            		}
            		else
            		{
            			expectedValue = 0.0f;
            		}
            		
            		if(Math.abs(expectedIdentity.get(r, c) - expectedValue) > 0.001f)
            		{
            			error = true;
            			break;
            		}
            	}
            	if (error)
            	{
            		break;
            	}
            }
            
            if (error)
            {
	            System.err.println("Warning: matrix inverse could not be computed correctly - transformation is not affine.");
				for (int r = 0; r < 4; r++)
				{
					for (int c = 0; c < 4; c++)
					{
						System.err.print("\t" + String.format("%.3f", expectedIdentity.get(r, c)));
					}
					System.err.println();
				}
            }
            
            
            cameraProjectionIndexList.add(cameras[i].sensor.index);
            lightIndexList.add(0);
            imageFileNames.add(cameras[i].filename);
        }
        
        lightPositionList.add(lightOffset);
        lightIntensityList.add(lightIntensity);

        float farPlane = findFarPlane(cameraPoseInvList) * globalScale;
        return new ViewSet<ContextType>(cameraPoseList, cameraPoseInvList, cameraProjectionList, cameraProjectionIndexList, lightPositionList, lightIntensityList, lightIndexList,
        		imageFileNames, imageOptions, farPlane / 16.0f, farPlane, context, loadingCallback);
    }
	
	/**
	 * A subroutine for guessing an appropriate far plane from an Agisoft PhotoScan XML file.
	 * Assumes that the object must lie between all of the cameras in the file.
	 * @param cameraPoseList The list of camera poses.
	 * @return A far plane estimate.
	 */
	private static float findFarPlane(List<Matrix4> cameraPoseInvList)
	{
		float minX = Float.POSITIVE_INFINITY, minY = Float.POSITIVE_INFINITY, minZ = Float.POSITIVE_INFINITY;
		float maxX = Float.NEGATIVE_INFINITY, maxY = Float.NEGATIVE_INFINITY, maxZ = Float.NEGATIVE_INFINITY;
		
		for (int i = 0; i < cameraPoseInvList.size(); i++)
		{
			Vector4 position = cameraPoseInvList.get(i).getColumn(3);
			minX = Math.min(minX, position.x);
			minY = Math.min(minY, position.y);
			minZ = Math.min(minZ, position.z);
			maxX = Math.max(maxX, position.x);
			maxY = Math.max(maxY, position.y);
			maxZ = Math.max(maxZ, position.z);
		}
		
		return Math.max(Math.max(maxX - minX, maxY - minY), maxZ - minZ);
	}
	
    public void writeVSETFileToStream(OutputStream outputStream)
    {
    	/* These lists are not properly available, need to rethink this
    	 * 
	    PrintStream out = new PrintStream(outputStream);
	    out.println("# Created by ULF Renderer from PhotoScan XML file");
	    out.println("# " + sensors.length + (sensors.length==1?" Sensor":" Sensors"));
	    for (Sensor sensor : sensors)
	    {
	        out.println(sensor.toVSETString());
	    }
	
	    out.println("\n# " + cameras.length + (cameras.length==1?" Camera":" Cameras"));
	    for (Camera camera : cameras)
	    {
	        out.println(camera.toVSETString());
	    }
	
	    out.println("\n# " + cameras.length + (cameras.length==1?" View":" Views"));
	    for (Camera camera : cameras)
	    {
	        out.println("v " + camera.getId() + " " + camera.getSensor().getId() + " 0 views/" + camera.getFilename().replace(".jpg", ".png"));
	    } */
    }

	/**
	 * Gets the camera pose defining the transformation from object space to camera space for a particular view.
	 * @param poseIndex The index of the camera pose to retrieve.
	 * @return The camera pose as a 4x4 affine transformation matrix.
	 */
	public Matrix4 getCameraPose(int poseIndex) 
	{
		return this.cameraPoseList.get(poseIndex);
	}

	/**
	 * Gets the inverse of the camera pose, defining the transformation from camera space to object space for a particular view.
	 * @param poseIndex The index of the camera pose to retrieve.
	 * @return The inverse camera pose as a 4x4 affine transformation matrix.
	 */
	public Matrix4 getCameraPoseInverse(int poseIndex) 
	{
		return this.cameraPoseInvList.get(poseIndex);
	}
	
	/**
	 * Gets the name of the geometry file associated with this view set.
	 * @return The name of the geometry file.
	 */
	public String getGeometryFileName()
	{
		return "manifold.obj"; // TODO
	}
	
	/**
	 * Gets the geometry file associated with this view set.
	 * @return The geometry file.
	 */
	public File getGeometryFile()
	{
		return new File(this.filePath, "manifold.obj"); // TODO
	}
	
	/**
	 * Gets the relative name of the image file corresponding to a particular view.
	 * @param poseIndex The index of the image file to retrieve.
	 * @return The image file's relative name.
	 */
	public String getImageFileName(int poseIndex)
	{
		return this.imageFileNames.get(poseIndex);
	}

	/**
	 * Gets the image file corresponding to a particular view.
	 * @param poseIndex The index of the image file to retrieve.
	 * @return The image file.
	 */
	public File getImageFile(int poseIndex) 
	{
		return new File(this.filePath, this.imageFileNames.get(poseIndex));
	}

	/**
	 * Gets the projection transformation defining the intrinsic properties of a particular camera.
	 * @param projectionIndex The index of the camera whose projection transformation is to be retrieved.
	 * IMPORTANT: this is NOT usually the same as the index of the view to be retrieved.
	 * @return The projection transformation.
	 */
	public Projection getCameraProjection(int projectionIndex) 
	{
		return this.cameraProjectionList.get(projectionIndex);
	}

	/**
	 * Gets the index of the projection transformation to be used for a particular view, 
	 * which can subsequently be used with getCameraProjection() to obtain the corresponding projection transformation itself.
	 * @param poseIndex The index of the view.
	 * @return The index of the projection transformation.
	 */
	public Integer getCameraProjectionIndex(int poseIndex) 
	{
		return this.cameraProjectionIndexList.get(poseIndex);
	}
	
	/**
	 * Gets the position of a particular light source.
	 * Used only for reflectance fields and illumination-dependent rendering (ignored for light fields).
	 * Assumed by convention to be in camera space.
	 * @param lightIndex The index of the light source.
	 * IMPORTANT: this is NOT usually the same as the index of the view to be retrieved.
	 * @return The position of the light source.
	 */
	public Vector3 getLightPosition(int lightIndex) 
	{
		return this.lightPositionList.get(lightIndex);
	}
	
	/**
	 * Gets the intensity of a particular light source.
	 * Used only for reflectance fields and illumination-dependent rendering (ignored for light fields).
	 * Assumed by convention to be in camera space.
	 * @param lightIndex The index of the light source.
	 * IMPORTANT: this is NOT usually the same as the index of the view to be retrieved.
	 * @return The position of the light source.
	 */
	public Vector3 getLightIntensity(int lightIndex) 
	{
		return this.lightIntensityList.get(lightIndex);
	}
	
	/**
	 * Gets the index of the light source to be used for a particular view,
	 * which can subsequently be used with getLightPosition() and getLightIntensity() to obtain the actual position and intensity of the light source.
	 * @param poseIndex The index of the view.
	 * @return The index of the light source.
	 */
	public Integer getLightPositionIndex(int poseIndex) 
	{
		return this.lightIndexList.get(poseIndex);
	}
	
	/**
	 * Gets the number of camera poses defined in this view set.
	 * @return The number of camera poses defined in this view set.
	 */
	public int getCameraPoseCount()
	{
		return this.cameraPoseList.size();
	}
	
	/**
	 * Gets the number of projection transformations defined in this view set.
	 * @return The number of projection transformations defined in this view set.
	 */
	public int getCameraProjectionCount()
	{
		return this.cameraProjectionList.size();
	}
	
	/**
	 * Gets a GPU buffer containing the camera poses defining the transformation from object space to camera space for each view.
	 * These are necessary to perform projective texture mapping.
	 * @return The requested uniform buffer.
	 */
	public UniformBuffer<ContextType> getCameraPoseBuffer()
	{
		return this.cameraPoseBuffer;
	}
	
	/**
	 * Gets a GPU buffer containing projection transformations defining the intrinsic properties of each camera.
	 * @return The requested uniform buffer.
	 */
	public UniformBuffer<ContextType> getCameraProjectionBuffer()
	{
		return this.cameraProjectionBuffer;
	}
	
	/**
	 * Gets a GPU buffer containing for every view an index designating the projection transformation that should be used for each view.
	 * @return The requested uniform buffer.
	 */
	public UniformBuffer<ContextType> getCameraProjectionIndexBuffer()
	{
		return this.cameraProjectionIndexBuffer;
	}
	
	/**
	 * Gets a GPU buffer containing light source positions, used only for reflectance fields and illumination-dependent rendering (ignored for light fields).
	 * Assumed by convention to be in camera space.
	 * @return The requested uniform buffer.
	 */
	public UniformBuffer<ContextType> getLightPositionBuffer()
	{
		return this.lightPositionBuffer;
	}
	
	/**
	 * Gets a GPU buffer containing light source intensities, used only for reflectance fields and illumination-dependent rendering (ignored for light fields).
	 * @return The requested uniform buffer.
	 */
	public UniformBuffer<ContextType> getLightIntensityBuffer()
	{
		return this.lightIntensityBuffer;
	}
	
	/**
	 * Gets a GPU buffer containing for every view an index designating the light source position and intensity that should be used for each view.
	 * @return The requested uniform buffer.
	 */
	public UniformBuffer<ContextType> getLightIndexBuffer()
	{
		return this.lightIndexBuffer;
	}

	/**
	 * Gets a texture array instantiated on the GPU containing the image corresponding to each view in this dataset.
	 * @return The requested texture array.
	 */
	public Texture3D<ContextType> getTextures() 
	{
		return this.textureArray;
	}

	/**
	 * Gets the recommended near plane to use when rendering this view set.
	 * @return The near plane value.
	 */
	public float getRecommendedNearPlane() 
	{
		return this.recommendedNearPlane;
	}

	/**
	 * Gets the recommended far plane to use when rendering this view set.
	 * @return The far plane value.
	 */
	public float getRecommendedFarPlane() 
	{
		return this.recommendedFarPlane;
	}
}
<|MERGE_RESOLUTION|>--- conflicted
+++ resolved
@@ -1,1490 +1,1483 @@
-package tetzlaff.ulf;
-
-import java.awt.image.BufferedImage;
-import java.io.File;
-import java.io.FileInputStream;
-import java.io.FileNotFoundException;
-import java.io.IOException;
-import java.io.InputStream;
-import java.io.OutputStream;
-import java.util.ArrayList;
-import java.util.Date;
-import java.util.HashSet;
-import java.util.Hashtable;
-import java.util.List;
-import java.util.Map;
-import java.util.Scanner;
-
-import javax.imageio.ImageIO;
-import javax.xml.stream.XMLInputFactory;
-import javax.xml.stream.XMLStreamConstants;
-import javax.xml.stream.XMLStreamException;
-import javax.xml.stream.XMLStreamReader;
-
-import tetzlaff.gl.ColorFormat;
-import tetzlaff.gl.CompressionFormat;
-import tetzlaff.gl.Context;
-import tetzlaff.gl.Texture3D;
-import tetzlaff.gl.UniformBuffer;
-import tetzlaff.gl.builders.ColorTextureBuilder;
-import tetzlaff.gl.helpers.FloatVertexList;
-import tetzlaff.gl.helpers.IntVertexList;
-import tetzlaff.gl.helpers.Matrix3;
-import tetzlaff.gl.helpers.Matrix4;
-import tetzlaff.gl.helpers.Vector3;
-import tetzlaff.gl.helpers.Vector4;
-import tetzlaff.helpers.MessageBox;
-import tetzlaff.helpers.ZipWrapper;
-<<<<<<< HEAD
-import tetzlaff.interactive.InteractiveApplication;
-=======
-//import tetzlaff.interactive.InteractiveApplication;
-//import tetzlaff.interactive.MessageBox;
->>>>>>> e7bc1e3a
-
-/**
- * A class for organizing the GL resources that are necessary for view-dependent rendering.
- * @author Michael Tetzlaff
- *
- * @param <ContextType> The type of the context that the GL resources for this view set are to be used with.
- */
-public class ViewSet<ContextType extends Context<ContextType>>
-{
-	/**
-	 * A list of camera poses defining the transformation from object space to camera space for each view.
-	 * These are necessary to perform projective texture mapping.
-	 */
-	private List<Matrix4> cameraPoseList;
-	
-	/**
-	 * A list of inverted camera poses defining the transformation from camera space to object space for each view.
-	 * (Useful for visualizing the cameras on screen).
-	 */
-	private List<Matrix4> cameraPoseInvList;
-	
-	/**
-	 * A list of projection transformations defining the intrinsic properties of each camera.
-	 * This list can be much smaller than the number of views if the same intrinsic properties apply for multiple views.
-	 */
-	private List<Projection> cameraProjectionList;
-	
-	/**
-	 * A list containing an entry for every view which designates the index of the projection transformation that should be used for each view.
-	 */
-	private List<Integer> cameraProjectionIndexList;
-	
-	/**
-	 * A list of light source positions, used only for reflectance fields and illumination-dependent rendering (ignored for light fields).
-	 * Assumed by convention to be in camera space.
-	 * This list can be much smaller than the number of views if the same illumination conditions apply for multiple views.
-	 */
-	private List<Vector3> lightPositionList;
-	
-	/**
-	 * A list of light source intensities, used only for reflectance fields and illumination-dependent rendering (ignored for light fields).
-	 * This list can be much smaller than the number of views if the same illumination conditions apply for multiple views.
-	 */
-	private List<Vector3> lightIntensityList;
-	
-	/**
-	 * A list containing an entry for every view which designates the index of the light source position and intensity that should be used for each view.
-	 */
-	private List<Integer> lightIndexList;
-	
-	/**
-	 * A list containing the relative name of the image file corresponding to each view.
-	 */
-	private List<String> imageFileNames;
-	
-	/**
-	 * The absolute file path to be used for loading images.
-	 */
-	private File filePath;
-	
-	/**
-	 * A GPU buffer containing the camera poses defining the transformation from object space to camera space for each view.
-	 * These are necessary to perform projective texture mapping.
-	 */
-	private UniformBuffer<ContextType> cameraPoseBuffer;
-	
-	/**
-	 * A GPU buffer containing projection transformations defining the intrinsic properties of each camera.
-	 */
-	private UniformBuffer<ContextType> cameraProjectionBuffer;
-	
-	/**
-	 * A GPU buffer containing for every view an index designating the projection transformation that should be used for each view.
-	 */
-	private UniformBuffer<ContextType> cameraProjectionIndexBuffer;
-	
-	/**
-	 * A GPU buffer containing light source positions, used only for reflectance fields and illumination-dependent rendering (ignored for light fields).
-	 * Assumed by convention to be in camera space.
-	 */
-	private UniformBuffer<ContextType> lightPositionBuffer;
-	
-	/**
-	 * A GPU buffer containing light source intensities, used only for reflectance fields and illumination-dependent rendering (ignored for light fields).
-	 */
-	private UniformBuffer<ContextType> lightIntensityBuffer;
-	
-	/**
-	 * A GPU buffer containing for every view an index designating the light source position and intensity that should be used for each view.
-	 */
-	private UniformBuffer<ContextType> lightIndexBuffer;
-	
-	/**
-	 * A texture array instantiated on the GPU containing the image corresponding to each view in this dataset.
-	 */
-	private Texture3D<ContextType> textureArray;
-	
-	/**
-	 * The recommended near plane to use when rendering this view set.
-	 */
-	private float recommendedNearPlane;
-	
-	/**
-	 * The recommended far plane to use when rendering this view set.
-	 */
-	private float recommendedFarPlane;
-	
-	/**
-	 * The absolute file path to be used for loading images.
-	 */
-	
-	/**
-	 * Creates a new view set object, allocating and initializing GPU resources as appropriate.
-	 * @param cameraPoseList A list of camera poses defining the transformation from object space to camera space for each view.
-	 * These are necessary to perform projective texture mapping.
-	 * @param cameraPoseInvList A list of inverted camera poses defining the transformation from camera space to object space for each view.
-	 * (Useful for visualizing the cameras on screen).
-	 * @param cameraProjectionList A list of projection transformations defining the intrinsic properties of each camera.
-	 * This list can be much smaller than the number of views if the same intrinsic properties apply for multiple views.
-	 * @param cameraProjectionIndexList  A list containing an entry for every view which designates the index of the projection transformation that should be used for each view.
-	 * @param lightPositionList A list of light source positions, used only for reflectance fields and illumination-dependent rendering (ignored for light fields).
-	 * Assumed by convention to be in camera space.
-	 * This list can be much smaller than the number of views if the same illumination conditions apply for multiple views.
-	 * @param lightIntensityList A list of light source intensities, used only for reflectance fields and illumination-dependent rendering (ignored for light fields).
-	 * This list can be much smaller than the number of views if the same illumination conditions apply for multiple views.
-	 * @param lightIndexList A list containing an entry for every view which designates the index of the light source position and intensity that should be used for each view.
-	 * @param imageFileNames A list containing the relative name of the image file corresponding to each view.
-	 * @param imageOptions The requested options for loading the images in this dataset. 
-	 * @param recommendedNearPlane A recommendation for the near plane to use when rendering this view set.
-	 * @param recommendedFarPlane A recommendation for the far plane to use when rendering this view set.
-	 * @param context The GL context in which to instantiate GPU resources.
-	 * @param loadingCallback A callback for monitoring loading progress, particularly for images.
-	 * @throws IOException Thrown if any File I/O errors occur while loading images.
-	 */
-	public ViewSet(
-		List<Matrix4> cameraPoseList,
-		List<Matrix4> cameraPoseInvList,
-		List<Projection> cameraProjectionList,
-		List<Integer> cameraProjectionIndexList,
-		List<Vector3> lightPositionList,
-		List<Vector3> lightIntensityList,
-		List<Integer> lightIndexList,
-		List<String> imageFileNames, 
-		ViewSetImageOptions imageOptions,
-		float recommendedNearPlane,
-		float recommendedFarPlane,
-		ContextType context,
-		ULFLoadingMonitor loadingCallback) throws IOException
-	{
-		this.cameraPoseList = cameraPoseList;
-		this.cameraPoseInvList = cameraPoseInvList;
-		this.cameraProjectionList = cameraProjectionList;
-		this.cameraProjectionIndexList = cameraProjectionIndexList;
-		this.lightPositionList = lightPositionList;
-		this.lightIntensityList = lightIntensityList;
-		this.lightIndexList = lightIndexList;
-		this.imageFileNames = imageFileNames;
-		
-		this.recommendedNearPlane = recommendedNearPlane;
-		this.recommendedFarPlane = recommendedFarPlane;
-		
-		this.filePath = imageOptions.getFilePath();
-		
-		// Store the poses in a uniform buffer
-		if (cameraPoseList != null && cameraPoseList.size() > 0)
-		{
-			// Flatten the camera pose matrices into 16-component vectors and store them in the vertex list data structure.
-			FloatVertexList flattenedPoseMatrices = new FloatVertexList(16, cameraPoseList.size());
-			
-			for (int k = 0; k < cameraPoseList.size(); k++)
-			{
-				int d = 0;
-				for (int col = 0; col < 4; col++) // column
-				{
-					for (int row = 0; row < 4; row++) // row
-					{
-						flattenedPoseMatrices.set(k, d, cameraPoseList.get(k).get(row, col));
-						d++;
-					}
-				}
-			}
-			
-			// Create the uniform buffer
-			cameraPoseBuffer = context.createUniformBuffer().setData(flattenedPoseMatrices);
-		}
-		
-		// Store the camera projections in a uniform buffer
-		if (cameraProjectionList != null && cameraProjectionList.size() > 0)
-		{
-			// Flatten the camera projection matrices into 16-component vectors and store them in the vertex list data structure.
-			FloatVertexList flattenedProjectionMatrices = new FloatVertexList(16, cameraProjectionList.size());
-			
-			for (int k = 0; k < cameraProjectionList.size(); k++)
-			{
-				int d = 0;
-				for (int col = 0; col < 4; col++) // column
-				{
-					for (int row = 0; row < 4; row++) // row
-					{
-						Matrix4 projection = cameraProjectionList.get(k).getProjectionMatrix(recommendedNearPlane, recommendedFarPlane);
-						flattenedProjectionMatrices.set(k, d, projection.get(row, col));
-						d++;
-					}
-				}
-			}
-			
-			// Create the uniform buffer
-			cameraProjectionBuffer = context.createUniformBuffer().setData(flattenedProjectionMatrices);
-		}
-		
-		// Store the camera projection indices in a uniform buffer
-		if (cameraProjectionIndexList != null && cameraProjectionIndexList.size() > 0)
-		{
-			int[] indexArray = new int[cameraProjectionIndexList.size()];
-			for (int i = 0; i < indexArray.length; i++)
-			{
-				indexArray[i] = cameraProjectionIndexList.get(i);
-			}
-			IntVertexList indexVertexList = new IntVertexList(1, cameraProjectionIndexList.size(), indexArray);
-			cameraProjectionIndexBuffer = context.createUniformBuffer().setData(indexVertexList);
-		}
-		
-		// Store the light positions in a uniform buffer
-		if (lightPositionList != null && lightPositionList.size() > 0)
-		{
-			FloatVertexList lightPositions = new FloatVertexList(4, lightPositionList.size());
-			for (int k = 0; k < lightPositionList.size(); k++)
-			{
-				lightPositions.set(k, 0, lightPositionList.get(k).x);
-				lightPositions.set(k, 1, lightPositionList.get(k).y);
-				lightPositions.set(k, 2, lightPositionList.get(k).z);
-				lightPositions.set(k, 3, 1.0f);
-			}
-			
-			// Create the uniform buffer
-			lightPositionBuffer = context.createUniformBuffer().setData(lightPositions);
-		}
-		
-		// Store the light positions in a uniform buffer
-		if (lightIntensityList != null && lightIntensityList.size() > 0)
-		{
-			FloatVertexList lightIntensities = new FloatVertexList(4, lightIntensityList.size());
-			for (int k = 0; k < lightPositionList.size(); k++)
-			{
-				lightIntensities.set(k, 0, lightIntensityList.get(k).x);
-				lightIntensities.set(k, 1, lightIntensityList.get(k).y);
-				lightIntensities.set(k, 2, lightIntensityList.get(k).z);
-				lightIntensities.set(k, 3, 1.0f);
-			}
-			
-			// Create the uniform buffer
-			lightIntensityBuffer = context.createUniformBuffer().setData(lightIntensities);
-		}
-		
-		// Store the light indices indices in a uniform buffer
-		if (lightIndexList != null && lightIndexList.size() > 0)
-		{
-			int[] indexArray = new int[lightIndexList.size()];
-			for (int i = 0; i < indexArray.length; i++)
-			{
-				indexArray[i] = lightIndexList.get(i);
-			}
-			IntVertexList indexVertexList = new IntVertexList(1, lightIndexList.size(), indexArray);
-			lightIndexBuffer = context.createUniformBuffer().setData(indexVertexList);
-		}
-		
-		// Read the images from a file
-		if (imageOptions.isLoadingRequested() && imageOptions.getFilePath() != null && imageFileNames != null && imageFileNames.size() > 0)
-		{
-			Date timestamp = new Date();
-			File imageFile = new File(imageOptions.getFilePath(), imageFileNames.get(0));
-			ZipWrapper myZip = new ZipWrapper(imageFile);
-			
-			if (!myZip.exists(imageFile))
-			{
-				// Try some alternate file formats/extensions
-				String[] altFormats = { "png", "PNG", "jpg", "JPG", "jpeg", "JPEG" };
-				for(final String extension : altFormats)
-				{
-					String[] filenameParts = imageFileNames.get(0).split("\\.");
-			    	filenameParts[filenameParts.length - 1] = extension;
-			    	String altFileName = String.join(".", filenameParts);
-			    	File imageFileGuess = new File(imageOptions.getFilePath(), altFileName);					
-			    	
-			    	System.out.printf("Trying '%s'\n", imageFileGuess.getAbsolutePath());
-			    	if(myZip.exists(imageFileGuess))
-			    	{
-				    	System.out.printf("Found!!\n");
-			    		imageFile = imageFileGuess;
-			    		break;
-			    	}
-				}
-
-				// Is it still not there?
-		    	if(!myZip.exists(imageFile))
-		    	{
-		    		throw new FileNotFoundException(
-		    				String.format("'%s' not found.", imageFileNames.get(0)));
-		    	}
-			}
-			
-			// Read a single image to get the dimensions for the texture array
-			InputStream input = myZip.retrieveFile(imageFile);
-			BufferedImage img = ImageIO.read(input);
-			if(img == null)
-			{
-				throw new IOException(String.format("Error: Unsupported image format '%s'.",
-						imageFileNames.get(0)));				
-			}
-			myZip.getInputStream().close();
-
-			ColorTextureBuilder<ContextType, ? extends Texture3D<ContextType>> textureArrayBuilder = 
-					context.get2DColorTextureArrayBuilder(img.getWidth(), img.getHeight(), imageFileNames.size());
-			
-			if (imageOptions.isCompressionRequested())
-			{
-				textureArrayBuilder.setInternalFormat(CompressionFormat.RGB_PUNCHTHROUGH_ALPHA1_4BPP);
-			}
-			else
-			{
-				textureArrayBuilder.setInternalFormat(ColorFormat.RGBA8);
-			}
-			
-			if (imageOptions.areMipmapsRequested())
-			{
-				textureArrayBuilder.setMipmapsEnabled(true);
-			}
-			else
-			{
-				textureArrayBuilder.setMipmapsEnabled(false);
-			}
-			
-			textureArrayBuilder.setLinearFilteringEnabled(true);
-			textureArray = textureArrayBuilder.createTexture();
-			
-			if(loadingCallback != null) {
-				loadingCallback.setMaximum(imageFileNames.size());
-			}
-
-//			boolean needsRotation = false;
-			for (int i = 0; i < imageFileNames.size(); i++)
-			{
-				imageFile = new File(imageOptions.getFilePath(), imageFileNames.get(i));
-				if (!myZip.exists(imageFile))
-				{
-					// Try some alternate file formats/extensions
-					String[] altFormats = { "png", "PNG", "jpg", "JPG", "jpeg", "JPEG" };
-					for(final String extension : altFormats)
-					{
-						String[] filenameParts = imageFileNames.get(i).split("\\.");
-				    	filenameParts[filenameParts.length - 1] = extension;
-				    	String altFileName = String.join(".", filenameParts);
-				    	File imageFileGuess = new File(imageOptions.getFilePath(), altFileName);
-				    	
-				    	if(myZip.exists(imageFileGuess))
-				    	{
-				    		imageFile = imageFileGuess;
-				    		break;
-				    	}
-					}
-
-					// Is it still not there?
-			    	if(!myZip.exists(imageFile))
-			    	{
-			    		throw new FileNotFoundException(
-			    				String.format("'%s' not found.", imageFileNames.get(i)));
-			    	}
-				}				
-				
-				myZip.retrieveFile(imageFile);
-
-				// Examine image
-				img = ImageIO.read(myZip.retrieveFile(imageFile));
-				if(img == null)
-				{
-					throw new IOException(String.format("Error: Unsupported image format '%s'.",
-							imageFileNames.get(i)));				
-				}
-				myZip.getInputStream().close();
-
-				// TODO: This is a beginning try at supporting rotated images, needs work
-//				needsRotation = false;
-//				(img.getWidth() == textureArray.getHeight() && img.getHeight() == textureArray.getWidth());
-//				if(!needsRotation &&
-//						(img.getWidth() != textureArray.getWidth() || img.getHeight() != textureArray.getHeight()))
-//				{
-//					// Image resolution does not match
-//					// TODO: resample image to match so we can proceed
-//				}
-				
-				this.textureArray.loadLayer(i, img, true, false);
-
-				if(loadingCallback != null) {
-					loadingCallback.setProgress(i+1);
-				}
-			}
-
-			myZip.close();
-			System.out.println("View Set textures loaded in " + (new Date().getTime() - timestamp.getTime()) + " milliseconds.");
-		}
-	}
-	
-	/**
-	 * Deletes all the GL resources associated with this view set.
-	 * Attempting to use these resources after calling this method will have undefined results.
-	 */
-	public void deleteOpenGLResources()
-	{
-		if (cameraPoseBuffer != null)
-		{
-			cameraPoseBuffer.delete();
-		}
-		
-		if (cameraProjectionBuffer != null)
-		{
-			cameraProjectionBuffer.delete();
-		}
-		
-		if (cameraProjectionIndexBuffer != null)
-		{
-			cameraProjectionIndexBuffer.delete();
-		}
-		
-		if (lightPositionBuffer != null)
-		{
-			lightPositionBuffer.delete();
-		}
-		
-		if (lightIntensityBuffer != null)
-		{
-			lightIntensityBuffer.delete();
-		}
-		
-		if (lightIndexBuffer != null)
-		{
-			lightIndexBuffer.delete();
-		}
-		
-		if (textureArray != null)
-		{
-			textureArray.delete();
-		}
-	}
-	
-	/**
-	 * Loads a VSET file and creates and initializes a corresponding ViewSet object with all associated GPU resources.
-	 * @param vsetFile The VSET file to load.
-	 * @param context The GL context in which to create the resources.
-	 * @return The newly created ViewSet object.
-	 * @throws IOException Thrown due to a File I/O error occurring.
-	 */
-	public static <ContextType extends Context<ContextType>>  ViewSet<ContextType> loadFromVSETFile(
-			File vsetFile, ContextType context) throws IOException
-	{
-		return ViewSet.loadFromVSETFile(vsetFile, context, null);
-	}
-
-	/**
-	 * Loads a VSET file and creates and initializes a corresponding ViewSet object with all associated GPU resources.
-	 * @param vsetFile The VSET file to load.
-	 * @param context The GL context in which to create the resources.
-	 * @param loadingCallback A callback for monitoring loading progress, particularly for images.
-	 * @return The newly created ViewSet object.
-	 * @throws IOException Thrown due to a File I/O error occurring.
-	 */
-	public static <ContextType extends Context<ContextType>>  ViewSet<ContextType> loadFromVSETFile(
-			File vsetFile, ContextType context, ULFLoadingMonitor loadingCallback) throws IOException
-	{
-		return ViewSet.loadFromVSETFile(vsetFile, new ViewSetImageOptions(null, false, false, false), context, loadingCallback);
-	}
-
-	/**
-	 * Loads a VSET file and creates and initializes a corresponding ViewSet object with all associated GPU resources.
-	 * @param vsetFile The VSET file to load.
-	 * @param imageOptions The requested options for loading the images in this dataset. 
-	 * @param context The GL context in which to create the resources.
-	 * @param loadingCallback A callback for monitoring loading progress, particularly for images.
-	 * @return The newly created ViewSet object.
-	 * @throws IOException Thrown due to a File I/O error occurring.
-	 */
-	public static <ContextType extends Context<ContextType>> ViewSet<ContextType> loadFromVSETFile(
-			File vsetFile, ViewSetImageOptions imageOptions, ContextType context, ULFLoadingMonitor loadingCallback) throws IOException
-	{
-		Date timestamp = new Date();
-
-		ZipWrapper myZip = new ZipWrapper(vsetFile);		
-		InputStream input = myZip.getInputStream();
-		if(input == null)
-		{
-			myZip.close();
-			throw new IOException();
-		}
-		
-		Scanner scanner = new Scanner(input);
-		
-		float recommendedNearPlane = 0.0f;
-		float recommendedFarPlane = Float.MAX_VALUE;
-		List<Matrix4> cameraPoseList = new ArrayList<Matrix4>();
-		List<Matrix4> cameraPoseInvList = new ArrayList<Matrix4>();
-		List<Matrix4> orderedCameraPoseList = new ArrayList<Matrix4>();
-		List<Matrix4> orderedCameraPoseInvList = new ArrayList<Matrix4>();
-		List<Projection> cameraProjectionList = new ArrayList<Projection>();
-		List<Vector3> lightPositionList = new ArrayList<Vector3>();
-		List<Vector3> lightIntensityList = new ArrayList<Vector3>();
-		List<Integer> cameraProjectionIndexList = new ArrayList<Integer>();
-		List<Integer> lightIndexList = new ArrayList<Integer>();
-		List<String> imageFileNames = new ArrayList<String>();
-		
-		while (scanner.hasNext())
-		{
-			String id = scanner.next();
-			if (id.equals("c"))
-			{
-				recommendedNearPlane = scanner.nextFloat();
-				recommendedFarPlane = scanner.nextFloat();
-				scanner.nextLine();
-			}
-			else if (id.equals("p"))
-			{
-				// Pose from quaternion
-				float x = scanner.nextFloat();
-				float y = scanner.nextFloat();
-				float z = scanner.nextFloat();
-				float i = scanner.nextFloat();
-				float j = scanner.nextFloat();
-				float k = scanner.nextFloat();
-				float qr = scanner.nextFloat();
-				
-				cameraPoseList.add(Matrix4.fromQuaternion(i, j, k, qr)
-					.times(Matrix4.translate(-x, -y, -z)));
-				
-				cameraPoseInvList.add(Matrix4.translate(x, y, z)
-					.times(new Matrix4(Matrix3.fromQuaternion(i, j, k, qr).transpose())));
-				
-				scanner.nextLine();
-			}
-			else if (id.equals("d") || id.equals("D"))
-			{
-				// Skip "center/offset" parameters which are not consistent across all VSET files
-				scanner.nextFloat();
-				scanner.nextFloat();
-				
-				float aspect = scanner.nextFloat();
-				float focalLength = scanner.nextFloat();
-				
-				float sensorWidth, k1;
-				float k2, k3;
-				if (id.equals("D"))
-				{
-					sensorWidth = scanner.nextFloat();
-					k1 = scanner.nextFloat();
-					k2 = scanner.nextFloat();
-					k3 = scanner.nextFloat();
-				}
-				else
-				{
-					sensorWidth = 32.0f; // Default sensor width
-					k1 = scanner.nextFloat();
-					k2 = k3 = 0.0f;
-				}
-				
-				float sensorHeight = sensorWidth / aspect;
-				
-				cameraProjectionList.add(new DistortionProjection(
-					sensorWidth, sensorHeight, 
-					focalLength, focalLength,
-					sensorWidth / 2, sensorHeight / 2, k1, k2, k3
-				));
-				
-				scanner.nextLine();
-			}
-			else if (id.equals("f"))
-			{
-				// Skip "center/offset" parameters which are not consistent across all VSET files
-				scanner.next();
-				scanner.next();
-				
-				float aspect = scanner.nextFloat();
-				float fovy = scanner.nextFloat();
-				
-				cameraProjectionList.add(new SimpleProjection(aspect, fovy));
-				
-				scanner.nextLine();
-			}
-			else if (id.equals("l"))
-			{
-				float x = scanner.nextFloat();
-				float y = scanner.nextFloat();
-				float z = scanner.nextFloat();
-				lightPositionList.add(new Vector3(x, y, z));
-				
-				float r = scanner.nextFloat();
-				float g = scanner.nextFloat();
-				float b = scanner.nextFloat();
-				lightIntensityList.add(new Vector3(r, g, b));
-
-				// Skip the rest of the line
-				scanner.nextLine();
-			}
-			else if (id.equals("v"))
-			{
-				int poseId = scanner.nextInt();
-				int projectionId = scanner.nextInt();
-				int lightId = scanner.nextInt();
-				
-				String imgFilename = scanner.nextLine().trim();
-				
-				orderedCameraPoseList.add(cameraPoseList.get(poseId));
-				orderedCameraPoseInvList.add(cameraPoseInvList.get(poseId));
-				cameraProjectionIndexList.add(projectionId);
-				lightIndexList.add(lightId);
-				imageFileNames.add(imgFilename);
-			}
-			else
-			{
-				// Skip unrecognized line
-				scanner.nextLine();
-			}
-		}
-		
-		scanner.close();
-		myZip.close();
-		
-		if (imageOptions.getFilePath() == null)
-		{
-			imageOptions.setFilePath(vsetFile.getParentFile());
-		}
-
-		System.out.println("View Set file loaded in " + (new Date().getTime() - timestamp.getTime()) + " milliseconds.");
-		
-		return new ViewSet<ContextType>(
-			orderedCameraPoseList, orderedCameraPoseInvList, cameraProjectionList, cameraProjectionIndexList, lightPositionList, lightIntensityList, lightIndexList, 
-			imageFileNames, imageOptions, recommendedNearPlane, recommendedFarPlane, context, loadingCallback);
-	}
-	
-	/**
-	 * A private class for representing a "sensor" in an Agisoft PhotoScan XML file.
-	 * @author Michael Tetzlaff
-	 *
-	 */
-	private static class Sensor
-	{
-		int index;
-	    String id;
-	    float width;
-	    float height;
-	    float fx;
-	    float fy;
-	    float cx;
-	    float cy;
-	    float k1;
-	    float k2;
-	    float k3;
-
-	    // TODO: Incorporate these values into the distortion object
-	    @SuppressWarnings("unused")
-		float p1;
-	    @SuppressWarnings("unused")
-		float p2;
-	    @SuppressWarnings("unused")
-	    float k4;
-	    @SuppressWarnings("unused")
-	    float skew;
-	    
-	    Sensor(String id)
-	    {
-	        this.id = id;
-	    }
-	    
-	    @SuppressWarnings("unused")
-		public String toVSETString()
-	    {
-	    	return "D\t" + this.cx/this.width + "\t" + this.cy/this.height + "\t" + (this.width/this.height) + "\t" + 
-	    			this.fx + "\t" + this.width + "\t" + this.k1 + "\t" + this.k2 + "\t" + this.k3 + "\t0\t0";
-	    }
-	}
-	
-	/**
-	 * A private class for representing a "camera" in an Agisoft PhotoScan XML file.
-	 * @author Michael Tetzlaff
-	 *
-	 */
-	private static class Camera
-	{
-	    String id;
-	    String filename;
-	    Matrix4 transform;
-	    Sensor sensor;
-	    
-	    Camera(String id)
-	    {
-	        this.id = id;
-	    }
-	    
-	    Camera(String id, Sensor sensor)
-	    {
-	        this.id = id;
-	        this.sensor = sensor;
-	    }
-	    
-	    @Override
-	    public boolean equals(Object other)
-	    {
-	      Camera otherCam = (Camera)other;
-	      return (this.id.equals(otherCam.id));
-	    }
-
-	    @SuppressWarnings("unused")
-	    public String toVSETString()
-	    {
-	    	// TODO: Provide means to compute quaternion
-//	        Vector4 q = this.transform.getRotationAsQuaternion();	    	
-	        Vector4 q = new Vector4(0, 0, 0, 0);
-	        Vector4 t = this.transform.getColumn(3);
-	        return "p\t" + t.x + "\t" + t.y + "\t" + t.z + "\t" +
-	                q.x + "\t" + q.y + "\t" + q.z + "\t" + q.w;
-	    }
-	}
-
-	/**
-	 * Loads a camera definition file exported in XML format from Agisoft PhotoScan and initializes a corresponding ViewSet object with all associated GPU resources.
-	 * @param file The Agisoft PhotoScan XML camera file to load.
-	 * @param imageOptions The requested options for loading the images in this dataset. 
-	 * @param context The GL context in which to create the resources.
-	 * @return The newly created ViewSet object.
-	 * @throws IOException Thrown due to a File I/O error occurring.
-	 */
-	public static <ContextType extends Context<ContextType>> ViewSet<ContextType> loadFromAgisoftXMLFile(
-			File file, ViewSetImageOptions imageOptions, ContextType context) throws IOException
-	{
-		return loadFromAgisoftXMLFile(file, imageOptions, context, null);
-	}
-
-	/**
-	 * Loads a camera definition file exported in XML format from Agisoft PhotoScan and initializes a corresponding ViewSet object with all associated GPU resources.
-	 * @param file The Agisoft PhotoScan XML camera file to load.
-	 * @param imageOptions The requested options for loading the images in this dataset. 
-	 * @param context The GL context in which to create the resources.
-	 * @param loadingCallback A callback for monitoring loading progress, particularly for images.
-	 * @return The newly created ViewSet object.
-	 * @throws IOException Thrown due to a File I/O error occurring.
-	 */
-	public static <ContextType extends Context<ContextType>> ViewSet<ContextType> loadFromAgisoftXMLFile(
-			File file, ViewSetImageOptions imageOptions, ContextType context, ULFLoadingMonitor loadingCallback) throws IOException
-	{
-		return loadFromAgisoftXMLFile(file, imageOptions, new Vector3(0.0f, 0.0f, 0.0f), new Vector3(1.0f, 1.0f, 1.0f), context, loadingCallback);
-	}
-	
-	/**
-	 * Loads a camera definition file exported in XML format from Agisoft PhotoScan and initializes a corresponding ViewSet object with all associated GPU resources.
-	 * @param file The Agisoft PhotoScan XML camera file to load.
-	 * @param imageOptions The requested options for loading the images in this dataset. 
-	 * @param lightOffset The default light position relative to the camera to use for every view..
-	 * @param lightIntensity The default light intensity to use for every view.
-	 * @param context The GL context in which to create the resources.
-	 * @param loadingCallback A callback for monitoring loading progress, particularly for images.
-	 * @return The newly created ViewSet object.
-	 * @throws IOException Thrown due to a File I/O error occurring.
-	 */
-	public static <ContextType extends Context<ContextType>> ViewSet<ContextType> loadFromAgisoftXMLFile(
-		File file, ViewSetImageOptions imageOptions, Vector3 lightOffset, Vector3 lightIntensity, ContextType context, ULFLoadingMonitor loadingCallback) throws IOException
-	{
-        Map<String, Sensor> sensorSet = new Hashtable<String, Sensor>();
-        HashSet<Camera> cameraSet = new HashSet<Camera>();
-        
-        Sensor sensor = null;
-        Camera camera = null;
-        float globalScale = 1.0f;
-        Matrix4 globalRotation = new Matrix4();
-//        boolean globalRotationSet = false, globalScaleSet = false;
-        
-        String version = "", chunkLabel = "", groupLabel = "";
-        String sensorID = "", cameraID = "", imageFile = "";
-        
-        int intVersion = 0;
-        
-        XMLInputFactory factory = XMLInputFactory.newInstance();
-        try
-        {
-            InputStream xmlStream = new FileInputStream(file);
-        	XMLStreamReader reader = factory.createXMLStreamReader(xmlStream);
-            while (reader.hasNext())
-            {
-                int event = reader.next();
-                switch(event)
-                {
-                  case XMLStreamConstants.START_ELEMENT:
-                    switch (reader.getLocalName())
-                    {
-                        case "document":
-                            version = reader.getAttributeValue(null, "version");
-                            System.out.printf("PhotoScan XML version %s\n", version);
-                            String[] verComponents = version.split(".");
-                            for(int i=0; i<verComponents.length; i++)
-                            {
-                                intVersion *= 10;
-                                intVersion += Integer.parseInt(verComponents[i]);
-                            }
-                            break;
-                        case "chunk":
-                            chunkLabel = reader.getAttributeValue(null, "label");
-                            if(chunkLabel == null) { chunkLabel = "unnamed"; }
-                            System.out.printf("Reading chunk '%s'\n", chunkLabel);
-                            break;
-                        case "group":
-                            groupLabel = reader.getAttributeValue(null, "label");
-                            System.out.printf("Reading group '%s'\n", groupLabel);
-                            break;
-                        case "sensor":
-                            sensorID = reader.getAttributeValue(null, "id");
-                            System.out.printf("\tAdding sensor '%s'\n", sensorID);
-                            sensor = new Sensor(sensorID);
-                            break;
-                        case "camera":
-                            cameraID = reader.getAttributeValue(null, "id");
-                            if(cameraID == null || cameraSet.contains(new Camera(cameraID)))
-                            {
-                               camera = null;
-                            }
-                            else
-                            {
-                            	if (reader.getAttributeValue(null, "enabled").equals("true"))
-                            	{
-	                                sensorID = reader.getAttributeValue(null, "sensor_id");
-	                                imageFile = reader.getAttributeValue(null, "label");
-	                                System.out.printf("\tAdding camera %s, with sensor %s and image %s\n",
-	                                                    cameraID, sensorID, imageFile);
-	                                camera = new Camera(cameraID, sensorSet.get(sensorID));
-	                                camera.filename = imageFile;
-                            	}
-                            	else
-                            	{
-                            		camera = null;
-                            	}
-                            }
-                            break;
-                        case "image":
-                            if (camera != null)
-                            {
-                                camera.filename = reader.getAttributeValue(null, "path");
-                            }
-                            break;
-                        case "resolution":
-                            if (sensor != null)
-                            {
-                                sensor.width = Float.parseFloat(reader.getAttributeValue(null, "width"));
-                                sensor.height = Float.parseFloat(reader.getAttributeValue(null, "height"));
-                            }
-                            break;
-                        case "fx":
-                            if (sensor != null) 
-                            {
-                                sensor.fx = Float.parseFloat(reader.getElementText());
-                            }
-                            break;
-                        case "fy":
-                            if (sensor != null) 
-                            {
-                                sensor.fy = Float.parseFloat(reader.getElementText());
-                            }
-                            break;
-                        case "cx":
-                            if (sensor != null) 
-                            {
-                                sensor.cx = Float.parseFloat(reader.getElementText());
-                            }
-                            break;
-                        case "cy":
-                            if (sensor != null) 
-                            {
-                                sensor.cy = Float.parseFloat(reader.getElementText());
-                            }
-                            break;
-                        case "p1":
-                            if (sensor != null) 
-                            {
-                                sensor.p1 = Float.parseFloat(reader.getElementText());
-                            }
-                            break;
-                        case "p2":
-                            if (sensor != null) 
-                            {
-                                sensor.p2 = Float.parseFloat(reader.getElementText());
-                            }
-                            break;
-                        case "k1":
-                            if (sensor != null) 
-                            {
-                                sensor.k1 = Float.parseFloat(reader.getElementText());
-                            }
-                            break;
-                        case "k2":
-                            if (sensor != null) 
-                            {
-                                sensor.k2 = Float.parseFloat(reader.getElementText());
-                            }
-                            break;
-                        case "k3":
-                            if (sensor != null) 
-                            {
-                                sensor.k3 = Float.parseFloat(reader.getElementText());
-                            }
-                            break;
-                        case "k4":
-                            if (sensor != null) 
-                            {
-                                sensor.k4 = Float.parseFloat(reader.getElementText());
-                            }
-                            break;
-                        case "skew":
-                            if (sensor != null) 
-                            {
-                                sensor.skew = Float.parseFloat(reader.getElementText());
-                            }
-                            break;
-                            
-                        case "transform":
-                            if(camera == null && version.equals("1.1.0")) break;
-                            
-                        case "rotation":    
-                            String[] components = reader.getElementText().split("\\s");
-                            if ((reader.getLocalName().equals("transform") && components.length < 16) ||
-                                (reader.getLocalName().equals("rotation") && components.length < 9))
-                            {
-                                System.err.println("Error: Not enough components in the transform/rotation matrix");
-                            }
-                            else
-                            {
-                                int expectedSize = 16;
-                                if(reader.getLocalName().equals("rotation")) expectedSize = 9;
-                                
-                                if(components.length > expectedSize)
-                                {
-                                    System.err.println("Warning: Too many components in the transform/rotation matrix, ignoring extras.");                                    
-                                }
-                                
-                                float[] m = new float[expectedSize];
-                                for (int i = 0; i < expectedSize; i++)
-                                {
-                                    m[i] = Float.parseFloat(components[i]);
-                                }
-                                                                
-                                if (camera != null)
-                                {
-                                    // Negate 2nd and 3rd column to rotate 180 degrees around x-axis
-                                	// Invert matrix by transposing rotation and negating translation
-                                    Matrix4 trans;
-                                    if(expectedSize == 9)
-                                    {
-                                        trans = new Matrix4(new Matrix3(
-                                            m[0],  m[3],  m[6],
-                                           -m[1], -m[4], -m[7],
-                                           -m[2], -m[5], -m[8]));
-                                    }
-                                    else
-                                    {
-                                        trans = new Matrix4(new Matrix3(
-	                                             m[0], 	m[4],  m[8],
-	                                            -m[1], -m[5], -m[9],
-	                                            -m[2], -m[6], -m[10]))
-	                                    	.times(Matrix4.translate(-m[3], -m[7], -m[11]));
-                                    }
-                                    
-                                    camera.transform = trans;
-                                }
-                                else
-                                {
-                                    if(expectedSize == 9)
-                                    {
-                                        System.out.println("\tSetting global rotation.");
-//                                        globalRotationSet = true;
-                                    	globalRotation = new Matrix4(new Matrix3(
-                                            m[0], m[3], m[6],
-                                            m[1], m[4], m[7],
-                                            m[2], m[5], m[8]));
-                                    }
-                                    else
-                                    {
-                                        System.out.println("\tSetting global transformation.");
- //                                       globalRotationSet = true;
-                                    	globalRotation = new Matrix4(new Matrix3(
-	                                             m[0], 	m[4],  m[8],
-	                                             m[1],  m[5],  m[9],
-	                                             m[2],  m[6],  m[10]))
-                                        	.times(Matrix4.translate(m[3], m[7], m[11]));
-                                    }
-                                }
-                            }
-                            break;
-                            
-                        case "scale":
-                        	if (camera == null)
-                        	{
-                                System.out.println("\tSetting global scale.");
-//                                globalScaleSet = true;
-                    			globalScale = 1.0f/Float.parseFloat(reader.getElementText());
-                        	}
-                        	break;
-                            
-                        case "property": case "projections": case "depth":
-                        case "frames": case "frame": case "meta": case "R":
-                        case "size": case "center": case "region": case "settings":
-                        case "ground_control": case "mesh": case "texture":
-                        case "model": case "calibration": case "thumbnail":
-                        case "point_cloud": case "points": case "sensors":
-                        case "cameras":
-                           // These can all be safely ignored if version is >= 0.9.1
-                        break;
-                        
-                        case "photo": case "tracks": case "depth_maps":
-                        case "depth_map": case "dense_cloud":
-                           if(intVersion < 110) 
-                           {
-                               System.out.printf("Unexpected tag '%s' for psz version %s\n",
-                                                   reader.getLocalName(), version);
-                           }
-                        break;
-                        
-                        default:
-                           System.out.printf("Unexpected tag '%s'\n", reader.getLocalName());                           
-                           break;
-                    }
-                    break;
-                    
-                case XMLStreamConstants.END_ELEMENT:
-                    switch (reader.getLocalName())
-                    {
-                    case "chunk":
-                        System.out.printf("Finished chunk '%s'\n", chunkLabel);
-                        chunkLabel = "";
-                        break;
-                    case "group":
-                        System.out.printf("Finished group '%s'\n", groupLabel);
-                        groupLabel = "";
-                        break;
-                    case "sensor":
-                        if(sensor != null)
-                        {
-                            sensorSet.put(sensor.id, sensor);
-                            sensor = null;
-                        }
-                        break;
-                    case "camera":
-                        if(camera != null && camera.transform != null)
-                        {
-                           cameraSet.add(camera);
-                           camera = null;
-                        }
-                        break;                        
-                    }
-                    break;
-                }
-            }
-        }
-        catch (XMLStreamException e)
-        {
-            e.printStackTrace();
-        }
-        
-        // Check for known troublesome cases and warn user
-        // Note: This seems to be fixed now so the message is disabled
-//        if(globalRotationSet && globalScaleSet)
-//        {
-//        	MessageBox userMessage = InteractiveApplication.getMessageBox();
-//        	if(userMessage != null)
-//        	{
-//        		userMessage.warning(
-//        			"Known Issue: Global Rotation and Scale",
-//        			"This model has both a global rotation and a global scale. " +
-//        			"There is a known problem with the ULF Renderer that these types " +
-//        			"of models sometimes do not work.\n\nIf you experience problems please " +
-//        			"let us know and consider submitting the model for further testing.\n" + 
-//        			"(Select 'help -> about' for contact details.)");
-//    		}
-//        }
-
-        // Initialize internal lists
-        List<Matrix4> cameraPoseList = new ArrayList<Matrix4>();
-        List<Matrix4> cameraPoseInvList = new ArrayList<Matrix4>();
-		List<Projection> cameraProjectionList = new ArrayList<Projection>();
-		List<Vector3> lightPositionList = new ArrayList<Vector3>();
-		List<Vector3> lightIntensityList = new ArrayList<Vector3>();
-		List<Integer> cameraProjectionIndexList = new ArrayList<Integer>();
-		List<Integer> lightIndexList = new ArrayList<Integer>();
-		List<String> imageFileNames = new ArrayList<String>();
-        
-        Sensor[] sensors = sensorSet.values().toArray(new Sensor[0]);
-        
-        // Reassign the ID for each sensor to correspond with the sensor's index
-        // and add the corresponding projection to the list.
-        for (int i = 0; i < sensors.length; i++)
-        {
-            sensors[i].index = i;
-            cameraProjectionList.add(new DistortionProjection(
-        		sensors[i].width,
-        		sensors[i].height,
-        		sensors[i].fx,
-        		sensors[i].fy,
-        		sensors[i].cx,
-        		sensors[i].cy,
-        		sensors[i].k1,
-        		sensors[i].k2,
-        		sensors[i].k3
-    		));
-        }
-                
-        Camera[] cameras = cameraSet.toArray(new Camera[0]);
-        
-        // Fill out the camera pose, projection index, and light index lists
-        for (int i = 0; i < cameras.length; i++)
-        {
-        	// Apply the global transform to each camera
-        	Matrix4 m1 = cameras[i].transform;
-        	
-        	// TODO: Figure out the right way to integrate the global transforms
-            cameras[i].transform = m1.times(globalRotation).times(Matrix4.scale(globalScale));
-        	
-            cameraPoseList.add(cameras[i].transform);
-            Matrix4 cameraPoseInv = Matrix4.scale(1.0f / globalScale)
-        		.times(globalRotation.transpose())
-        		.times(new Matrix4(new Matrix3(m1).transpose()))
-            	.times(Matrix4.translate(new Vector3(m1.getColumn(3).negated())));
-            cameraPoseInvList.add(cameraPoseInv);
-            
-            Matrix4 expectedIdentity = cameraPoseInv.times(cameras[i].transform);
-            boolean error = false;
-        	for (int r = 0; r < 4; r++)
-            {
-            	for (int c = 0; c < 4; c++)
-            	{
-            		float expectedValue;
-            		if (r == c)
-            		{
-            			expectedValue = 1.0f;
-            		}
-            		else
-            		{
-            			expectedValue = 0.0f;
-            		}
-            		
-            		if(Math.abs(expectedIdentity.get(r, c) - expectedValue) > 0.001f)
-            		{
-            			error = true;
-            			break;
-            		}
-            	}
-            	if (error)
-            	{
-            		break;
-            	}
-            }
-            
-            if (error)
-            {
-	            System.err.println("Warning: matrix inverse could not be computed correctly - transformation is not affine.");
-				for (int r = 0; r < 4; r++)
-				{
-					for (int c = 0; c < 4; c++)
-					{
-						System.err.print("\t" + String.format("%.3f", expectedIdentity.get(r, c)));
-					}
-					System.err.println();
-				}
-            }
-            
-            
-            cameraProjectionIndexList.add(cameras[i].sensor.index);
-            lightIndexList.add(0);
-            imageFileNames.add(cameras[i].filename);
-        }
-        
-        lightPositionList.add(lightOffset);
-        lightIntensityList.add(lightIntensity);
-
-        float farPlane = findFarPlane(cameraPoseInvList) * globalScale;
-        return new ViewSet<ContextType>(cameraPoseList, cameraPoseInvList, cameraProjectionList, cameraProjectionIndexList, lightPositionList, lightIntensityList, lightIndexList,
-        		imageFileNames, imageOptions, farPlane / 16.0f, farPlane, context, loadingCallback);
-    }
-	
-	/**
-	 * A subroutine for guessing an appropriate far plane from an Agisoft PhotoScan XML file.
-	 * Assumes that the object must lie between all of the cameras in the file.
-	 * @param cameraPoseList The list of camera poses.
-	 * @return A far plane estimate.
-	 */
-	private static float findFarPlane(List<Matrix4> cameraPoseInvList)
-	{
-		float minX = Float.POSITIVE_INFINITY, minY = Float.POSITIVE_INFINITY, minZ = Float.POSITIVE_INFINITY;
-		float maxX = Float.NEGATIVE_INFINITY, maxY = Float.NEGATIVE_INFINITY, maxZ = Float.NEGATIVE_INFINITY;
-		
-		for (int i = 0; i < cameraPoseInvList.size(); i++)
-		{
-			Vector4 position = cameraPoseInvList.get(i).getColumn(3);
-			minX = Math.min(minX, position.x);
-			minY = Math.min(minY, position.y);
-			minZ = Math.min(minZ, position.z);
-			maxX = Math.max(maxX, position.x);
-			maxY = Math.max(maxY, position.y);
-			maxZ = Math.max(maxZ, position.z);
-		}
-		
-		return Math.max(Math.max(maxX - minX, maxY - minY), maxZ - minZ);
-	}
-	
-    public void writeVSETFileToStream(OutputStream outputStream)
-    {
-    	/* These lists are not properly available, need to rethink this
-    	 * 
-	    PrintStream out = new PrintStream(outputStream);
-	    out.println("# Created by ULF Renderer from PhotoScan XML file");
-	    out.println("# " + sensors.length + (sensors.length==1?" Sensor":" Sensors"));
-	    for (Sensor sensor : sensors)
-	    {
-	        out.println(sensor.toVSETString());
-	    }
-	
-	    out.println("\n# " + cameras.length + (cameras.length==1?" Camera":" Cameras"));
-	    for (Camera camera : cameras)
-	    {
-	        out.println(camera.toVSETString());
-	    }
-	
-	    out.println("\n# " + cameras.length + (cameras.length==1?" View":" Views"));
-	    for (Camera camera : cameras)
-	    {
-	        out.println("v " + camera.getId() + " " + camera.getSensor().getId() + " 0 views/" + camera.getFilename().replace(".jpg", ".png"));
-	    } */
-    }
-
-	/**
-	 * Gets the camera pose defining the transformation from object space to camera space for a particular view.
-	 * @param poseIndex The index of the camera pose to retrieve.
-	 * @return The camera pose as a 4x4 affine transformation matrix.
-	 */
-	public Matrix4 getCameraPose(int poseIndex) 
-	{
-		return this.cameraPoseList.get(poseIndex);
-	}
-
-	/**
-	 * Gets the inverse of the camera pose, defining the transformation from camera space to object space for a particular view.
-	 * @param poseIndex The index of the camera pose to retrieve.
-	 * @return The inverse camera pose as a 4x4 affine transformation matrix.
-	 */
-	public Matrix4 getCameraPoseInverse(int poseIndex) 
-	{
-		return this.cameraPoseInvList.get(poseIndex);
-	}
-	
-	/**
-	 * Gets the name of the geometry file associated with this view set.
-	 * @return The name of the geometry file.
-	 */
-	public String getGeometryFileName()
-	{
-		return "manifold.obj"; // TODO
-	}
-	
-	/**
-	 * Gets the geometry file associated with this view set.
-	 * @return The geometry file.
-	 */
-	public File getGeometryFile()
-	{
-		return new File(this.filePath, "manifold.obj"); // TODO
-	}
-	
-	/**
-	 * Gets the relative name of the image file corresponding to a particular view.
-	 * @param poseIndex The index of the image file to retrieve.
-	 * @return The image file's relative name.
-	 */
-	public String getImageFileName(int poseIndex)
-	{
-		return this.imageFileNames.get(poseIndex);
-	}
-
-	/**
-	 * Gets the image file corresponding to a particular view.
-	 * @param poseIndex The index of the image file to retrieve.
-	 * @return The image file.
-	 */
-	public File getImageFile(int poseIndex) 
-	{
-		return new File(this.filePath, this.imageFileNames.get(poseIndex));
-	}
-
-	/**
-	 * Gets the projection transformation defining the intrinsic properties of a particular camera.
-	 * @param projectionIndex The index of the camera whose projection transformation is to be retrieved.
-	 * IMPORTANT: this is NOT usually the same as the index of the view to be retrieved.
-	 * @return The projection transformation.
-	 */
-	public Projection getCameraProjection(int projectionIndex) 
-	{
-		return this.cameraProjectionList.get(projectionIndex);
-	}
-
-	/**
-	 * Gets the index of the projection transformation to be used for a particular view, 
-	 * which can subsequently be used with getCameraProjection() to obtain the corresponding projection transformation itself.
-	 * @param poseIndex The index of the view.
-	 * @return The index of the projection transformation.
-	 */
-	public Integer getCameraProjectionIndex(int poseIndex) 
-	{
-		return this.cameraProjectionIndexList.get(poseIndex);
-	}
-	
-	/**
-	 * Gets the position of a particular light source.
-	 * Used only for reflectance fields and illumination-dependent rendering (ignored for light fields).
-	 * Assumed by convention to be in camera space.
-	 * @param lightIndex The index of the light source.
-	 * IMPORTANT: this is NOT usually the same as the index of the view to be retrieved.
-	 * @return The position of the light source.
-	 */
-	public Vector3 getLightPosition(int lightIndex) 
-	{
-		return this.lightPositionList.get(lightIndex);
-	}
-	
-	/**
-	 * Gets the intensity of a particular light source.
-	 * Used only for reflectance fields and illumination-dependent rendering (ignored for light fields).
-	 * Assumed by convention to be in camera space.
-	 * @param lightIndex The index of the light source.
-	 * IMPORTANT: this is NOT usually the same as the index of the view to be retrieved.
-	 * @return The position of the light source.
-	 */
-	public Vector3 getLightIntensity(int lightIndex) 
-	{
-		return this.lightIntensityList.get(lightIndex);
-	}
-	
-	/**
-	 * Gets the index of the light source to be used for a particular view,
-	 * which can subsequently be used with getLightPosition() and getLightIntensity() to obtain the actual position and intensity of the light source.
-	 * @param poseIndex The index of the view.
-	 * @return The index of the light source.
-	 */
-	public Integer getLightPositionIndex(int poseIndex) 
-	{
-		return this.lightIndexList.get(poseIndex);
-	}
-	
-	/**
-	 * Gets the number of camera poses defined in this view set.
-	 * @return The number of camera poses defined in this view set.
-	 */
-	public int getCameraPoseCount()
-	{
-		return this.cameraPoseList.size();
-	}
-	
-	/**
-	 * Gets the number of projection transformations defined in this view set.
-	 * @return The number of projection transformations defined in this view set.
-	 */
-	public int getCameraProjectionCount()
-	{
-		return this.cameraProjectionList.size();
-	}
-	
-	/**
-	 * Gets a GPU buffer containing the camera poses defining the transformation from object space to camera space for each view.
-	 * These are necessary to perform projective texture mapping.
-	 * @return The requested uniform buffer.
-	 */
-	public UniformBuffer<ContextType> getCameraPoseBuffer()
-	{
-		return this.cameraPoseBuffer;
-	}
-	
-	/**
-	 * Gets a GPU buffer containing projection transformations defining the intrinsic properties of each camera.
-	 * @return The requested uniform buffer.
-	 */
-	public UniformBuffer<ContextType> getCameraProjectionBuffer()
-	{
-		return this.cameraProjectionBuffer;
-	}
-	
-	/**
-	 * Gets a GPU buffer containing for every view an index designating the projection transformation that should be used for each view.
-	 * @return The requested uniform buffer.
-	 */
-	public UniformBuffer<ContextType> getCameraProjectionIndexBuffer()
-	{
-		return this.cameraProjectionIndexBuffer;
-	}
-	
-	/**
-	 * Gets a GPU buffer containing light source positions, used only for reflectance fields and illumination-dependent rendering (ignored for light fields).
-	 * Assumed by convention to be in camera space.
-	 * @return The requested uniform buffer.
-	 */
-	public UniformBuffer<ContextType> getLightPositionBuffer()
-	{
-		return this.lightPositionBuffer;
-	}
-	
-	/**
-	 * Gets a GPU buffer containing light source intensities, used only for reflectance fields and illumination-dependent rendering (ignored for light fields).
-	 * @return The requested uniform buffer.
-	 */
-	public UniformBuffer<ContextType> getLightIntensityBuffer()
-	{
-		return this.lightIntensityBuffer;
-	}
-	
-	/**
-	 * Gets a GPU buffer containing for every view an index designating the light source position and intensity that should be used for each view.
-	 * @return The requested uniform buffer.
-	 */
-	public UniformBuffer<ContextType> getLightIndexBuffer()
-	{
-		return this.lightIndexBuffer;
-	}
-
-	/**
-	 * Gets a texture array instantiated on the GPU containing the image corresponding to each view in this dataset.
-	 * @return The requested texture array.
-	 */
-	public Texture3D<ContextType> getTextures() 
-	{
-		return this.textureArray;
-	}
-
-	/**
-	 * Gets the recommended near plane to use when rendering this view set.
-	 * @return The near plane value.
-	 */
-	public float getRecommendedNearPlane() 
-	{
-		return this.recommendedNearPlane;
-	}
-
-	/**
-	 * Gets the recommended far plane to use when rendering this view set.
-	 * @return The far plane value.
-	 */
-	public float getRecommendedFarPlane() 
-	{
-		return this.recommendedFarPlane;
-	}
-}
+package tetzlaff.ulf;
+
+import java.awt.image.BufferedImage;
+import java.io.File;
+import java.io.FileInputStream;
+import java.io.FileNotFoundException;
+import java.io.IOException;
+import java.io.InputStream;
+import java.io.OutputStream;
+import java.util.ArrayList;
+import java.util.Date;
+import java.util.HashSet;
+import java.util.Hashtable;
+import java.util.List;
+import java.util.Map;
+import java.util.Scanner;
+
+import javax.imageio.ImageIO;
+import javax.xml.stream.XMLInputFactory;
+import javax.xml.stream.XMLStreamConstants;
+import javax.xml.stream.XMLStreamException;
+import javax.xml.stream.XMLStreamReader;
+
+import tetzlaff.gl.ColorFormat;
+import tetzlaff.gl.CompressionFormat;
+import tetzlaff.gl.Context;
+import tetzlaff.gl.Texture3D;
+import tetzlaff.gl.UniformBuffer;
+import tetzlaff.gl.builders.ColorTextureBuilder;
+import tetzlaff.gl.helpers.FloatVertexList;
+import tetzlaff.gl.helpers.IntVertexList;
+import tetzlaff.gl.helpers.Matrix3;
+import tetzlaff.gl.helpers.Matrix4;
+import tetzlaff.gl.helpers.Vector3;
+import tetzlaff.gl.helpers.Vector4;
+import tetzlaff.helpers.ZipWrapper;
+
+/**
+ * A class for organizing the GL resources that are necessary for view-dependent rendering.
+ * @author Michael Tetzlaff
+ *
+ * @param <ContextType> The type of the context that the GL resources for this view set are to be used with.
+ */
+public class ViewSet<ContextType extends Context<ContextType>>
+{
+	/**
+	 * A list of camera poses defining the transformation from object space to camera space for each view.
+	 * These are necessary to perform projective texture mapping.
+	 */
+	private List<Matrix4> cameraPoseList;
+	
+	/**
+	 * A list of inverted camera poses defining the transformation from camera space to object space for each view.
+	 * (Useful for visualizing the cameras on screen).
+	 */
+	private List<Matrix4> cameraPoseInvList;
+	
+	/**
+	 * A list of projection transformations defining the intrinsic properties of each camera.
+	 * This list can be much smaller than the number of views if the same intrinsic properties apply for multiple views.
+	 */
+	private List<Projection> cameraProjectionList;
+	
+	/**
+	 * A list containing an entry for every view which designates the index of the projection transformation that should be used for each view.
+	 */
+	private List<Integer> cameraProjectionIndexList;
+	
+	/**
+	 * A list of light source positions, used only for reflectance fields and illumination-dependent rendering (ignored for light fields).
+	 * Assumed by convention to be in camera space.
+	 * This list can be much smaller than the number of views if the same illumination conditions apply for multiple views.
+	 */
+	private List<Vector3> lightPositionList;
+	
+	/**
+	 * A list of light source intensities, used only for reflectance fields and illumination-dependent rendering (ignored for light fields).
+	 * This list can be much smaller than the number of views if the same illumination conditions apply for multiple views.
+	 */
+	private List<Vector3> lightIntensityList;
+	
+	/**
+	 * A list containing an entry for every view which designates the index of the light source position and intensity that should be used for each view.
+	 */
+	private List<Integer> lightIndexList;
+	
+	/**
+	 * A list containing the relative name of the image file corresponding to each view.
+	 */
+	private List<String> imageFileNames;
+	
+	/**
+	 * The absolute file path to be used for loading images.
+	 */
+	private File filePath;
+	
+	/**
+	 * A GPU buffer containing the camera poses defining the transformation from object space to camera space for each view.
+	 * These are necessary to perform projective texture mapping.
+	 */
+	private UniformBuffer<ContextType> cameraPoseBuffer;
+	
+	/**
+	 * A GPU buffer containing projection transformations defining the intrinsic properties of each camera.
+	 */
+	private UniformBuffer<ContextType> cameraProjectionBuffer;
+	
+	/**
+	 * A GPU buffer containing for every view an index designating the projection transformation that should be used for each view.
+	 */
+	private UniformBuffer<ContextType> cameraProjectionIndexBuffer;
+	
+	/**
+	 * A GPU buffer containing light source positions, used only for reflectance fields and illumination-dependent rendering (ignored for light fields).
+	 * Assumed by convention to be in camera space.
+	 */
+	private UniformBuffer<ContextType> lightPositionBuffer;
+	
+	/**
+	 * A GPU buffer containing light source intensities, used only for reflectance fields and illumination-dependent rendering (ignored for light fields).
+	 */
+	private UniformBuffer<ContextType> lightIntensityBuffer;
+	
+	/**
+	 * A GPU buffer containing for every view an index designating the light source position and intensity that should be used for each view.
+	 */
+	private UniformBuffer<ContextType> lightIndexBuffer;
+	
+	/**
+	 * A texture array instantiated on the GPU containing the image corresponding to each view in this dataset.
+	 */
+	private Texture3D<ContextType> textureArray;
+	
+	/**
+	 * The recommended near plane to use when rendering this view set.
+	 */
+	private float recommendedNearPlane;
+	
+	/**
+	 * The recommended far plane to use when rendering this view set.
+	 */
+	private float recommendedFarPlane;
+	
+	/**
+	 * The absolute file path to be used for loading images.
+	 */
+	
+	/**
+	 * Creates a new view set object, allocating and initializing GPU resources as appropriate.
+	 * @param cameraPoseList A list of camera poses defining the transformation from object space to camera space for each view.
+	 * These are necessary to perform projective texture mapping.
+	 * @param cameraPoseInvList A list of inverted camera poses defining the transformation from camera space to object space for each view.
+	 * (Useful for visualizing the cameras on screen).
+	 * @param cameraProjectionList A list of projection transformations defining the intrinsic properties of each camera.
+	 * This list can be much smaller than the number of views if the same intrinsic properties apply for multiple views.
+	 * @param cameraProjectionIndexList  A list containing an entry for every view which designates the index of the projection transformation that should be used for each view.
+	 * @param lightPositionList A list of light source positions, used only for reflectance fields and illumination-dependent rendering (ignored for light fields).
+	 * Assumed by convention to be in camera space.
+	 * This list can be much smaller than the number of views if the same illumination conditions apply for multiple views.
+	 * @param lightIntensityList A list of light source intensities, used only for reflectance fields and illumination-dependent rendering (ignored for light fields).
+	 * This list can be much smaller than the number of views if the same illumination conditions apply for multiple views.
+	 * @param lightIndexList A list containing an entry for every view which designates the index of the light source position and intensity that should be used for each view.
+	 * @param imageFileNames A list containing the relative name of the image file corresponding to each view.
+	 * @param imageOptions The requested options for loading the images in this dataset. 
+	 * @param recommendedNearPlane A recommendation for the near plane to use when rendering this view set.
+	 * @param recommendedFarPlane A recommendation for the far plane to use when rendering this view set.
+	 * @param context The GL context in which to instantiate GPU resources.
+	 * @param loadingCallback A callback for monitoring loading progress, particularly for images.
+	 * @throws IOException Thrown if any File I/O errors occur while loading images.
+	 */
+	public ViewSet(
+		List<Matrix4> cameraPoseList,
+		List<Matrix4> cameraPoseInvList,
+		List<Projection> cameraProjectionList,
+		List<Integer> cameraProjectionIndexList,
+		List<Vector3> lightPositionList,
+		List<Vector3> lightIntensityList,
+		List<Integer> lightIndexList,
+		List<String> imageFileNames, 
+		ViewSetImageOptions imageOptions,
+		float recommendedNearPlane,
+		float recommendedFarPlane,
+		ContextType context,
+		ULFLoadingMonitor loadingCallback) throws IOException
+	{
+		this.cameraPoseList = cameraPoseList;
+		this.cameraPoseInvList = cameraPoseInvList;
+		this.cameraProjectionList = cameraProjectionList;
+		this.cameraProjectionIndexList = cameraProjectionIndexList;
+		this.lightPositionList = lightPositionList;
+		this.lightIntensityList = lightIntensityList;
+		this.lightIndexList = lightIndexList;
+		this.imageFileNames = imageFileNames;
+		
+		this.recommendedNearPlane = recommendedNearPlane;
+		this.recommendedFarPlane = recommendedFarPlane;
+		
+		this.filePath = imageOptions.getFilePath();
+		
+		// Store the poses in a uniform buffer
+		if (cameraPoseList != null && cameraPoseList.size() > 0)
+		{
+			// Flatten the camera pose matrices into 16-component vectors and store them in the vertex list data structure.
+			FloatVertexList flattenedPoseMatrices = new FloatVertexList(16, cameraPoseList.size());
+			
+			for (int k = 0; k < cameraPoseList.size(); k++)
+			{
+				int d = 0;
+				for (int col = 0; col < 4; col++) // column
+				{
+					for (int row = 0; row < 4; row++) // row
+					{
+						flattenedPoseMatrices.set(k, d, cameraPoseList.get(k).get(row, col));
+						d++;
+					}
+				}
+			}
+			
+			// Create the uniform buffer
+			cameraPoseBuffer = context.createUniformBuffer().setData(flattenedPoseMatrices);
+		}
+		
+		// Store the camera projections in a uniform buffer
+		if (cameraProjectionList != null && cameraProjectionList.size() > 0)
+		{
+			// Flatten the camera projection matrices into 16-component vectors and store them in the vertex list data structure.
+			FloatVertexList flattenedProjectionMatrices = new FloatVertexList(16, cameraProjectionList.size());
+			
+			for (int k = 0; k < cameraProjectionList.size(); k++)
+			{
+				int d = 0;
+				for (int col = 0; col < 4; col++) // column
+				{
+					for (int row = 0; row < 4; row++) // row
+					{
+						Matrix4 projection = cameraProjectionList.get(k).getProjectionMatrix(recommendedNearPlane, recommendedFarPlane);
+						flattenedProjectionMatrices.set(k, d, projection.get(row, col));
+						d++;
+					}
+				}
+			}
+			
+			// Create the uniform buffer
+			cameraProjectionBuffer = context.createUniformBuffer().setData(flattenedProjectionMatrices);
+		}
+		
+		// Store the camera projection indices in a uniform buffer
+		if (cameraProjectionIndexList != null && cameraProjectionIndexList.size() > 0)
+		{
+			int[] indexArray = new int[cameraProjectionIndexList.size()];
+			for (int i = 0; i < indexArray.length; i++)
+			{
+				indexArray[i] = cameraProjectionIndexList.get(i);
+			}
+			IntVertexList indexVertexList = new IntVertexList(1, cameraProjectionIndexList.size(), indexArray);
+			cameraProjectionIndexBuffer = context.createUniformBuffer().setData(indexVertexList);
+		}
+		
+		// Store the light positions in a uniform buffer
+		if (lightPositionList != null && lightPositionList.size() > 0)
+		{
+			FloatVertexList lightPositions = new FloatVertexList(4, lightPositionList.size());
+			for (int k = 0; k < lightPositionList.size(); k++)
+			{
+				lightPositions.set(k, 0, lightPositionList.get(k).x);
+				lightPositions.set(k, 1, lightPositionList.get(k).y);
+				lightPositions.set(k, 2, lightPositionList.get(k).z);
+				lightPositions.set(k, 3, 1.0f);
+			}
+			
+			// Create the uniform buffer
+			lightPositionBuffer = context.createUniformBuffer().setData(lightPositions);
+		}
+		
+		// Store the light positions in a uniform buffer
+		if (lightIntensityList != null && lightIntensityList.size() > 0)
+		{
+			FloatVertexList lightIntensities = new FloatVertexList(4, lightIntensityList.size());
+			for (int k = 0; k < lightPositionList.size(); k++)
+			{
+				lightIntensities.set(k, 0, lightIntensityList.get(k).x);
+				lightIntensities.set(k, 1, lightIntensityList.get(k).y);
+				lightIntensities.set(k, 2, lightIntensityList.get(k).z);
+				lightIntensities.set(k, 3, 1.0f);
+			}
+			
+			// Create the uniform buffer
+			lightIntensityBuffer = context.createUniformBuffer().setData(lightIntensities);
+		}
+		
+		// Store the light indices indices in a uniform buffer
+		if (lightIndexList != null && lightIndexList.size() > 0)
+		{
+			int[] indexArray = new int[lightIndexList.size()];
+			for (int i = 0; i < indexArray.length; i++)
+			{
+				indexArray[i] = lightIndexList.get(i);
+			}
+			IntVertexList indexVertexList = new IntVertexList(1, lightIndexList.size(), indexArray);
+			lightIndexBuffer = context.createUniformBuffer().setData(indexVertexList);
+		}
+		
+		// Read the images from a file
+		if (imageOptions.isLoadingRequested() && imageOptions.getFilePath() != null && imageFileNames != null && imageFileNames.size() > 0)
+		{
+			Date timestamp = new Date();
+			File imageFile = new File(imageOptions.getFilePath(), imageFileNames.get(0));
+			ZipWrapper myZip = new ZipWrapper(imageFile);
+			
+			if (!myZip.exists(imageFile))
+			{
+				// Try some alternate file formats/extensions
+				String[] altFormats = { "png", "PNG", "jpg", "JPG", "jpeg", "JPEG" };
+				for(final String extension : altFormats)
+				{
+					String[] filenameParts = imageFileNames.get(0).split("\\.");
+			    	filenameParts[filenameParts.length - 1] = extension;
+			    	String altFileName = String.join(".", filenameParts);
+			    	File imageFileGuess = new File(imageOptions.getFilePath(), altFileName);					
+			    	
+			    	System.out.printf("Trying '%s'\n", imageFileGuess.getAbsolutePath());
+			    	if(myZip.exists(imageFileGuess))
+			    	{
+				    	System.out.printf("Found!!\n");
+			    		imageFile = imageFileGuess;
+			    		break;
+			    	}
+				}
+
+				// Is it still not there?
+		    	if(!myZip.exists(imageFile))
+		    	{
+		    		throw new FileNotFoundException(
+		    				String.format("'%s' not found.", imageFileNames.get(0)));
+		    	}
+			}
+			
+			// Read a single image to get the dimensions for the texture array
+			InputStream input = myZip.retrieveFile(imageFile);
+			BufferedImage img = ImageIO.read(input);
+			if(img == null)
+			{
+				throw new IOException(String.format("Error: Unsupported image format '%s'.",
+						imageFileNames.get(0)));				
+			}
+			myZip.getInputStream().close();
+
+			ColorTextureBuilder<ContextType, ? extends Texture3D<ContextType>> textureArrayBuilder = 
+					context.get2DColorTextureArrayBuilder(img.getWidth(), img.getHeight(), imageFileNames.size());
+			
+			if (imageOptions.isCompressionRequested())
+			{
+				textureArrayBuilder.setInternalFormat(CompressionFormat.RGB_PUNCHTHROUGH_ALPHA1_4BPP);
+			}
+			else
+			{
+				textureArrayBuilder.setInternalFormat(ColorFormat.RGBA8);
+			}
+			
+			if (imageOptions.areMipmapsRequested())
+			{
+				textureArrayBuilder.setMipmapsEnabled(true);
+			}
+			else
+			{
+				textureArrayBuilder.setMipmapsEnabled(false);
+			}
+			
+			textureArrayBuilder.setLinearFilteringEnabled(true);
+			textureArray = textureArrayBuilder.createTexture();
+			
+			if(loadingCallback != null) {
+				loadingCallback.setMaximum(imageFileNames.size());
+			}
+
+//			boolean needsRotation = false;
+			for (int i = 0; i < imageFileNames.size(); i++)
+			{
+				imageFile = new File(imageOptions.getFilePath(), imageFileNames.get(i));
+				if (!myZip.exists(imageFile))
+				{
+					// Try some alternate file formats/extensions
+					String[] altFormats = { "png", "PNG", "jpg", "JPG", "jpeg", "JPEG" };
+					for(final String extension : altFormats)
+					{
+						String[] filenameParts = imageFileNames.get(i).split("\\.");
+				    	filenameParts[filenameParts.length - 1] = extension;
+				    	String altFileName = String.join(".", filenameParts);
+				    	File imageFileGuess = new File(imageOptions.getFilePath(), altFileName);
+				    	
+				    	if(myZip.exists(imageFileGuess))
+				    	{
+				    		imageFile = imageFileGuess;
+				    		break;
+				    	}
+					}
+
+					// Is it still not there?
+			    	if(!myZip.exists(imageFile))
+			    	{
+			    		throw new FileNotFoundException(
+			    				String.format("'%s' not found.", imageFileNames.get(i)));
+			    	}
+				}				
+				
+				myZip.retrieveFile(imageFile);
+
+				// Examine image
+				img = ImageIO.read(myZip.retrieveFile(imageFile));
+				if(img == null)
+				{
+					throw new IOException(String.format("Error: Unsupported image format '%s'.",
+							imageFileNames.get(i)));				
+				}
+				myZip.getInputStream().close();
+
+				// TODO: This is a beginning try at supporting rotated images, needs work
+//				needsRotation = false;
+//				(img.getWidth() == textureArray.getHeight() && img.getHeight() == textureArray.getWidth());
+//				if(!needsRotation &&
+//						(img.getWidth() != textureArray.getWidth() || img.getHeight() != textureArray.getHeight()))
+//				{
+//					// Image resolution does not match
+//					// TODO: resample image to match so we can proceed
+//				}
+				
+				this.textureArray.loadLayer(i, img, true, false);
+
+				if(loadingCallback != null) {
+					loadingCallback.setProgress(i+1);
+				}
+			}
+
+			myZip.close();
+			System.out.println("View Set textures loaded in " + (new Date().getTime() - timestamp.getTime()) + " milliseconds.");
+		}
+	}
+	
+	/**
+	 * Deletes all the GL resources associated with this view set.
+	 * Attempting to use these resources after calling this method will have undefined results.
+	 */
+	public void deleteOpenGLResources()
+	{
+		if (cameraPoseBuffer != null)
+		{
+			cameraPoseBuffer.delete();
+		}
+		
+		if (cameraProjectionBuffer != null)
+		{
+			cameraProjectionBuffer.delete();
+		}
+		
+		if (cameraProjectionIndexBuffer != null)
+		{
+			cameraProjectionIndexBuffer.delete();
+		}
+		
+		if (lightPositionBuffer != null)
+		{
+			lightPositionBuffer.delete();
+		}
+		
+		if (lightIntensityBuffer != null)
+		{
+			lightIntensityBuffer.delete();
+		}
+		
+		if (lightIndexBuffer != null)
+		{
+			lightIndexBuffer.delete();
+		}
+		
+		if (textureArray != null)
+		{
+			textureArray.delete();
+		}
+	}
+	
+	/**
+	 * Loads a VSET file and creates and initializes a corresponding ViewSet object with all associated GPU resources.
+	 * @param vsetFile The VSET file to load.
+	 * @param context The GL context in which to create the resources.
+	 * @return The newly created ViewSet object.
+	 * @throws IOException Thrown due to a File I/O error occurring.
+	 */
+	public static <ContextType extends Context<ContextType>>  ViewSet<ContextType> loadFromVSETFile(
+			File vsetFile, ContextType context) throws IOException
+	{
+		return ViewSet.loadFromVSETFile(vsetFile, context, null);
+	}
+
+	/**
+	 * Loads a VSET file and creates and initializes a corresponding ViewSet object with all associated GPU resources.
+	 * @param vsetFile The VSET file to load.
+	 * @param context The GL context in which to create the resources.
+	 * @param loadingCallback A callback for monitoring loading progress, particularly for images.
+	 * @return The newly created ViewSet object.
+	 * @throws IOException Thrown due to a File I/O error occurring.
+	 */
+	public static <ContextType extends Context<ContextType>>  ViewSet<ContextType> loadFromVSETFile(
+			File vsetFile, ContextType context, ULFLoadingMonitor loadingCallback) throws IOException
+	{
+		return ViewSet.loadFromVSETFile(vsetFile, new ViewSetImageOptions(null, false, false, false), context, loadingCallback);
+	}
+
+	/**
+	 * Loads a VSET file and creates and initializes a corresponding ViewSet object with all associated GPU resources.
+	 * @param vsetFile The VSET file to load.
+	 * @param imageOptions The requested options for loading the images in this dataset. 
+	 * @param context The GL context in which to create the resources.
+	 * @param loadingCallback A callback for monitoring loading progress, particularly for images.
+	 * @return The newly created ViewSet object.
+	 * @throws IOException Thrown due to a File I/O error occurring.
+	 */
+	public static <ContextType extends Context<ContextType>> ViewSet<ContextType> loadFromVSETFile(
+			File vsetFile, ViewSetImageOptions imageOptions, ContextType context, ULFLoadingMonitor loadingCallback) throws IOException
+	{
+		Date timestamp = new Date();
+
+		ZipWrapper myZip = new ZipWrapper(vsetFile);		
+		InputStream input = myZip.getInputStream();
+		if(input == null)
+		{
+			myZip.close();
+			throw new IOException();
+		}
+		
+		Scanner scanner = new Scanner(input);
+		
+		float recommendedNearPlane = 0.0f;
+		float recommendedFarPlane = Float.MAX_VALUE;
+		List<Matrix4> cameraPoseList = new ArrayList<Matrix4>();
+		List<Matrix4> cameraPoseInvList = new ArrayList<Matrix4>();
+		List<Matrix4> orderedCameraPoseList = new ArrayList<Matrix4>();
+		List<Matrix4> orderedCameraPoseInvList = new ArrayList<Matrix4>();
+		List<Projection> cameraProjectionList = new ArrayList<Projection>();
+		List<Vector3> lightPositionList = new ArrayList<Vector3>();
+		List<Vector3> lightIntensityList = new ArrayList<Vector3>();
+		List<Integer> cameraProjectionIndexList = new ArrayList<Integer>();
+		List<Integer> lightIndexList = new ArrayList<Integer>();
+		List<String> imageFileNames = new ArrayList<String>();
+		
+		while (scanner.hasNext())
+		{
+			String id = scanner.next();
+			if (id.equals("c"))
+			{
+				recommendedNearPlane = scanner.nextFloat();
+				recommendedFarPlane = scanner.nextFloat();
+				scanner.nextLine();
+			}
+			else if (id.equals("p"))
+			{
+				// Pose from quaternion
+				float x = scanner.nextFloat();
+				float y = scanner.nextFloat();
+				float z = scanner.nextFloat();
+				float i = scanner.nextFloat();
+				float j = scanner.nextFloat();
+				float k = scanner.nextFloat();
+				float qr = scanner.nextFloat();
+				
+				cameraPoseList.add(Matrix4.fromQuaternion(i, j, k, qr)
+					.times(Matrix4.translate(-x, -y, -z)));
+				
+				cameraPoseInvList.add(Matrix4.translate(x, y, z)
+					.times(new Matrix4(Matrix3.fromQuaternion(i, j, k, qr).transpose())));
+				
+				scanner.nextLine();
+			}
+			else if (id.equals("d") || id.equals("D"))
+			{
+				// Skip "center/offset" parameters which are not consistent across all VSET files
+				scanner.nextFloat();
+				scanner.nextFloat();
+				
+				float aspect = scanner.nextFloat();
+				float focalLength = scanner.nextFloat();
+				
+				float sensorWidth, k1;
+				float k2, k3;
+				if (id.equals("D"))
+				{
+					sensorWidth = scanner.nextFloat();
+					k1 = scanner.nextFloat();
+					k2 = scanner.nextFloat();
+					k3 = scanner.nextFloat();
+				}
+				else
+				{
+					sensorWidth = 32.0f; // Default sensor width
+					k1 = scanner.nextFloat();
+					k2 = k3 = 0.0f;
+				}
+				
+				float sensorHeight = sensorWidth / aspect;
+				
+				cameraProjectionList.add(new DistortionProjection(
+					sensorWidth, sensorHeight, 
+					focalLength, focalLength,
+					sensorWidth / 2, sensorHeight / 2, k1, k2, k3
+				));
+				
+				scanner.nextLine();
+			}
+			else if (id.equals("f"))
+			{
+				// Skip "center/offset" parameters which are not consistent across all VSET files
+				scanner.next();
+				scanner.next();
+				
+				float aspect = scanner.nextFloat();
+				float fovy = scanner.nextFloat();
+				
+				cameraProjectionList.add(new SimpleProjection(aspect, fovy));
+				
+				scanner.nextLine();
+			}
+			else if (id.equals("l"))
+			{
+				float x = scanner.nextFloat();
+				float y = scanner.nextFloat();
+				float z = scanner.nextFloat();
+				lightPositionList.add(new Vector3(x, y, z));
+				
+				float r = scanner.nextFloat();
+				float g = scanner.nextFloat();
+				float b = scanner.nextFloat();
+				lightIntensityList.add(new Vector3(r, g, b));
+
+				// Skip the rest of the line
+				scanner.nextLine();
+			}
+			else if (id.equals("v"))
+			{
+				int poseId = scanner.nextInt();
+				int projectionId = scanner.nextInt();
+				int lightId = scanner.nextInt();
+				
+				String imgFilename = scanner.nextLine().trim();
+				
+				orderedCameraPoseList.add(cameraPoseList.get(poseId));
+				orderedCameraPoseInvList.add(cameraPoseInvList.get(poseId));
+				cameraProjectionIndexList.add(projectionId);
+				lightIndexList.add(lightId);
+				imageFileNames.add(imgFilename);
+			}
+			else
+			{
+				// Skip unrecognized line
+				scanner.nextLine();
+			}
+		}
+		
+		scanner.close();
+		myZip.close();
+		
+		if (imageOptions.getFilePath() == null)
+		{
+			imageOptions.setFilePath(vsetFile.getParentFile());
+		}
+
+		System.out.println("View Set file loaded in " + (new Date().getTime() - timestamp.getTime()) + " milliseconds.");
+		
+		return new ViewSet<ContextType>(
+			orderedCameraPoseList, orderedCameraPoseInvList, cameraProjectionList, cameraProjectionIndexList, lightPositionList, lightIntensityList, lightIndexList, 
+			imageFileNames, imageOptions, recommendedNearPlane, recommendedFarPlane, context, loadingCallback);
+	}
+	
+	/**
+	 * A private class for representing a "sensor" in an Agisoft PhotoScan XML file.
+	 * @author Michael Tetzlaff
+	 *
+	 */
+	private static class Sensor
+	{
+		int index;
+	    String id;
+	    float width;
+	    float height;
+	    float fx;
+	    float fy;
+	    float cx;
+	    float cy;
+	    float k1;
+	    float k2;
+	    float k3;
+
+	    // TODO: Incorporate these values into the distortion object
+	    @SuppressWarnings("unused")
+		float p1;
+	    @SuppressWarnings("unused")
+		float p2;
+	    @SuppressWarnings("unused")
+	    float k4;
+	    @SuppressWarnings("unused")
+	    float skew;
+	    
+	    Sensor(String id)
+	    {
+	        this.id = id;
+	    }
+	    
+	    @SuppressWarnings("unused")
+		public String toVSETString()
+	    {
+	    	return "D\t" + this.cx/this.width + "\t" + this.cy/this.height + "\t" + (this.width/this.height) + "\t" + 
+	    			this.fx + "\t" + this.width + "\t" + this.k1 + "\t" + this.k2 + "\t" + this.k3 + "\t0\t0";
+	    }
+	}
+	
+	/**
+	 * A private class for representing a "camera" in an Agisoft PhotoScan XML file.
+	 * @author Michael Tetzlaff
+	 *
+	 */
+	private static class Camera
+	{
+	    String id;
+	    String filename;
+	    Matrix4 transform;
+	    Sensor sensor;
+	    
+	    Camera(String id)
+	    {
+	        this.id = id;
+	    }
+	    
+	    Camera(String id, Sensor sensor)
+	    {
+	        this.id = id;
+	        this.sensor = sensor;
+	    }
+	    
+	    @Override
+	    public boolean equals(Object other)
+	    {
+	      Camera otherCam = (Camera)other;
+	      return (this.id.equals(otherCam.id));
+	    }
+
+	    @SuppressWarnings("unused")
+	    public String toVSETString()
+	    {
+	    	// TODO: Provide means to compute quaternion
+//	        Vector4 q = this.transform.getRotationAsQuaternion();	    	
+	        Vector4 q = new Vector4(0, 0, 0, 0);
+	        Vector4 t = this.transform.getColumn(3);
+	        return "p\t" + t.x + "\t" + t.y + "\t" + t.z + "\t" +
+	                q.x + "\t" + q.y + "\t" + q.z + "\t" + q.w;
+	    }
+	}
+
+	/**
+	 * Loads a camera definition file exported in XML format from Agisoft PhotoScan and initializes a corresponding ViewSet object with all associated GPU resources.
+	 * @param file The Agisoft PhotoScan XML camera file to load.
+	 * @param imageOptions The requested options for loading the images in this dataset. 
+	 * @param context The GL context in which to create the resources.
+	 * @return The newly created ViewSet object.
+	 * @throws IOException Thrown due to a File I/O error occurring.
+	 */
+	public static <ContextType extends Context<ContextType>> ViewSet<ContextType> loadFromAgisoftXMLFile(
+			File file, ViewSetImageOptions imageOptions, ContextType context) throws IOException
+	{
+		return loadFromAgisoftXMLFile(file, imageOptions, context, null);
+	}
+
+	/**
+	 * Loads a camera definition file exported in XML format from Agisoft PhotoScan and initializes a corresponding ViewSet object with all associated GPU resources.
+	 * @param file The Agisoft PhotoScan XML camera file to load.
+	 * @param imageOptions The requested options for loading the images in this dataset. 
+	 * @param context The GL context in which to create the resources.
+	 * @param loadingCallback A callback for monitoring loading progress, particularly for images.
+	 * @return The newly created ViewSet object.
+	 * @throws IOException Thrown due to a File I/O error occurring.
+	 */
+	public static <ContextType extends Context<ContextType>> ViewSet<ContextType> loadFromAgisoftXMLFile(
+			File file, ViewSetImageOptions imageOptions, ContextType context, ULFLoadingMonitor loadingCallback) throws IOException
+	{
+		return loadFromAgisoftXMLFile(file, imageOptions, new Vector3(0.0f, 0.0f, 0.0f), new Vector3(1.0f, 1.0f, 1.0f), context, loadingCallback);
+	}
+	
+	/**
+	 * Loads a camera definition file exported in XML format from Agisoft PhotoScan and initializes a corresponding ViewSet object with all associated GPU resources.
+	 * @param file The Agisoft PhotoScan XML camera file to load.
+	 * @param imageOptions The requested options for loading the images in this dataset. 
+	 * @param lightOffset The default light position relative to the camera to use for every view..
+	 * @param lightIntensity The default light intensity to use for every view.
+	 * @param context The GL context in which to create the resources.
+	 * @param loadingCallback A callback for monitoring loading progress, particularly for images.
+	 * @return The newly created ViewSet object.
+	 * @throws IOException Thrown due to a File I/O error occurring.
+	 */
+	public static <ContextType extends Context<ContextType>> ViewSet<ContextType> loadFromAgisoftXMLFile(
+		File file, ViewSetImageOptions imageOptions, Vector3 lightOffset, Vector3 lightIntensity, ContextType context, ULFLoadingMonitor loadingCallback) throws IOException
+	{
+        Map<String, Sensor> sensorSet = new Hashtable<String, Sensor>();
+        HashSet<Camera> cameraSet = new HashSet<Camera>();
+        
+        Sensor sensor = null;
+        Camera camera = null;
+        float globalScale = 1.0f;
+        Matrix4 globalRotation = new Matrix4();
+//        boolean globalRotationSet = false, globalScaleSet = false;
+        
+        String version = "", chunkLabel = "", groupLabel = "";
+        String sensorID = "", cameraID = "", imageFile = "";
+        
+        int intVersion = 0;
+        
+        XMLInputFactory factory = XMLInputFactory.newInstance();
+        try
+        {
+            InputStream xmlStream = new FileInputStream(file);
+        	XMLStreamReader reader = factory.createXMLStreamReader(xmlStream);
+            while (reader.hasNext())
+            {
+                int event = reader.next();
+                switch(event)
+                {
+                  case XMLStreamConstants.START_ELEMENT:
+                    switch (reader.getLocalName())
+                    {
+                        case "document":
+                            version = reader.getAttributeValue(null, "version");
+                            System.out.printf("PhotoScan XML version %s\n", version);
+                            String[] verComponents = version.split(".");
+                            for(int i=0; i<verComponents.length; i++)
+                            {
+                                intVersion *= 10;
+                                intVersion += Integer.parseInt(verComponents[i]);
+                            }
+                            break;
+                        case "chunk":
+                            chunkLabel = reader.getAttributeValue(null, "label");
+                            if(chunkLabel == null) { chunkLabel = "unnamed"; }
+                            System.out.printf("Reading chunk '%s'\n", chunkLabel);
+                            break;
+                        case "group":
+                            groupLabel = reader.getAttributeValue(null, "label");
+                            System.out.printf("Reading group '%s'\n", groupLabel);
+                            break;
+                        case "sensor":
+                            sensorID = reader.getAttributeValue(null, "id");
+                            System.out.printf("\tAdding sensor '%s'\n", sensorID);
+                            sensor = new Sensor(sensorID);
+                            break;
+                        case "camera":
+                            cameraID = reader.getAttributeValue(null, "id");
+                            if(cameraID == null || cameraSet.contains(new Camera(cameraID)))
+                            {
+                               camera = null;
+                            }
+                            else
+                            {
+                            	if (reader.getAttributeValue(null, "enabled").equals("true"))
+                            	{
+	                                sensorID = reader.getAttributeValue(null, "sensor_id");
+	                                imageFile = reader.getAttributeValue(null, "label");
+	                                System.out.printf("\tAdding camera %s, with sensor %s and image %s\n",
+	                                                    cameraID, sensorID, imageFile);
+	                                camera = new Camera(cameraID, sensorSet.get(sensorID));
+	                                camera.filename = imageFile;
+                            	}
+                            	else
+                            	{
+                            		camera = null;
+                            	}
+                            }
+                            break;
+                        case "image":
+                            if (camera != null)
+                            {
+                                camera.filename = reader.getAttributeValue(null, "path");
+                            }
+                            break;
+                        case "resolution":
+                            if (sensor != null)
+                            {
+                                sensor.width = Float.parseFloat(reader.getAttributeValue(null, "width"));
+                                sensor.height = Float.parseFloat(reader.getAttributeValue(null, "height"));
+                            }
+                            break;
+                        case "fx":
+                            if (sensor != null) 
+                            {
+                                sensor.fx = Float.parseFloat(reader.getElementText());
+                            }
+                            break;
+                        case "fy":
+                            if (sensor != null) 
+                            {
+                                sensor.fy = Float.parseFloat(reader.getElementText());
+                            }
+                            break;
+                        case "cx":
+                            if (sensor != null) 
+                            {
+                                sensor.cx = Float.parseFloat(reader.getElementText());
+                            }
+                            break;
+                        case "cy":
+                            if (sensor != null) 
+                            {
+                                sensor.cy = Float.parseFloat(reader.getElementText());
+                            }
+                            break;
+                        case "p1":
+                            if (sensor != null) 
+                            {
+                                sensor.p1 = Float.parseFloat(reader.getElementText());
+                            }
+                            break;
+                        case "p2":
+                            if (sensor != null) 
+                            {
+                                sensor.p2 = Float.parseFloat(reader.getElementText());
+                            }
+                            break;
+                        case "k1":
+                            if (sensor != null) 
+                            {
+                                sensor.k1 = Float.parseFloat(reader.getElementText());
+                            }
+                            break;
+                        case "k2":
+                            if (sensor != null) 
+                            {
+                                sensor.k2 = Float.parseFloat(reader.getElementText());
+                            }
+                            break;
+                        case "k3":
+                            if (sensor != null) 
+                            {
+                                sensor.k3 = Float.parseFloat(reader.getElementText());
+                            }
+                            break;
+                        case "k4":
+                            if (sensor != null) 
+                            {
+                                sensor.k4 = Float.parseFloat(reader.getElementText());
+                            }
+                            break;
+                        case "skew":
+                            if (sensor != null) 
+                            {
+                                sensor.skew = Float.parseFloat(reader.getElementText());
+                            }
+                            break;
+                            
+                        case "transform":
+                            if(camera == null && version.equals("1.1.0")) break;
+                            
+                        case "rotation":    
+                            String[] components = reader.getElementText().split("\\s");
+                            if ((reader.getLocalName().equals("transform") && components.length < 16) ||
+                                (reader.getLocalName().equals("rotation") && components.length < 9))
+                            {
+                                System.err.println("Error: Not enough components in the transform/rotation matrix");
+                            }
+                            else
+                            {
+                                int expectedSize = 16;
+                                if(reader.getLocalName().equals("rotation")) expectedSize = 9;
+                                
+                                if(components.length > expectedSize)
+                                {
+                                    System.err.println("Warning: Too many components in the transform/rotation matrix, ignoring extras.");                                    
+                                }
+                                
+                                float[] m = new float[expectedSize];
+                                for (int i = 0; i < expectedSize; i++)
+                                {
+                                    m[i] = Float.parseFloat(components[i]);
+                                }
+                                                                
+                                if (camera != null)
+                                {
+                                    // Negate 2nd and 3rd column to rotate 180 degrees around x-axis
+                                	// Invert matrix by transposing rotation and negating translation
+                                    Matrix4 trans;
+                                    if(expectedSize == 9)
+                                    {
+                                        trans = new Matrix4(new Matrix3(
+                                            m[0],  m[3],  m[6],
+                                           -m[1], -m[4], -m[7],
+                                           -m[2], -m[5], -m[8]));
+                                    }
+                                    else
+                                    {
+                                        trans = new Matrix4(new Matrix3(
+	                                             m[0], 	m[4],  m[8],
+	                                            -m[1], -m[5], -m[9],
+	                                            -m[2], -m[6], -m[10]))
+	                                    	.times(Matrix4.translate(-m[3], -m[7], -m[11]));
+                                    }
+                                    
+                                    camera.transform = trans;
+                                }
+                                else
+                                {
+                                    if(expectedSize == 9)
+                                    {
+                                        System.out.println("\tSetting global rotation.");
+//                                        globalRotationSet = true;
+                                    	globalRotation = new Matrix4(new Matrix3(
+                                            m[0], m[3], m[6],
+                                            m[1], m[4], m[7],
+                                            m[2], m[5], m[8]));
+                                    }
+                                    else
+                                    {
+                                        System.out.println("\tSetting global transformation.");
+ //                                       globalRotationSet = true;
+                                    	globalRotation = new Matrix4(new Matrix3(
+	                                             m[0], 	m[4],  m[8],
+	                                             m[1],  m[5],  m[9],
+	                                             m[2],  m[6],  m[10]))
+                                        	.times(Matrix4.translate(m[3], m[7], m[11]));
+                                    }
+                                }
+                            }
+                            break;
+                            
+                        case "scale":
+                        	if (camera == null)
+                        	{
+                                System.out.println("\tSetting global scale.");
+//                                globalScaleSet = true;
+                    			globalScale = 1.0f/Float.parseFloat(reader.getElementText());
+                        	}
+                        	break;
+                            
+                        case "property": case "projections": case "depth":
+                        case "frames": case "frame": case "meta": case "R":
+                        case "size": case "center": case "region": case "settings":
+                        case "ground_control": case "mesh": case "texture":
+                        case "model": case "calibration": case "thumbnail":
+                        case "point_cloud": case "points": case "sensors":
+                        case "cameras":
+                           // These can all be safely ignored if version is >= 0.9.1
+                        break;
+                        
+                        case "photo": case "tracks": case "depth_maps":
+                        case "depth_map": case "dense_cloud":
+                           if(intVersion < 110) 
+                           {
+                               System.out.printf("Unexpected tag '%s' for psz version %s\n",
+                                                   reader.getLocalName(), version);
+                           }
+                        break;
+                        
+                        default:
+                           System.out.printf("Unexpected tag '%s'\n", reader.getLocalName());                           
+                           break;
+                    }
+                    break;
+                    
+                case XMLStreamConstants.END_ELEMENT:
+                    switch (reader.getLocalName())
+                    {
+                    case "chunk":
+                        System.out.printf("Finished chunk '%s'\n", chunkLabel);
+                        chunkLabel = "";
+                        break;
+                    case "group":
+                        System.out.printf("Finished group '%s'\n", groupLabel);
+                        groupLabel = "";
+                        break;
+                    case "sensor":
+                        if(sensor != null)
+                        {
+                            sensorSet.put(sensor.id, sensor);
+                            sensor = null;
+                        }
+                        break;
+                    case "camera":
+                        if(camera != null && camera.transform != null)
+                        {
+                           cameraSet.add(camera);
+                           camera = null;
+                        }
+                        break;                        
+                    }
+                    break;
+                }
+            }
+        }
+        catch (XMLStreamException e)
+        {
+            e.printStackTrace();
+        }
+        
+        // Check for known troublesome cases and warn user
+        // Note: This seems to be fixed now so the message is disabled
+//        if(globalRotationSet && globalScaleSet)
+//        {
+//        	MessageBox userMessage = InteractiveApplication.getMessageBox();
+//        	if(userMessage != null)
+//        	{
+//        		userMessage.warning(
+//        			"Known Issue: Global Rotation and Scale",
+//        			"This model has both a global rotation and a global scale. " +
+//        			"There is a known problem with the ULF Renderer that these types " +
+//        			"of models sometimes do not work.\n\nIf you experience problems please " +
+//        			"let us know and consider submitting the model for further testing.\n" + 
+//        			"(Select 'help -> about' for contact details.)");
+//    		}
+//        }
+
+        // Initialize internal lists
+        List<Matrix4> cameraPoseList = new ArrayList<Matrix4>();
+        List<Matrix4> cameraPoseInvList = new ArrayList<Matrix4>();
+		List<Projection> cameraProjectionList = new ArrayList<Projection>();
+		List<Vector3> lightPositionList = new ArrayList<Vector3>();
+		List<Vector3> lightIntensityList = new ArrayList<Vector3>();
+		List<Integer> cameraProjectionIndexList = new ArrayList<Integer>();
+		List<Integer> lightIndexList = new ArrayList<Integer>();
+		List<String> imageFileNames = new ArrayList<String>();
+        
+        Sensor[] sensors = sensorSet.values().toArray(new Sensor[0]);
+        
+        // Reassign the ID for each sensor to correspond with the sensor's index
+        // and add the corresponding projection to the list.
+        for (int i = 0; i < sensors.length; i++)
+        {
+            sensors[i].index = i;
+            cameraProjectionList.add(new DistortionProjection(
+        		sensors[i].width,
+        		sensors[i].height,
+        		sensors[i].fx,
+        		sensors[i].fy,
+        		sensors[i].cx,
+        		sensors[i].cy,
+        		sensors[i].k1,
+        		sensors[i].k2,
+        		sensors[i].k3
+    		));
+        }
+                
+        Camera[] cameras = cameraSet.toArray(new Camera[0]);
+        
+        // Fill out the camera pose, projection index, and light index lists
+        for (int i = 0; i < cameras.length; i++)
+        {
+        	// Apply the global transform to each camera
+        	Matrix4 m1 = cameras[i].transform;
+        	
+        	// TODO: Figure out the right way to integrate the global transforms
+            cameras[i].transform = m1.times(globalRotation).times(Matrix4.scale(globalScale));
+        	
+            cameraPoseList.add(cameras[i].transform);
+            Matrix4 cameraPoseInv = Matrix4.scale(1.0f / globalScale)
+        		.times(globalRotation.transpose())
+        		.times(new Matrix4(new Matrix3(m1).transpose()))
+            	.times(Matrix4.translate(new Vector3(m1.getColumn(3).negated())));
+            cameraPoseInvList.add(cameraPoseInv);
+            
+            Matrix4 expectedIdentity = cameraPoseInv.times(cameras[i].transform);
+            boolean error = false;
+        	for (int r = 0; r < 4; r++)
+            {
+            	for (int c = 0; c < 4; c++)
+            	{
+            		float expectedValue;
+            		if (r == c)
+            		{
+            			expectedValue = 1.0f;
+            		}
+            		else
+            		{
+            			expectedValue = 0.0f;
+            		}
+            		
+            		if(Math.abs(expectedIdentity.get(r, c) - expectedValue) > 0.001f)
+            		{
+            			error = true;
+            			break;
+            		}
+            	}
+            	if (error)
+            	{
+            		break;
+            	}
+            }
+            
+            if (error)
+            {
+	            System.err.println("Warning: matrix inverse could not be computed correctly - transformation is not affine.");
+				for (int r = 0; r < 4; r++)
+				{
+					for (int c = 0; c < 4; c++)
+					{
+						System.err.print("\t" + String.format("%.3f", expectedIdentity.get(r, c)));
+					}
+					System.err.println();
+				}
+            }
+            
+            
+            cameraProjectionIndexList.add(cameras[i].sensor.index);
+            lightIndexList.add(0);
+            imageFileNames.add(cameras[i].filename);
+        }
+        
+        lightPositionList.add(lightOffset);
+        lightIntensityList.add(lightIntensity);
+
+        float farPlane = findFarPlane(cameraPoseInvList) * globalScale;
+        return new ViewSet<ContextType>(cameraPoseList, cameraPoseInvList, cameraProjectionList, cameraProjectionIndexList, lightPositionList, lightIntensityList, lightIndexList,
+        		imageFileNames, imageOptions, farPlane / 16.0f, farPlane, context, loadingCallback);
+    }
+	
+	/**
+	 * A subroutine for guessing an appropriate far plane from an Agisoft PhotoScan XML file.
+	 * Assumes that the object must lie between all of the cameras in the file.
+	 * @param cameraPoseList The list of camera poses.
+	 * @return A far plane estimate.
+	 */
+	private static float findFarPlane(List<Matrix4> cameraPoseInvList)
+	{
+		float minX = Float.POSITIVE_INFINITY, minY = Float.POSITIVE_INFINITY, minZ = Float.POSITIVE_INFINITY;
+		float maxX = Float.NEGATIVE_INFINITY, maxY = Float.NEGATIVE_INFINITY, maxZ = Float.NEGATIVE_INFINITY;
+		
+		for (int i = 0; i < cameraPoseInvList.size(); i++)
+		{
+			Vector4 position = cameraPoseInvList.get(i).getColumn(3);
+			minX = Math.min(minX, position.x);
+			minY = Math.min(minY, position.y);
+			minZ = Math.min(minZ, position.z);
+			maxX = Math.max(maxX, position.x);
+			maxY = Math.max(maxY, position.y);
+			maxZ = Math.max(maxZ, position.z);
+		}
+		
+		return Math.max(Math.max(maxX - minX, maxY - minY), maxZ - minZ);
+	}
+	
+    public void writeVSETFileToStream(OutputStream outputStream)
+    {
+    	/* These lists are not properly available, need to rethink this
+    	 * 
+	    PrintStream out = new PrintStream(outputStream);
+	    out.println("# Created by ULF Renderer from PhotoScan XML file");
+	    out.println("# " + sensors.length + (sensors.length==1?" Sensor":" Sensors"));
+	    for (Sensor sensor : sensors)
+	    {
+	        out.println(sensor.toVSETString());
+	    }
+	
+	    out.println("\n# " + cameras.length + (cameras.length==1?" Camera":" Cameras"));
+	    for (Camera camera : cameras)
+	    {
+	        out.println(camera.toVSETString());
+	    }
+	
+	    out.println("\n# " + cameras.length + (cameras.length==1?" View":" Views"));
+	    for (Camera camera : cameras)
+	    {
+	        out.println("v " + camera.getId() + " " + camera.getSensor().getId() + " 0 views/" + camera.getFilename().replace(".jpg", ".png"));
+	    } */
+    }
+
+	/**
+	 * Gets the camera pose defining the transformation from object space to camera space for a particular view.
+	 * @param poseIndex The index of the camera pose to retrieve.
+	 * @return The camera pose as a 4x4 affine transformation matrix.
+	 */
+	public Matrix4 getCameraPose(int poseIndex) 
+	{
+		return this.cameraPoseList.get(poseIndex);
+	}
+
+	/**
+	 * Gets the inverse of the camera pose, defining the transformation from camera space to object space for a particular view.
+	 * @param poseIndex The index of the camera pose to retrieve.
+	 * @return The inverse camera pose as a 4x4 affine transformation matrix.
+	 */
+	public Matrix4 getCameraPoseInverse(int poseIndex) 
+	{
+		return this.cameraPoseInvList.get(poseIndex);
+	}
+	
+	/**
+	 * Gets the name of the geometry file associated with this view set.
+	 * @return The name of the geometry file.
+	 */
+	public String getGeometryFileName()
+	{
+		return "manifold.obj"; // TODO
+	}
+	
+	/**
+	 * Gets the geometry file associated with this view set.
+	 * @return The geometry file.
+	 */
+	public File getGeometryFile()
+	{
+		return new File(this.filePath, "manifold.obj"); // TODO
+	}
+	
+	/**
+	 * Gets the relative name of the image file corresponding to a particular view.
+	 * @param poseIndex The index of the image file to retrieve.
+	 * @return The image file's relative name.
+	 */
+	public String getImageFileName(int poseIndex)
+	{
+		return this.imageFileNames.get(poseIndex);
+	}
+
+	/**
+	 * Gets the image file corresponding to a particular view.
+	 * @param poseIndex The index of the image file to retrieve.
+	 * @return The image file.
+	 */
+	public File getImageFile(int poseIndex) 
+	{
+		return new File(this.filePath, this.imageFileNames.get(poseIndex));
+	}
+
+	/**
+	 * Gets the projection transformation defining the intrinsic properties of a particular camera.
+	 * @param projectionIndex The index of the camera whose projection transformation is to be retrieved.
+	 * IMPORTANT: this is NOT usually the same as the index of the view to be retrieved.
+	 * @return The projection transformation.
+	 */
+	public Projection getCameraProjection(int projectionIndex) 
+	{
+		return this.cameraProjectionList.get(projectionIndex);
+	}
+
+	/**
+	 * Gets the index of the projection transformation to be used for a particular view, 
+	 * which can subsequently be used with getCameraProjection() to obtain the corresponding projection transformation itself.
+	 * @param poseIndex The index of the view.
+	 * @return The index of the projection transformation.
+	 */
+	public Integer getCameraProjectionIndex(int poseIndex) 
+	{
+		return this.cameraProjectionIndexList.get(poseIndex);
+	}
+	
+	/**
+	 * Gets the position of a particular light source.
+	 * Used only for reflectance fields and illumination-dependent rendering (ignored for light fields).
+	 * Assumed by convention to be in camera space.
+	 * @param lightIndex The index of the light source.
+	 * IMPORTANT: this is NOT usually the same as the index of the view to be retrieved.
+	 * @return The position of the light source.
+	 */
+	public Vector3 getLightPosition(int lightIndex) 
+	{
+		return this.lightPositionList.get(lightIndex);
+	}
+	
+	/**
+	 * Gets the intensity of a particular light source.
+	 * Used only for reflectance fields and illumination-dependent rendering (ignored for light fields).
+	 * Assumed by convention to be in camera space.
+	 * @param lightIndex The index of the light source.
+	 * IMPORTANT: this is NOT usually the same as the index of the view to be retrieved.
+	 * @return The position of the light source.
+	 */
+	public Vector3 getLightIntensity(int lightIndex) 
+	{
+		return this.lightIntensityList.get(lightIndex);
+	}
+	
+	/**
+	 * Gets the index of the light source to be used for a particular view,
+	 * which can subsequently be used with getLightPosition() and getLightIntensity() to obtain the actual position and intensity of the light source.
+	 * @param poseIndex The index of the view.
+	 * @return The index of the light source.
+	 */
+	public Integer getLightPositionIndex(int poseIndex) 
+	{
+		return this.lightIndexList.get(poseIndex);
+	}
+	
+	/**
+	 * Gets the number of camera poses defined in this view set.
+	 * @return The number of camera poses defined in this view set.
+	 */
+	public int getCameraPoseCount()
+	{
+		return this.cameraPoseList.size();
+	}
+	
+	/**
+	 * Gets the number of projection transformations defined in this view set.
+	 * @return The number of projection transformations defined in this view set.
+	 */
+	public int getCameraProjectionCount()
+	{
+		return this.cameraProjectionList.size();
+	}
+	
+	/**
+	 * Gets a GPU buffer containing the camera poses defining the transformation from object space to camera space for each view.
+	 * These are necessary to perform projective texture mapping.
+	 * @return The requested uniform buffer.
+	 */
+	public UniformBuffer<ContextType> getCameraPoseBuffer()
+	{
+		return this.cameraPoseBuffer;
+	}
+	
+	/**
+	 * Gets a GPU buffer containing projection transformations defining the intrinsic properties of each camera.
+	 * @return The requested uniform buffer.
+	 */
+	public UniformBuffer<ContextType> getCameraProjectionBuffer()
+	{
+		return this.cameraProjectionBuffer;
+	}
+	
+	/**
+	 * Gets a GPU buffer containing for every view an index designating the projection transformation that should be used for each view.
+	 * @return The requested uniform buffer.
+	 */
+	public UniformBuffer<ContextType> getCameraProjectionIndexBuffer()
+	{
+		return this.cameraProjectionIndexBuffer;
+	}
+	
+	/**
+	 * Gets a GPU buffer containing light source positions, used only for reflectance fields and illumination-dependent rendering (ignored for light fields).
+	 * Assumed by convention to be in camera space.
+	 * @return The requested uniform buffer.
+	 */
+	public UniformBuffer<ContextType> getLightPositionBuffer()
+	{
+		return this.lightPositionBuffer;
+	}
+	
+	/**
+	 * Gets a GPU buffer containing light source intensities, used only for reflectance fields and illumination-dependent rendering (ignored for light fields).
+	 * @return The requested uniform buffer.
+	 */
+	public UniformBuffer<ContextType> getLightIntensityBuffer()
+	{
+		return this.lightIntensityBuffer;
+	}
+	
+	/**
+	 * Gets a GPU buffer containing for every view an index designating the light source position and intensity that should be used for each view.
+	 * @return The requested uniform buffer.
+	 */
+	public UniformBuffer<ContextType> getLightIndexBuffer()
+	{
+		return this.lightIndexBuffer;
+	}
+
+	/**
+	 * Gets a texture array instantiated on the GPU containing the image corresponding to each view in this dataset.
+	 * @return The requested texture array.
+	 */
+	public Texture3D<ContextType> getTextures() 
+	{
+		return this.textureArray;
+	}
+
+	/**
+	 * Gets the recommended near plane to use when rendering this view set.
+	 * @return The near plane value.
+	 */
+	public float getRecommendedNearPlane() 
+	{
+		return this.recommendedNearPlane;
+	}
+
+	/**
+	 * Gets the recommended far plane to use when rendering this view set.
+	 * @return The far plane value.
+	 */
+	public float getRecommendedFarPlane() 
+	{
+		return this.recommendedFarPlane;
+	}
+}