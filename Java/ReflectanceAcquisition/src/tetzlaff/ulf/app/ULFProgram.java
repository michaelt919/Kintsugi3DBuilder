package tetzlaff.ulf.app;

import com.bugsplatsoftware.client.BugSplat;



import java.io.File;
import java.io.FileNotFoundException;
import java.io.IOException;
import java.io.PrintStream;
//import java.nio.LongBuffer; // TODO: Update OpenCL code (not needed while this is disabled)
import java.text.SimpleDateFormat;
import java.util.Date;
import java.util.HashSet;
// import java.util.List; // TODO: Update OpenCL code (not needed while this is disabled)
import java.util.Set;
import java.util.prefs.Preferences;



import javax.imageio.ImageIO;

<<<<<<< HEAD
// import org.lwjgl.BufferUtils; // TODO: Update OpenCL code (not needed while this is disabled)
// import org.lwjgl.LWJGLUtil;	// TODO: No longer present in LWJGL 3.0.0b build 64 (CONFIRM)
// import org.lwjgl.opencl.*;	// TODO: Disabled for now (need to update for LWJGL 3.0.0b build 64)
=======


import org.lwjgl.BufferUtils;
import org.lwjgl.LWJGLUtil;
import org.lwjgl.opencl.*;
>>>>>>> fffafab6



import com.trolltech.qt.core.QCoreApplication;
import com.trolltech.qt.core.Qt;
import com.trolltech.qt.core.Qt.ApplicationAttribute;
import com.trolltech.qt.gui.QApplication;
import com.trolltech.qt.gui.QCursor;
import com.trolltech.qt.gui.QMessageBox;
import com.trolltech.qt.gui.QStyle;



import tetzlaff.gl.Program;
import tetzlaff.gl.ShaderType;
import tetzlaff.gl.builders.ProgramBuilder;
import tetzlaff.gl.helpers.InteractiveGraphics;
import tetzlaff.gl.helpers.Trackball;
import tetzlaff.gl.opengl.OpenGLContext;
import tetzlaff.helpers.GLExceptionTranslator;
import tetzlaff.helpers.MessageBox;
import tetzlaff.interactive.InteractiveApplication;
import tetzlaff.ulf.ULFRendererList;
import tetzlaff.window.WindowPosition;
import tetzlaff.window.WindowSize;
import tetzlaff.window.glfw.GLFWWindow;

/**
 * ULFProgram is a container for the main entry point of the Unstructured Light Field
 * rendering program.
 * 
 * @author Michael Tetzlaff
 */
public class ULFProgram
{
	/**
	 * Flag that indicates compiling in development mode (set to false to build deploy package)
	 */
	public static final boolean DEV_MODE = true;
	
	/**
	 * Current version number (increment on milestone releases)
	 */
	public static final String VERSION = "1.0a2";
	
	/**
	 * Name of the file used to log standard out (System.out)
	 */
	public static final String LOG_FILE = "output";

	/**
	 * Name of the file used to log standard error (System.err)
	 */
	public static final String ERR_FILE = "errors";
	
	/**
	 * Quick shortcut to tell if it is running on windows.
	 */
	public static boolean OS_IS_WINDOWS;
	
	/**
	 * The User Preferences for the ULF application
	 */
	private static final Preferences PREFS = Preferences.userNodeForPackage(ULFProgram.class);
	
	/**
	 * The GLFW window object that is the main rendering window
	 */
	private static GLFWWindow window = null;
	
	/**
	 * Reference to the main interactive application
	 */
	private static InteractiveApplication app;
	
	/**
	 * Our best guess at the number of megabytes available as VRam (queried from OpenCL)
	 */
	private static long videoMemBestGuessMB = -1;
	
    /**
     * The main entry point for the Unstructured Light Field (ULF) renderer application.
     * @param args The usual command line arguments
     */
    public static void main(String[] args)
    {
    	// Surround with try-catch for BugSpat integration
    	try {
            // Init the bugsplat library with the database, application and version parameters
            BugSplat.Init("berriers_uwstout_edu", "ULFRenderer", VERSION);
            
            // Prepare log files, delete any old ones
            File logFile, errFile;
            if(!DEV_MODE)
            {
	            logFile = File.createTempFile(LOG_FILE, ".log");
	            errFile = File.createTempFile(ERR_FILE, ".log");
            }
            else
            {
            	logFile = new File(LOG_FILE + ".txt"); logFile = logFile.getAbsoluteFile();
            	errFile = new File(ERR_FILE + ".txt"); errFile = errFile.getAbsoluteFile();
            }
            if(logFile.exists()) { logFile.delete(); }
            if(errFile.exists()) { errFile.delete(); }

            // Redirect system output to log files
            System.setOut(new PrintStream(logFile));
            System.setErr(new PrintStream(errFile));
            
            // Add header with timestamp to logs
            String timestamp = new SimpleDateFormat("MM/dd/yyy HH:mm:ss").format(new Date());
            System.out.println("ULF Renderer " + VERSION + ", Standard Log (" + timestamp + ")");
            System.err.println("ULF Renderer " + VERSION + ", Error Log (" + timestamp + ")");

            // Add the logs to BugSplat crash report
            BugSplat.AddAdditionalFile(errFile.getAbsolutePath());
            BugSplat.AddAdditionalFile(logFile.getAbsolutePath());
            
            // Initialize the system environment vars and LWJGL
	    	System.getenv();
//	    	LWJGLUtil.initialize();	// TODO: seems to be gone in latest LWJGL 3.0.0b (build 64) CONFIRM!!

	    	// Use OpenCL to make an informed guess at GPU memory
	    //    checkGPUMemoryCapabilities();

	    	// Output some system information
	        System.out.println("\n****** Sys Info *****");	    	
	    	System.out.println("OS      : " + System.getProperty("os.name"));
	    	System.out.println("Arch    : " + System.getProperty("os.arch"));
	    	System.out.println("Version : " + System.getProperty("os.version"));
	        System.out.println("***** Java Info *****");
	        System.out.println("* Version : " + System.getProperty("java.version"));
	        System.out.println("* Vendor  : " + System.getProperty("java.vendor"));
	        System.out.println("* Home    : " + System.getProperty("java.home"));
	        System.out.println("****** JVM Info *****");
	        System.out.println("* Name         : " + System.getProperty("java.vm.name"));
	        System.out.println("* Version      : " + System.getProperty("java.vm.version"));
	        System.out.println("* Vendor       : " + System.getProperty("java.vm.vendor"));
	        System.out.println("* Spec Name    : " + System.getProperty("java.vm.specification.name"));
	        System.out.println("* Spec Version : " + System.getProperty("java.vm.specification.version"));
	        System.out.println("* Spec Vendor  : " + System.getProperty("java.vm.specification.vendor"));
	        System.out.println("**** Video Memory ***");
	        System.out.println("* DISABLED"); //Best Guess : " + (videoMemBestGuessMB<0?"??":videoMemBestGuessMB) + "MB");
	        System.out.println("*********************\n");

	        // Set the windows OS flag
	        OS_IS_WINDOWS = System.getProperty("os.name").contains("win");
	        OS_IS_WINDOWS = OS_IS_WINDOWS || System.getProperty("os.name").contains("Win");
	        
	    	// Check for and print supported image formats (some are not as easy as you would think)
	    	checkSupportedImageFormats();

	    	// Create a GLFW window for integration with LWJGL (part of the 'view' in this MVC arrangement)
	    	window = new GLFWWindow(800, 800, "Unstructured Light Field Renderer", true, 4);
	    	window.enableDepthTest();
	
	    	// Add a trackball controller to the window for rotating the object (also responds to mouse scrolling)
	    	// This is the 'controller' in the MVC arrangement.
	    	Trackball trackball = new Trackball(1.0f);
	        trackball.addAsWindowListener(window);
	
	        // Create a new 'renderer' to be attached to the window and the GUI.
	        // This is the object that loads the ULF models and handles drawing them.  This object abstracts
	        // the underlying data and provides ways of triggering events via the trackball and the user
	        // interface later when it is passed to the ULFUserInterface object.
	        ULFRendererList<OpenGLContext> model = new ULFRendererList<OpenGLContext>(window, trackball);
	        
	        window.addCharacterListener((win, c) -> {
	        	if (c == 'p')
	        	{
	        		System.out.println("reloading program...");
	        		
		        	try
		        	{
		        		// reload program
		        		ProgramBuilder<OpenGLContext> programBuilder = window.getShaderProgramBuilder();
		        		
		        		try
		        		{
			        		programBuilder.addShader(ShaderType.VERTEX, new File("resources/shaders/ulr.vert")); // Should reload from outside the JAR file, in the executable directory
		        		}
		        		catch(FileNotFoundException e)
		        		{
		        			programBuilder.addShader(ShaderType.VERTEX, new File("/shaders/ulr.vert")); // Fallback
		        		}
		        		
		        		try
		        		{
	        				programBuilder.addShader(ShaderType.FRAGMENT, new File("resources/shaders/ulr.frag")); // Should reload from outside the JAR file, in the executable directory
		        		}
		        		catch(FileNotFoundException e)
		        		{
		        			programBuilder.addShader(ShaderType.VERTEX, new File("/shaders/ulr.frag")); // Fallback
		        		}
						
		        		Program<OpenGLContext> newProgram = programBuilder.createProgram();
			        	
			        	if (model.getProgram() != null)
		        		{
		        			model.getProgram().delete();
		        		}
			        	model.setProgram(newProgram);
					} 
		        	catch (Exception e) 
		        	{
						e.printStackTrace();
					}
	        	}
	        });
	
	    	// Create a new application to run our event loop and give it the GLFWWindow for polling
	    	// of events and the OpenGL context.  The ULFRendererList provides the drawable.
	        app = InteractiveGraphics.createApplication(window, window, model.getDrawable());
	        
	        app.setExceptionTranslator(new GLExceptionTranslator());
	        
	        // Create an anonymous wrapper for QMessageBox
	        InteractiveApplication.setMessageBox(new MessageBox() {
				@Override
				public void info(String title, String message) {
					QMessageBox.information(null, title, message);
				}

				@Override
				public Response question(String title, String message) {
					QMessageBox.StandardButton button = QMessageBox.question(null, title, message);
					switch(button)
					{
						case Yes:
						case Ok: return MessageBox.Response.YES;
						case No: return MessageBox.Response.NO;
						
						default:
						case Cancel: return MessageBox.Response.CANCEL;
					}
				}

				@Override
				public void warning(String title, String message) {
					QMessageBox.warning(null, title, message);
				}

				@Override
				public void error(String title, String message) {
					QMessageBox.critical(null, title, message);
				}
	        });
	
			// Prepare the Qt GUI system
	        if(System.getProperty("os.name").startsWith("Windows")) {
	        	QApplication.setDesktopSettingsAware(false);
	        }
	        
	        // Set the QCoreApplication default properties
	        QApplication.initialize(args);
	        QCoreApplication.setOrganizationName("Cultural Heritage Imaging");
	        QCoreApplication.setOrganizationDomain("culturalheritageimaging.org");
	        QCoreApplication.setApplicationName("ULF Renderer");
	        
	        // As far as I can tell, the OS X native menu bar doesn't work in Qt Jambi
	        // The Java process owns the native menu bar and won't relinquish it to Qt
	        QApplication.setAttribute(ApplicationAttribute.AA_DontUseNativeMenuBar);
	        
	        // Create a user interface that examines the ULFRendererList for renderer settings and
	        // selecting between different loaded models.
	        ULFConfigQWidget gui = new ULFConfigQWidget(model, window.isHighDPI(), null);
	        app.addPollable(gui);
	        
	        // Move windows to nice initial locations
	        gui.move(0, 0);
	        int titleBarHeight = 0;
	        int frameWidth = 0;
	        if(System.getProperty("os.name").startsWith("Windows")) {
	            titleBarHeight = QApplication.style().pixelMetric(QStyle.PixelMetric.PM_TitleBarHeight);
	            frameWidth = 12;        	
	        }
	        
	        window.setWindowPosition(gui.size().width() + 2*frameWidth, titleBarHeight);
	                
	        // Make everything visible (important things happen here for Qt and GLFW    
	        window.show();
	        gui.showGUI();
	        
	        /* Doesn't work on Windows 8.1, just leaving out for now
	         * TODO: Need to find a reliable way to detect system scaling in Windows
	        // Warn about scaled GUIs on windows
	        if(System.getProperty("os.name").startsWith("Windows") && gui.physicalDpiX() != gui.logicalDpiX())
	        {
	        	QMessageBox.warning(gui, "Window Scaling Detected",
	        			"It appears you are using Windows OS scaling (common for HighDPI/Retina displays).\n" +
	        			"This may cause problems with the user interface.  We recommend disabling this option\n" +
	        			"and instead selecting a desktop resolution that is lower than the native resolution.\n\n" +
	        			"Scaling and resolution are set in the control panel 'Display' area.");
	        }
	        */
	
	        // Set the GL window (so other funcs can access) and start the main event loop
			app.run();
    	} catch(Exception e) {
            // Set crash description (useful for filtering)
    		e.printStackTrace();
            BugSplat.SetDescription("Crash Report, Exception, " + System.getProperty("os.name"));
            
    		// Let BugSplat handle the exception and set error exit code
    		BugSplat.HandleException(e);
    	} catch(Throwable t) {
            // Set crash description (useful for filtering)
    		t.printStackTrace();
            BugSplat.SetDescription("Crash Report, Error, " + System.getProperty("os.name"));
            
    		// Let BugSplat handle the exception and set error exit code
    		BugSplat.HandleException(new Exception(t));
    	} finally {
    		// Always cleanup the windows
	        GLFWWindow.closeAllWindows();
	        QCoreApplication.quit();
    	}    	
    }
    
    /**
     * A simple method to check and print out all image formats supported by the ImageIO API
     * including plugins from JAI.
     */
    private static void checkSupportedImageFormats()
    {
    	Set<String> set = new HashSet<String>();
    	
        // Get list of all informal format names understood by the current set of registered readers
        String[] formatNames = ImageIO.getReaderFormatNames();

        for (int i = 0; i < formatNames.length; i++) {
            set.add(formatNames[i].toLowerCase());
        }

        System.out.println("Supported image formats: " + set);
    }
    
	// TODO: Update for latest version of LWJGL 3, currently unused
//    private static void checkGPUMemoryCapabilities()
//    {
//    	try {
//
//	    	//CL.create();
//    		long maxMem = -1;
//	    	CLPlatform platform = CLPlatform.getPlatforms().get(0);
//	    	if(platform != null)
//	    	{
//	    		List<CLDevice> devices = platform.getDevices(CL10.CL_DEVICE_TYPE_GPU);
//				LongBuffer memSize = BufferUtils.createLongBuffer(1);
//				for(CLDevice device : devices)
//				{
//					CL10.clGetDeviceInfo(device., CL10.CL_DEVICE_GLOBAL_MEM_SIZE, memSize, null);
//					if(memSize.get(0) > maxMem) { maxMem = memSize.get(0); }
//				}
//	    	}
//	    	
//	    	if(maxMem > 0)
//	    	{
//	    		videoMemBestGuessMB = maxMem/1048576;
//	    	}
//	    	//CL.destroy();
//    	} catch(Exception e) {
//    		e.printStackTrace();
//    	}
//    }
    
    public static WindowSize getRenderingWindowSize()
    {
    	return window.getWindowSize();
    }
    
    public static WindowPosition getRendringWindowPosition()
    {
    	return window.getWindowPosition();
    }
    
    /**
     * A useful method to manually generate a bug report and submit it to the
     * BugSplat server.  The information contained in this report is similar to
     * a crash report but also includes a screenshot.
     * @throws IOException
     */
    public static void generateBugReport() throws IOException
    {
    	// Set a waiting cursor to discourage interaction
    	QApplication.setOverrideCursor(new QCursor(Qt.CursorShape.WaitCursor));
    	
        // Prepare for a screenshot
    	File screenshot = File.createTempFile("screenshot", ".png");
    	if(screenshot.exists()) { screenshot.delete(); }

    	// Request and wait for the screenshot
    	app.requestDebugDump("png", screenshot);
    	int tries = 0, maxTries = 100;
        while(!screenshot.exists() && tries < maxTries)
        {
        	try { Thread.sleep(100); }
        	catch (InterruptedException e) {}
        	tries++;
        }
        
        // Attach it if it is there
        if(screenshot.exists()) {
        	BugSplat.AddAdditionalFile(screenshot.getAbsolutePath());
        }

        // Go back to normal cursor
    	QApplication.restoreOverrideCursor();

    	// Create the report
        BugSplat.SetDescription("Manual Report, " + System.getProperty("os.name"));
        BugSplat.HandleException(new Exception("Manual Bug Report"));
    }
    
    // Query the installed amount of VRAM (note: this may be -1 if it could not be determined)
    public static long getVRAMMegabytes()
    {
    	return videoMemBestGuessMB;
    }
    
    // User preferences access functions    
    public static File getLastCamDefFileDirectory()
    {
    	return getSanitizedPrefsDir("lastCamDefFileDirectory");
    }
    
    public static void setLastCamDefFileDirectory(File lastCamDefFileDir)
    {
    	setSanitizedPrefsDir("lastCamDefFileDirectory", lastCamDefFileDir);
    }

    public static File getLastSequenceFileDirectory()
    {
    	return getSanitizedPrefsDir("lastSequenceFileDirectory");
    }
    
    public static void setLastSequenceFileDirectory(File lastSequenceFileDir)
    {
    	setSanitizedPrefsDir("lastSequenceFileDirectory", lastSequenceFileDir);
    }
    
    // Helper function to catch fringe cases and make sure the directories are valid
    private static File getSanitizedPrefsDir(String key)
    {
    	File prefsDir = new File(PREFS.get(key, System.getProperty("user.home")));
    	if(!prefsDir.exists()) { prefsDir = new File(System.getProperty("user.home")); }
    	return prefsDir;
    }
    
    private static void setSanitizedPrefsDir(String key, File dir)
    {
    	if(!dir.isDirectory()) { dir = dir.getParentFile(); }
    	PREFS.put(key, dir.getAbsolutePath());
    }
}
<|MERGE_RESOLUTION|>--- conflicted
+++ resolved
@@ -1,489 +1,475 @@
-package tetzlaff.ulf.app;
-
-import com.bugsplatsoftware.client.BugSplat;
-
-
-
-import java.io.File;
-import java.io.FileNotFoundException;
-import java.io.IOException;
-import java.io.PrintStream;
-//import java.nio.LongBuffer; // TODO: Update OpenCL code (not needed while this is disabled)
-import java.text.SimpleDateFormat;
-import java.util.Date;
-import java.util.HashSet;
-// import java.util.List; // TODO: Update OpenCL code (not needed while this is disabled)
-import java.util.Set;
-import java.util.prefs.Preferences;
-
-
-
-import javax.imageio.ImageIO;
-
-<<<<<<< HEAD
-// import org.lwjgl.BufferUtils; // TODO: Update OpenCL code (not needed while this is disabled)
-// import org.lwjgl.LWJGLUtil;	// TODO: No longer present in LWJGL 3.0.0b build 64 (CONFIRM)
-// import org.lwjgl.opencl.*;	// TODO: Disabled for now (need to update for LWJGL 3.0.0b build 64)
-=======
-
-
-import org.lwjgl.BufferUtils;
-import org.lwjgl.LWJGLUtil;
-import org.lwjgl.opencl.*;
->>>>>>> fffafab6
-
-
-
-import com.trolltech.qt.core.QCoreApplication;
-import com.trolltech.qt.core.Qt;
-import com.trolltech.qt.core.Qt.ApplicationAttribute;
-import com.trolltech.qt.gui.QApplication;
-import com.trolltech.qt.gui.QCursor;
-import com.trolltech.qt.gui.QMessageBox;
-import com.trolltech.qt.gui.QStyle;
-
-
-
-import tetzlaff.gl.Program;
-import tetzlaff.gl.ShaderType;
-import tetzlaff.gl.builders.ProgramBuilder;
-import tetzlaff.gl.helpers.InteractiveGraphics;
-import tetzlaff.gl.helpers.Trackball;
-import tetzlaff.gl.opengl.OpenGLContext;
-import tetzlaff.helpers.GLExceptionTranslator;
-import tetzlaff.helpers.MessageBox;
-import tetzlaff.interactive.InteractiveApplication;
-import tetzlaff.ulf.ULFRendererList;
-import tetzlaff.window.WindowPosition;
-import tetzlaff.window.WindowSize;
-import tetzlaff.window.glfw.GLFWWindow;
-
-/**
- * ULFProgram is a container for the main entry point of the Unstructured Light Field
- * rendering program.
- * 
- * @author Michael Tetzlaff
- */
-public class ULFProgram
-{
-	/**
-	 * Flag that indicates compiling in development mode (set to false to build deploy package)
-	 */
-	public static final boolean DEV_MODE = true;
-	
-	/**
-	 * Current version number (increment on milestone releases)
-	 */
-	public static final String VERSION = "1.0a2";
-	
-	/**
-	 * Name of the file used to log standard out (System.out)
-	 */
-	public static final String LOG_FILE = "output";
-
-	/**
-	 * Name of the file used to log standard error (System.err)
-	 */
-	public static final String ERR_FILE = "errors";
-	
-	/**
-	 * Quick shortcut to tell if it is running on windows.
-	 */
-	public static boolean OS_IS_WINDOWS;
-	
-	/**
-	 * The User Preferences for the ULF application
-	 */
-	private static final Preferences PREFS = Preferences.userNodeForPackage(ULFProgram.class);
-	
-	/**
-	 * The GLFW window object that is the main rendering window
-	 */
-	private static GLFWWindow window = null;
-	
-	/**
-	 * Reference to the main interactive application
-	 */
-	private static InteractiveApplication app;
-	
-	/**
-	 * Our best guess at the number of megabytes available as VRam (queried from OpenCL)
-	 */
-	private static long videoMemBestGuessMB = -1;
-	
-    /**
-     * The main entry point for the Unstructured Light Field (ULF) renderer application.
-     * @param args The usual command line arguments
-     */
-    public static void main(String[] args)
-    {
-    	// Surround with try-catch for BugSpat integration
-    	try {
-            // Init the bugsplat library with the database, application and version parameters
-            BugSplat.Init("berriers_uwstout_edu", "ULFRenderer", VERSION);
-            
-            // Prepare log files, delete any old ones
-            File logFile, errFile;
-            if(!DEV_MODE)
-            {
-	            logFile = File.createTempFile(LOG_FILE, ".log");
-	            errFile = File.createTempFile(ERR_FILE, ".log");
-            }
-            else
-            {
-            	logFile = new File(LOG_FILE + ".txt"); logFile = logFile.getAbsoluteFile();
-            	errFile = new File(ERR_FILE + ".txt"); errFile = errFile.getAbsoluteFile();
-            }
-            if(logFile.exists()) { logFile.delete(); }
-            if(errFile.exists()) { errFile.delete(); }
-
-            // Redirect system output to log files
-            System.setOut(new PrintStream(logFile));
-            System.setErr(new PrintStream(errFile));
-            
-            // Add header with timestamp to logs
-            String timestamp = new SimpleDateFormat("MM/dd/yyy HH:mm:ss").format(new Date());
-            System.out.println("ULF Renderer " + VERSION + ", Standard Log (" + timestamp + ")");
-            System.err.println("ULF Renderer " + VERSION + ", Error Log (" + timestamp + ")");
-
-            // Add the logs to BugSplat crash report
-            BugSplat.AddAdditionalFile(errFile.getAbsolutePath());
-            BugSplat.AddAdditionalFile(logFile.getAbsolutePath());
-            
-            // Initialize the system environment vars and LWJGL
-	    	System.getenv();
-//	    	LWJGLUtil.initialize();	// TODO: seems to be gone in latest LWJGL 3.0.0b (build 64) CONFIRM!!
-
-	    	// Use OpenCL to make an informed guess at GPU memory
-	    //    checkGPUMemoryCapabilities();
-
-	    	// Output some system information
-	        System.out.println("\n****** Sys Info *****");	    	
-	    	System.out.println("OS      : " + System.getProperty("os.name"));
-	    	System.out.println("Arch    : " + System.getProperty("os.arch"));
-	    	System.out.println("Version : " + System.getProperty("os.version"));
-	        System.out.println("***** Java Info *****");
-	        System.out.println("* Version : " + System.getProperty("java.version"));
-	        System.out.println("* Vendor  : " + System.getProperty("java.vendor"));
-	        System.out.println("* Home    : " + System.getProperty("java.home"));
-	        System.out.println("****** JVM Info *****");
-	        System.out.println("* Name         : " + System.getProperty("java.vm.name"));
-	        System.out.println("* Version      : " + System.getProperty("java.vm.version"));
-	        System.out.println("* Vendor       : " + System.getProperty("java.vm.vendor"));
-	        System.out.println("* Spec Name    : " + System.getProperty("java.vm.specification.name"));
-	        System.out.println("* Spec Version : " + System.getProperty("java.vm.specification.version"));
-	        System.out.println("* Spec Vendor  : " + System.getProperty("java.vm.specification.vendor"));
-	        System.out.println("**** Video Memory ***");
-	        System.out.println("* DISABLED"); //Best Guess : " + (videoMemBestGuessMB<0?"??":videoMemBestGuessMB) + "MB");
-	        System.out.println("*********************\n");
-
-	        // Set the windows OS flag
-	        OS_IS_WINDOWS = System.getProperty("os.name").contains("win");
-	        OS_IS_WINDOWS = OS_IS_WINDOWS || System.getProperty("os.name").contains("Win");
-	        
-	    	// Check for and print supported image formats (some are not as easy as you would think)
-	    	checkSupportedImageFormats();
-
-	    	// Create a GLFW window for integration with LWJGL (part of the 'view' in this MVC arrangement)
-	    	window = new GLFWWindow(800, 800, "Unstructured Light Field Renderer", true, 4);
-	    	window.enableDepthTest();
-	
-	    	// Add a trackball controller to the window for rotating the object (also responds to mouse scrolling)
-	    	// This is the 'controller' in the MVC arrangement.
-	    	Trackball trackball = new Trackball(1.0f);
-	        trackball.addAsWindowListener(window);
-	
-	        // Create a new 'renderer' to be attached to the window and the GUI.
-	        // This is the object that loads the ULF models and handles drawing them.  This object abstracts
-	        // the underlying data and provides ways of triggering events via the trackball and the user
-	        // interface later when it is passed to the ULFUserInterface object.
-	        ULFRendererList<OpenGLContext> model = new ULFRendererList<OpenGLContext>(window, trackball);
-	        
-	        window.addCharacterListener((win, c) -> {
-	        	if (c == 'p')
-	        	{
-	        		System.out.println("reloading program...");
-	        		
-		        	try
-		        	{
-		        		// reload program
-		        		ProgramBuilder<OpenGLContext> programBuilder = window.getShaderProgramBuilder();
-		        		
-		        		try
-		        		{
-			        		programBuilder.addShader(ShaderType.VERTEX, new File("resources/shaders/ulr.vert")); // Should reload from outside the JAR file, in the executable directory
-		        		}
-		        		catch(FileNotFoundException e)
-		        		{
-		        			programBuilder.addShader(ShaderType.VERTEX, new File("/shaders/ulr.vert")); // Fallback
-		        		}
-		        		
-		        		try
-		        		{
-	        				programBuilder.addShader(ShaderType.FRAGMENT, new File("resources/shaders/ulr.frag")); // Should reload from outside the JAR file, in the executable directory
-		        		}
-		        		catch(FileNotFoundException e)
-		        		{
-		        			programBuilder.addShader(ShaderType.VERTEX, new File("/shaders/ulr.frag")); // Fallback
-		        		}
-						
-		        		Program<OpenGLContext> newProgram = programBuilder.createProgram();
-			        	
-			        	if (model.getProgram() != null)
-		        		{
-		        			model.getProgram().delete();
-		        		}
-			        	model.setProgram(newProgram);
-					} 
-		        	catch (Exception e) 
-		        	{
-						e.printStackTrace();
-					}
-	        	}
-	        });
-	
-	    	// Create a new application to run our event loop and give it the GLFWWindow for polling
-	    	// of events and the OpenGL context.  The ULFRendererList provides the drawable.
-	        app = InteractiveGraphics.createApplication(window, window, model.getDrawable());
-	        
-	        app.setExceptionTranslator(new GLExceptionTranslator());
-	        
-	        // Create an anonymous wrapper for QMessageBox
-	        InteractiveApplication.setMessageBox(new MessageBox() {
-				@Override
-				public void info(String title, String message) {
-					QMessageBox.information(null, title, message);
-				}
-
-				@Override
-				public Response question(String title, String message) {
-					QMessageBox.StandardButton button = QMessageBox.question(null, title, message);
-					switch(button)
-					{
-						case Yes:
-						case Ok: return MessageBox.Response.YES;
-						case No: return MessageBox.Response.NO;
-						
-						default:
-						case Cancel: return MessageBox.Response.CANCEL;
-					}
-				}
-
-				@Override
-				public void warning(String title, String message) {
-					QMessageBox.warning(null, title, message);
-				}
-
-				@Override
-				public void error(String title, String message) {
-					QMessageBox.critical(null, title, message);
-				}
-	        });
-	
-			// Prepare the Qt GUI system
-	        if(System.getProperty("os.name").startsWith("Windows")) {
-	        	QApplication.setDesktopSettingsAware(false);
-	        }
-	        
-	        // Set the QCoreApplication default properties
-	        QApplication.initialize(args);
-	        QCoreApplication.setOrganizationName("Cultural Heritage Imaging");
-	        QCoreApplication.setOrganizationDomain("culturalheritageimaging.org");
-	        QCoreApplication.setApplicationName("ULF Renderer");
-	        
-	        // As far as I can tell, the OS X native menu bar doesn't work in Qt Jambi
-	        // The Java process owns the native menu bar and won't relinquish it to Qt
-	        QApplication.setAttribute(ApplicationAttribute.AA_DontUseNativeMenuBar);
-	        
-	        // Create a user interface that examines the ULFRendererList for renderer settings and
-	        // selecting between different loaded models.
-	        ULFConfigQWidget gui = new ULFConfigQWidget(model, window.isHighDPI(), null);
-	        app.addPollable(gui);
-	        
-	        // Move windows to nice initial locations
-	        gui.move(0, 0);
-	        int titleBarHeight = 0;
-	        int frameWidth = 0;
-	        if(System.getProperty("os.name").startsWith("Windows")) {
-	            titleBarHeight = QApplication.style().pixelMetric(QStyle.PixelMetric.PM_TitleBarHeight);
-	            frameWidth = 12;        	
-	        }
-	        
-	        window.setWindowPosition(gui.size().width() + 2*frameWidth, titleBarHeight);
-	                
-	        // Make everything visible (important things happen here for Qt and GLFW    
-	        window.show();
-	        gui.showGUI();
-	        
-	        /* Doesn't work on Windows 8.1, just leaving out for now
-	         * TODO: Need to find a reliable way to detect system scaling in Windows
-	        // Warn about scaled GUIs on windows
-	        if(System.getProperty("os.name").startsWith("Windows") && gui.physicalDpiX() != gui.logicalDpiX())
-	        {
-	        	QMessageBox.warning(gui, "Window Scaling Detected",
-	        			"It appears you are using Windows OS scaling (common for HighDPI/Retina displays).\n" +
-	        			"This may cause problems with the user interface.  We recommend disabling this option\n" +
-	        			"and instead selecting a desktop resolution that is lower than the native resolution.\n\n" +
-	        			"Scaling and resolution are set in the control panel 'Display' area.");
-	        }
-	        */
-	
-	        // Set the GL window (so other funcs can access) and start the main event loop
-			app.run();
-    	} catch(Exception e) {
-            // Set crash description (useful for filtering)
-    		e.printStackTrace();
-            BugSplat.SetDescription("Crash Report, Exception, " + System.getProperty("os.name"));
-            
-    		// Let BugSplat handle the exception and set error exit code
-    		BugSplat.HandleException(e);
-    	} catch(Throwable t) {
-            // Set crash description (useful for filtering)
-    		t.printStackTrace();
-            BugSplat.SetDescription("Crash Report, Error, " + System.getProperty("os.name"));
-            
-    		// Let BugSplat handle the exception and set error exit code
-    		BugSplat.HandleException(new Exception(t));
-    	} finally {
-    		// Always cleanup the windows
-	        GLFWWindow.closeAllWindows();
-	        QCoreApplication.quit();
-    	}    	
-    }
-    
-    /**
-     * A simple method to check and print out all image formats supported by the ImageIO API
-     * including plugins from JAI.
-     */
-    private static void checkSupportedImageFormats()
-    {
-    	Set<String> set = new HashSet<String>();
-    	
-        // Get list of all informal format names understood by the current set of registered readers
-        String[] formatNames = ImageIO.getReaderFormatNames();
-
-        for (int i = 0; i < formatNames.length; i++) {
-            set.add(formatNames[i].toLowerCase());
-        }
-
-        System.out.println("Supported image formats: " + set);
-    }
-    
-	// TODO: Update for latest version of LWJGL 3, currently unused
-//    private static void checkGPUMemoryCapabilities()
-//    {
-//    	try {
-//
-//	    	//CL.create();
-//    		long maxMem = -1;
-//	    	CLPlatform platform = CLPlatform.getPlatforms().get(0);
-//	    	if(platform != null)
-//	    	{
-//	    		List<CLDevice> devices = platform.getDevices(CL10.CL_DEVICE_TYPE_GPU);
-//				LongBuffer memSize = BufferUtils.createLongBuffer(1);
-//				for(CLDevice device : devices)
-//				{
-//					CL10.clGetDeviceInfo(device., CL10.CL_DEVICE_GLOBAL_MEM_SIZE, memSize, null);
-//					if(memSize.get(0) > maxMem) { maxMem = memSize.get(0); }
-//				}
-//	    	}
-//	    	
-//	    	if(maxMem > 0)
-//	    	{
-//	    		videoMemBestGuessMB = maxMem/1048576;
-//	    	}
-//	    	//CL.destroy();
-//    	} catch(Exception e) {
-//    		e.printStackTrace();
-//    	}
-//    }
-    
-    public static WindowSize getRenderingWindowSize()
-    {
-    	return window.getWindowSize();
-    }
-    
-    public static WindowPosition getRendringWindowPosition()
-    {
-    	return window.getWindowPosition();
-    }
-    
-    /**
-     * A useful method to manually generate a bug report and submit it to the
-     * BugSplat server.  The information contained in this report is similar to
-     * a crash report but also includes a screenshot.
-     * @throws IOException
-     */
-    public static void generateBugReport() throws IOException
-    {
-    	// Set a waiting cursor to discourage interaction
-    	QApplication.setOverrideCursor(new QCursor(Qt.CursorShape.WaitCursor));
-    	
-        // Prepare for a screenshot
-    	File screenshot = File.createTempFile("screenshot", ".png");
-    	if(screenshot.exists()) { screenshot.delete(); }
-
-    	// Request and wait for the screenshot
-    	app.requestDebugDump("png", screenshot);
-    	int tries = 0, maxTries = 100;
-        while(!screenshot.exists() && tries < maxTries)
-        {
-        	try { Thread.sleep(100); }
-        	catch (InterruptedException e) {}
-        	tries++;
-        }
-        
-        // Attach it if it is there
-        if(screenshot.exists()) {
-        	BugSplat.AddAdditionalFile(screenshot.getAbsolutePath());
-        }
-
-        // Go back to normal cursor
-    	QApplication.restoreOverrideCursor();
-
-    	// Create the report
-        BugSplat.SetDescription("Manual Report, " + System.getProperty("os.name"));
-        BugSplat.HandleException(new Exception("Manual Bug Report"));
-    }
-    
-    // Query the installed amount of VRAM (note: this may be -1 if it could not be determined)
-    public static long getVRAMMegabytes()
-    {
-    	return videoMemBestGuessMB;
-    }
-    
-    // User preferences access functions    
-    public static File getLastCamDefFileDirectory()
-    {
-    	return getSanitizedPrefsDir("lastCamDefFileDirectory");
-    }
-    
-    public static void setLastCamDefFileDirectory(File lastCamDefFileDir)
-    {
-    	setSanitizedPrefsDir("lastCamDefFileDirectory", lastCamDefFileDir);
-    }
-
-    public static File getLastSequenceFileDirectory()
-    {
-    	return getSanitizedPrefsDir("lastSequenceFileDirectory");
-    }
-    
-    public static void setLastSequenceFileDirectory(File lastSequenceFileDir)
-    {
-    	setSanitizedPrefsDir("lastSequenceFileDirectory", lastSequenceFileDir);
-    }
-    
-    // Helper function to catch fringe cases and make sure the directories are valid
-    private static File getSanitizedPrefsDir(String key)
-    {
-    	File prefsDir = new File(PREFS.get(key, System.getProperty("user.home")));
-    	if(!prefsDir.exists()) { prefsDir = new File(System.getProperty("user.home")); }
-    	return prefsDir;
-    }
-    
-    private static void setSanitizedPrefsDir(String key, File dir)
-    {
-    	if(!dir.isDirectory()) { dir = dir.getParentFile(); }
-    	PREFS.put(key, dir.getAbsolutePath());
-    }
-}
+package tetzlaff.ulf.app;
+
+import com.bugsplatsoftware.client.BugSplat;
+
+import java.io.File;
+import java.io.FileNotFoundException;
+import java.io.IOException;
+import java.io.PrintStream;
+//import java.nio.LongBuffer; // TODO: Update OpenCL code (not needed while this is disabled)
+import java.text.SimpleDateFormat;
+import java.util.Date;
+import java.util.HashSet;
+// import java.util.List; // TODO: Update OpenCL code (not needed while this is disabled)
+import java.util.Set;
+import java.util.prefs.Preferences;
+
+import javax.imageio.ImageIO;
+
+// import org.lwjgl.BufferUtils; // TODO: Update OpenCL code (not needed while this is disabled)
+// import org.lwjgl.LWJGLUtil;	// TODO: No longer present in LWJGL 3.0.0b build 64 (CONFIRM)
+// import org.lwjgl.opencl.*;	// TODO: Disabled for now (need to update for LWJGL 3.0.0b build 64)
+
+import com.trolltech.qt.core.QCoreApplication;
+import com.trolltech.qt.core.Qt;
+import com.trolltech.qt.core.Qt.ApplicationAttribute;
+import com.trolltech.qt.gui.QApplication;
+import com.trolltech.qt.gui.QCursor;
+import com.trolltech.qt.gui.QMessageBox;
+import com.trolltech.qt.gui.QStyle;
+
+
+
+import tetzlaff.gl.Program;
+import tetzlaff.gl.ShaderType;
+import tetzlaff.gl.builders.ProgramBuilder;
+import tetzlaff.gl.helpers.InteractiveGraphics;
+import tetzlaff.gl.helpers.Trackball;
+import tetzlaff.gl.opengl.OpenGLContext;
+import tetzlaff.helpers.GLExceptionTranslator;
+import tetzlaff.helpers.MessageBox;
+import tetzlaff.interactive.InteractiveApplication;
+import tetzlaff.ulf.ULFRendererList;
+import tetzlaff.window.WindowPosition;
+import tetzlaff.window.WindowSize;
+import tetzlaff.window.glfw.GLFWWindow;
+
+/**
+ * ULFProgram is a container for the main entry point of the Unstructured Light Field
+ * rendering program.
+ * 
+ * @author Michael Tetzlaff
+ */
+public class ULFProgram
+{
+	/**
+	 * Flag that indicates compiling in development mode (set to false to build deploy package)
+	 */
+	public static final boolean DEV_MODE = true;
+	
+	/**
+	 * Current version number (increment on milestone releases)
+	 */
+	public static final String VERSION = "1.0a2";
+	
+	/**
+	 * Name of the file used to log standard out (System.out)
+	 */
+	public static final String LOG_FILE = "output";
+
+	/**
+	 * Name of the file used to log standard error (System.err)
+	 */
+	public static final String ERR_FILE = "errors";
+	
+	/**
+	 * Quick shortcut to tell if it is running on windows.
+	 */
+	public static boolean OS_IS_WINDOWS;
+	
+	/**
+	 * The User Preferences for the ULF application
+	 */
+	private static final Preferences PREFS = Preferences.userNodeForPackage(ULFProgram.class);
+	
+	/**
+	 * The GLFW window object that is the main rendering window
+	 */
+	private static GLFWWindow window = null;
+	
+	/**
+	 * Reference to the main interactive application
+	 */
+	private static InteractiveApplication app;
+	
+	/**
+	 * Our best guess at the number of megabytes available as VRam (queried from OpenCL)
+	 */
+	private static long videoMemBestGuessMB = -1;
+	
+    /**
+     * The main entry point for the Unstructured Light Field (ULF) renderer application.
+     * @param args The usual command line arguments
+     */
+    public static void main(String[] args)
+    {
+    	// Surround with try-catch for BugSpat integration
+    	try {
+            // Init the bugsplat library with the database, application and version parameters
+            BugSplat.Init("berriers_uwstout_edu", "ULFRenderer", VERSION);
+            
+            // Prepare log files, delete any old ones
+            File logFile, errFile;
+            if(!DEV_MODE)
+            {
+	            logFile = File.createTempFile(LOG_FILE, ".log");
+	            errFile = File.createTempFile(ERR_FILE, ".log");
+            }
+            else
+            {
+            	logFile = new File(LOG_FILE + ".txt"); logFile = logFile.getAbsoluteFile();
+            	errFile = new File(ERR_FILE + ".txt"); errFile = errFile.getAbsoluteFile();
+            }
+            if(logFile.exists()) { logFile.delete(); }
+            if(errFile.exists()) { errFile.delete(); }
+
+            // Redirect system output to log files
+            System.setOut(new PrintStream(logFile));
+            System.setErr(new PrintStream(errFile));
+            
+            // Add header with timestamp to logs
+            String timestamp = new SimpleDateFormat("MM/dd/yyy HH:mm:ss").format(new Date());
+            System.out.println("ULF Renderer " + VERSION + ", Standard Log (" + timestamp + ")");
+            System.err.println("ULF Renderer " + VERSION + ", Error Log (" + timestamp + ")");
+
+            // Add the logs to BugSplat crash report
+            BugSplat.AddAdditionalFile(errFile.getAbsolutePath());
+            BugSplat.AddAdditionalFile(logFile.getAbsolutePath());
+            
+            // Initialize the system environment vars and LWJGL
+	    	System.getenv();
+//	    	LWJGLUtil.initialize();	// TODO: seems to be gone in latest LWJGL 3.0.0b (build 64) CONFIRM!!
+
+	    	// Use OpenCL to make an informed guess at GPU memory
+	    //    checkGPUMemoryCapabilities();
+
+	    	// Output some system information
+	        System.out.println("\n****** Sys Info *****");	    	
+	    	System.out.println("OS      : " + System.getProperty("os.name"));
+	    	System.out.println("Arch    : " + System.getProperty("os.arch"));
+	    	System.out.println("Version : " + System.getProperty("os.version"));
+	        System.out.println("***** Java Info *****");
+	        System.out.println("* Version : " + System.getProperty("java.version"));
+	        System.out.println("* Vendor  : " + System.getProperty("java.vendor"));
+	        System.out.println("* Home    : " + System.getProperty("java.home"));
+	        System.out.println("****** JVM Info *****");
+	        System.out.println("* Name         : " + System.getProperty("java.vm.name"));
+	        System.out.println("* Version      : " + System.getProperty("java.vm.version"));
+	        System.out.println("* Vendor       : " + System.getProperty("java.vm.vendor"));
+	        System.out.println("* Spec Name    : " + System.getProperty("java.vm.specification.name"));
+	        System.out.println("* Spec Version : " + System.getProperty("java.vm.specification.version"));
+	        System.out.println("* Spec Vendor  : " + System.getProperty("java.vm.specification.vendor"));
+	        System.out.println("**** Video Memory ***");
+	        System.out.println("* DISABLED"); //Best Guess : " + (videoMemBestGuessMB<0?"??":videoMemBestGuessMB) + "MB");
+	        System.out.println("*********************\n");
+
+	        // Set the windows OS flag
+	        OS_IS_WINDOWS = System.getProperty("os.name").contains("win");
+	        OS_IS_WINDOWS = OS_IS_WINDOWS || System.getProperty("os.name").contains("Win");
+	        
+	    	// Check for and print supported image formats (some are not as easy as you would think)
+	    	checkSupportedImageFormats();
+
+	    	// Create a GLFW window for integration with LWJGL (part of the 'view' in this MVC arrangement)
+	    	window = new GLFWWindow(800, 800, "Unstructured Light Field Renderer", true, 4);
+	    	window.enableDepthTest();
+	
+	    	// Add a trackball controller to the window for rotating the object (also responds to mouse scrolling)
+	    	// This is the 'controller' in the MVC arrangement.
+	    	Trackball trackball = new Trackball(1.0f);
+	        trackball.addAsWindowListener(window);
+	
+	        // Create a new 'renderer' to be attached to the window and the GUI.
+	        // This is the object that loads the ULF models and handles drawing them.  This object abstracts
+	        // the underlying data and provides ways of triggering events via the trackball and the user
+	        // interface later when it is passed to the ULFUserInterface object.
+	        ULFRendererList<OpenGLContext> model = new ULFRendererList<OpenGLContext>(window, trackball);
+	        
+	        window.addCharacterListener((win, c) -> {
+	        	if (c == 'p')
+	        	{
+	        		System.out.println("reloading program...");
+	        		
+		        	try
+		        	{
+		        		// reload program
+		        		ProgramBuilder<OpenGLContext> programBuilder = window.getShaderProgramBuilder();
+		        		
+		        		try
+		        		{
+			        		programBuilder.addShader(ShaderType.VERTEX, new File("resources/shaders/ulr.vert")); // Should reload from outside the JAR file, in the executable directory
+		        		}
+		        		catch(FileNotFoundException e)
+		        		{
+		        			programBuilder.addShader(ShaderType.VERTEX, new File("/shaders/ulr.vert")); // Fallback
+		        		}
+		        		
+		        		try
+		        		{
+	        				programBuilder.addShader(ShaderType.FRAGMENT, new File("resources/shaders/ulr.frag")); // Should reload from outside the JAR file, in the executable directory
+		        		}
+		        		catch(FileNotFoundException e)
+		        		{
+		        			programBuilder.addShader(ShaderType.VERTEX, new File("/shaders/ulr.frag")); // Fallback
+		        		}
+						
+		        		Program<OpenGLContext> newProgram = programBuilder.createProgram();
+			        	
+			        	if (model.getProgram() != null)
+		        		{
+		        			model.getProgram().delete();
+		        		}
+			        	model.setProgram(newProgram);
+					} 
+		        	catch (Exception e) 
+		        	{
+						e.printStackTrace();
+					}
+	        	}
+	        });
+	
+	    	// Create a new application to run our event loop and give it the GLFWWindow for polling
+	    	// of events and the OpenGL context.  The ULFRendererList provides the drawable.
+	        app = InteractiveGraphics.createApplication(window, window, model.getDrawable());
+	        
+	        app.setExceptionTranslator(new GLExceptionTranslator());
+	        
+	        // Create an anonymous wrapper for QMessageBox
+	        InteractiveApplication.setMessageBox(new MessageBox() {
+				@Override
+				public void info(String title, String message) {
+					QMessageBox.information(null, title, message);
+				}
+
+				@Override
+				public Response question(String title, String message) {
+					QMessageBox.StandardButton button = QMessageBox.question(null, title, message);
+					switch(button)
+					{
+						case Yes:
+						case Ok: return MessageBox.Response.YES;
+						case No: return MessageBox.Response.NO;
+						
+						default:
+						case Cancel: return MessageBox.Response.CANCEL;
+					}
+				}
+
+				@Override
+				public void warning(String title, String message) {
+					QMessageBox.warning(null, title, message);
+				}
+
+				@Override
+				public void error(String title, String message) {
+					QMessageBox.critical(null, title, message);
+				}
+	        });
+	
+			// Prepare the Qt GUI system
+	        if(System.getProperty("os.name").startsWith("Windows")) {
+	        	QApplication.setDesktopSettingsAware(false);
+	        }
+	        
+	        // Set the QCoreApplication default properties
+	        QApplication.initialize(args);
+	        QCoreApplication.setOrganizationName("Cultural Heritage Imaging");
+	        QCoreApplication.setOrganizationDomain("culturalheritageimaging.org");
+	        QCoreApplication.setApplicationName("ULF Renderer");
+	        
+	        // As far as I can tell, the OS X native menu bar doesn't work in Qt Jambi
+	        // The Java process owns the native menu bar and won't relinquish it to Qt
+	        QApplication.setAttribute(ApplicationAttribute.AA_DontUseNativeMenuBar);
+	        
+	        // Create a user interface that examines the ULFRendererList for renderer settings and
+	        // selecting between different loaded models.
+	        ULFConfigQWidget gui = new ULFConfigQWidget(model, window.isHighDPI(), null);
+	        app.addPollable(gui);
+	        
+	        // Move windows to nice initial locations
+	        gui.move(0, 0);
+	        int titleBarHeight = 0;
+	        int frameWidth = 0;
+	        if(System.getProperty("os.name").startsWith("Windows")) {
+	            titleBarHeight = QApplication.style().pixelMetric(QStyle.PixelMetric.PM_TitleBarHeight);
+	            frameWidth = 12;        	
+	        }
+	        
+	        window.setWindowPosition(gui.size().width() + 2*frameWidth, titleBarHeight);
+	                
+	        // Make everything visible (important things happen here for Qt and GLFW    
+	        window.show();
+	        gui.showGUI();
+	        
+	        /* Doesn't work on Windows 8.1, just leaving out for now
+	         * TODO: Need to find a reliable way to detect system scaling in Windows
+	        // Warn about scaled GUIs on windows
+	        if(System.getProperty("os.name").startsWith("Windows") && gui.physicalDpiX() != gui.logicalDpiX())
+	        {
+	        	QMessageBox.warning(gui, "Window Scaling Detected",
+	        			"It appears you are using Windows OS scaling (common for HighDPI/Retina displays).\n" +
+	        			"This may cause problems with the user interface.  We recommend disabling this option\n" +
+	        			"and instead selecting a desktop resolution that is lower than the native resolution.\n\n" +
+	        			"Scaling and resolution are set in the control panel 'Display' area.");
+	        }
+	        */
+	
+	        // Set the GL window (so other funcs can access) and start the main event loop
+			app.run();
+    	} catch(Exception e) {
+            // Set crash description (useful for filtering)
+    		e.printStackTrace();
+            BugSplat.SetDescription("Crash Report, Exception, " + System.getProperty("os.name"));
+            
+    		// Let BugSplat handle the exception and set error exit code
+    		BugSplat.HandleException(e);
+    	} catch(Throwable t) {
+            // Set crash description (useful for filtering)
+    		t.printStackTrace();
+            BugSplat.SetDescription("Crash Report, Error, " + System.getProperty("os.name"));
+            
+    		// Let BugSplat handle the exception and set error exit code
+    		BugSplat.HandleException(new Exception(t));
+    	} finally {
+    		// Always cleanup the windows
+	        GLFWWindow.closeAllWindows();
+	        QCoreApplication.quit();
+    	}    	
+    }
+    
+    /**
+     * A simple method to check and print out all image formats supported by the ImageIO API
+     * including plugins from JAI.
+     */
+    private static void checkSupportedImageFormats()
+    {
+    	Set<String> set = new HashSet<String>();
+    	
+        // Get list of all informal format names understood by the current set of registered readers
+        String[] formatNames = ImageIO.getReaderFormatNames();
+
+        for (int i = 0; i < formatNames.length; i++) {
+            set.add(formatNames[i].toLowerCase());
+        }
+
+        System.out.println("Supported image formats: " + set);
+    }
+    
+	// TODO: Update for latest version of LWJGL 3, currently unused
+//  private static void checkGPUMemoryCapabilities()
+//  {
+//  	try {
+//
+//	    	//CL.create();
+//  		long maxMem = -1;
+//	    	CLPlatform platform = CLPlatform.getPlatforms().get(0);
+//	    	if(platform != null)
+//	    	{
+//	    		List<CLDevice> devices = platform.getDevices(CL10.CL_DEVICE_TYPE_GPU);
+//				LongBuffer memSize = BufferUtils.createLongBuffer(1);
+//				for(CLDevice device : devices)
+//				{
+//					CL10.clGetDeviceInfo(device., CL10.CL_DEVICE_GLOBAL_MEM_SIZE, memSize, null);
+//					if(memSize.get(0) > maxMem) { maxMem = memSize.get(0); }
+//				}
+//	    	}
+//	    	
+//	    	if(maxMem > 0)
+//	    	{
+//	    		videoMemBestGuessMB = maxMem/1048576;
+//	    	}
+//	    	//CL.destroy();
+//  	} catch(Exception e) {
+//  		e.printStackTrace();
+//  	}
+//  }
+    
+    public static WindowSize getRenderingWindowSize()
+    {
+    	return window.getWindowSize();
+    }
+    
+    public static WindowPosition getRendringWindowPosition()
+    {
+    	return window.getWindowPosition();
+    }
+    
+    /**
+     * A useful method to manually generate a bug report and submit it to the
+     * BugSplat server.  The information contained in this report is similar to
+     * a crash report but also includes a screenshot.
+     * @throws IOException
+     */
+    public static void generateBugReport() throws IOException
+    {
+    	// Set a waiting cursor to discourage interaction
+    	QApplication.setOverrideCursor(new QCursor(Qt.CursorShape.WaitCursor));
+    	
+        // Prepare for a screenshot
+    	File screenshot = File.createTempFile("screenshot", ".png");
+    	if(screenshot.exists()) { screenshot.delete(); }
+
+    	// Request and wait for the screenshot
+    	app.requestDebugDump("png", screenshot);
+    	int tries = 0, maxTries = 100;
+        while(!screenshot.exists() && tries < maxTries)
+        {
+        	try { Thread.sleep(100); }
+        	catch (InterruptedException e) {}
+        	tries++;
+        }
+        
+        // Attach it if it is there
+        if(screenshot.exists()) {
+        	BugSplat.AddAdditionalFile(screenshot.getAbsolutePath());
+        }
+
+        // Go back to normal cursor
+    	QApplication.restoreOverrideCursor();
+
+    	// Create the report
+        BugSplat.SetDescription("Manual Report, " + System.getProperty("os.name"));
+        BugSplat.HandleException(new Exception("Manual Bug Report"));
+    }
+    
+    // Query the installed amount of VRAM (note: this may be -1 if it could not be determined)
+    public static long getVRAMMegabytes()
+    {
+    	return videoMemBestGuessMB;
+    }
+    
+    // User preferences access functions    
+    public static File getLastCamDefFileDirectory()
+    {
+    	return getSanitizedPrefsDir("lastCamDefFileDirectory");
+    }
+    
+    public static void setLastCamDefFileDirectory(File lastCamDefFileDir)
+    {
+    	setSanitizedPrefsDir("lastCamDefFileDirectory", lastCamDefFileDir);
+    }
+
+    public static File getLastSequenceFileDirectory()
+    {
+    	return getSanitizedPrefsDir("lastSequenceFileDirectory");
+    }
+    
+    public static void setLastSequenceFileDirectory(File lastSequenceFileDir)
+    {
+    	setSanitizedPrefsDir("lastSequenceFileDirectory", lastSequenceFileDir);
+    }
+    
+    // Helper function to catch fringe cases and make sure the directories are valid
+    private static File getSanitizedPrefsDir(String key)
+    {
+    	File prefsDir = new File(PREFS.get(key, System.getProperty("user.home")));
+    	if(!prefsDir.exists()) { prefsDir = new File(System.getProperty("user.home")); }
+    	return prefsDir;
+    }
+    
+    private static void setSanitizedPrefsDir(String key, File dir)
+    {
+    	if(!dir.isDirectory()) { dir = dir.getParentFile(); }
+    	PREFS.put(key, dir.getAbsolutePath());
+    }
+}