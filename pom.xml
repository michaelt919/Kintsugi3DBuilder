<!--
  ~ Copyright (c) Michael Tetzlaff 2019
  ~ Copyright (c) The Regents of the University of Minnesota 2019
  ~
  ~ Licensed under GPLv3
  ~ ( http://www.gnu.org/licenses/gpl-3.0.html )
  ~
  ~ This code is free software: you can redistribute it and/or modify it under the terms of the GNU General Public License as published by the Free Software Foundation, either version 3 of the License, or (at your option) any later version.
  ~
  ~ This code is distributed in the hope that it will be useful, but WITHOUT ANY WARRANTY; without even the implied warranty of MERCHANTABILITY or FITNESS FOR A PARTICULAR PURPOSE.  See the GNU General Public License for more details.
  -->

<project xmlns="http://maven.apache.org/POM/4.0.0" xmlns:xsi="http://www.w3.org/2001/XMLSchema-instance" xsi:schemaLocation="http://maven.apache.org/POM/4.0.0 http://maven.apache.org/xsd/maven-4.0.0.xsd">
    <modelVersion>4.0.0</modelVersion>
    <groupId>Kintsugi3D</groupId>
    <artifactId>Kintsugi3DBuilder</artifactId>
    <version>0.0.1-SNAPSHOT</version>
    <packaging>jar</packaging>
    <build>
        <sourceDirectory>src</sourceDirectory>
        <plugins>
            <plugin>
                <groupId>org.apache.maven.plugins</groupId>
                <artifactId>maven-compiler-plugin</artifactId>
                <version>3.1</version>
                <configuration>
                    <source>11</source>
                    <target>11</target>
                </configuration>
                <executions>
                    <execution>
                        <id>log4j-plugin-processor</id>
                        <goals>
                            <goal>compile</goal>
                        </goals>
                        <phase>process-classes</phase>
                        <configuration>
                            <proc>only</proc>
                            <annotationProcessors>
                                <annotationProcessor>org.apache.logging.log4j.core.config.plugins.processor.PluginProcessor</annotationProcessor>
                            </annotationProcessors>
                        </configuration>
                    </execution>
                </executions>
            </plugin>
            <plugin>
                <groupId>com.akathist.maven.plugins.launch4j</groupId>
                <artifactId>launch4j-maven-plugin</artifactId>
                <version>2.1.2</version>
                <executions>
                    <execution>
                        <id>l4j-clui</id>
                        <phase>package</phase>
                        <goals><goal>launch4j</goal></goals>
                        <configuration>
                            <headerType>gui</headerType>
                            <outfile>target/Kintsugi3DBuilder.exe</outfile>
                            <jar>target/${project.artifactId}-${project.version}-shaded.jar</jar>
                            <icon>ibr.ico</icon>
                            <downloadUrl>https://adoptium.net/temurin/releases/?version=11</downloadUrl>
                            <jre>
                                <path>jre;%JAVA_HOME%;%PATH%</path>
                                <minVersion>11.0.0</minVersion>
                                <maxVersion>11.99.99</maxVersion>
                            </jre>
                        </configuration>
                    </execution>
                </executions>
            </plugin>
            <plugin>
                <groupId>org.apache.maven.plugins</groupId>
                <artifactId>maven-assembly-plugin</artifactId>
                <version>3.3.0</version>
                <executions>
                    <execution>
<<<<<<< HEAD
                        <id>build-exec-jar</id>
                        <phase>prepare-package</phase>
                        <goals>
                            <goal>single</goal>
                        </goals>
                        <configuration>
                            <archive>
                                <manifest>
                                    <mainClass>kintsugi3d.builder.app.Kintsugi3DBuilder</mainClass>
                                </manifest>
                            </archive>
                            <descriptorRefs>
                                <descriptorRef>jar-with-dependencies</descriptorRef>
                            </descriptorRefs>
                        </configuration>
                    </execution>
                    <execution>
=======
>>>>>>> d836f8bb
                        <id>build-dist-zip</id>
                        <phase>package</phase>
                        <goals>
                            <goal>single</goal>
                        </goals>
                        <configuration>
                            <descriptors>
                                <descriptor>src/assembly/distribution.xml</descriptor>
                            </descriptors>
                        </configuration>
                    </execution>
                </executions>
            </plugin>
            <plugin>
<<<<<<< HEAD
                <groupId>org.digitalmediaserver</groupId>
                <artifactId>nsis-maven-plugin</artifactId>
                <version>1.0.3</version>
                <configuration>
                    <injectHeaderFile>true</injectHeaderFile>
                </configuration>
                <executions>
                    <execution>
                        <id>build-windows-installer</id>
                        <phase>install</phase>
                        <configuration>
                            <scriptFile>installer.nsi</scriptFile>
                            <outputFile>${project.artifactId}-setup.exe</outputFile>
                        </configuration>
                        <goals>
                            <goal>generate-headerfile</goal>
                            <goal>make</goal>
=======
                <groupId>org.apache.maven.plugins</groupId>
                <artifactId>maven-shade-plugin</artifactId>
                <version>3.3.0</version>
                <configuration>
                    <transformers>
                        <transformer implementation="org.apache.maven.plugins.shade.resource.ManifestResourceTransformer">
                            <mainClass>kintsugi3d.builder.app.Kintsugi3DBuilder</mainClass>
                        </transformer>
                        <transformer implementation="com.github.edwgiz.mavenShadePlugin.log4j2CacheTransformer.PluginsCacheFileTransformer" />
                    </transformers>
                    <shadedArtifactAttached>true</shadedArtifactAttached>
                </configuration>
                <dependencies>
                    <dependency>
                        <groupId>com.github.edwgiz</groupId>
                        <artifactId>maven-shade-plugin.log4j2-cachefile-transformer</artifactId>
                        <version>2.6.1</version>
                    </dependency>
                </dependencies>
                <executions>
                    <execution>
                        <id>make-assembly</id>
                        <phase>package</phase>
                        <goals>
                            <goal>shade</goal>
>>>>>>> d836f8bb
                        </goals>
                    </execution>
                </executions>
            </plugin>
        </plugins>
    </build>
    <dependencies>
        <dependency>
            <groupId>org.openjfx</groupId>
            <artifactId>javafx-fxml</artifactId>
            <version>11.0.2</version>
        </dependency>
        <dependency>
            <groupId>org.ejml</groupId>
            <artifactId>ejml-all</artifactId>
            <version>0.31</version>
        </dependency>
        <dependency>
            <groupId>org.lwjgl</groupId>
            <artifactId>lwjgl</artifactId>
            <version>3.0.0b</version>
        </dependency>
        <dependency>
            <groupId>org.lwjgl</groupId>
            <artifactId>lwjgl-platform</artifactId>
            <version>3.0.0b</version>
            <classifier>natives-windows</classifier>
        </dependency>
        <dependency>
            <groupId>org.lwjgl</groupId>
            <artifactId>lwjgl-platform</artifactId>
            <version>3.0.0b</version>
            <classifier>natives-osx</classifier>
        </dependency>
        <dependency>
            <groupId>de.javagl</groupId>
            <artifactId>jgltf-model</artifactId>
            <version>2.0.3</version>
        </dependency>
        <!-- Use a non-vulnerable version of jackson-databind instead of version transitive of jgltf-model -->
        <dependency>
            <groupId>com.fasterxml.jackson.core</groupId>
            <artifactId>jackson-databind</artifactId>
            <version>2.14.3</version>
        </dependency>
        <dependency>
            <groupId>de.javagl</groupId>
            <artifactId>jgltf-obj</artifactId>
            <version>2.0.3</version>
        </dependency>
        <dependency>
            <groupId>org.apache.logging.log4j</groupId>
            <artifactId>log4j-api</artifactId>
            <version>2.20.0</version>
        </dependency>
        <dependency>
            <groupId>org.apache.logging.log4j</groupId>
            <artifactId>log4j-core</artifactId>
            <version>2.20.0</version>
        </dependency>
        <dependency>
            <groupId>org.apache.logging.log4j</groupId>
            <artifactId>log4j-slf4j2-impl</artifactId>
            <version>2.20.0</version>
        </dependency>
        <dependency>
            <groupId>org.openjfx</groupId>
            <artifactId>javafx-swing</artifactId>
            <version>11-ea+24</version>
        </dependency>
        <dependency>
            <groupId>org.apache.commons</groupId>
            <artifactId>commons-imaging</artifactId>
            <version>1.0-alpha1</version>
        </dependency>
    </dependencies>
</project><|MERGE_RESOLUTION|>--- conflicted
+++ resolved
@@ -1,231 +1,213 @@
-<!--
-  ~ Copyright (c) Michael Tetzlaff 2019
-  ~ Copyright (c) The Regents of the University of Minnesota 2019
-  ~
-  ~ Licensed under GPLv3
-  ~ ( http://www.gnu.org/licenses/gpl-3.0.html )
-  ~
-  ~ This code is free software: you can redistribute it and/or modify it under the terms of the GNU General Public License as published by the Free Software Foundation, either version 3 of the License, or (at your option) any later version.
-  ~
-  ~ This code is distributed in the hope that it will be useful, but WITHOUT ANY WARRANTY; without even the implied warranty of MERCHANTABILITY or FITNESS FOR A PARTICULAR PURPOSE.  See the GNU General Public License for more details.
-  -->
-
-<project xmlns="http://maven.apache.org/POM/4.0.0" xmlns:xsi="http://www.w3.org/2001/XMLSchema-instance" xsi:schemaLocation="http://maven.apache.org/POM/4.0.0 http://maven.apache.org/xsd/maven-4.0.0.xsd">
-    <modelVersion>4.0.0</modelVersion>
-    <groupId>Kintsugi3D</groupId>
-    <artifactId>Kintsugi3DBuilder</artifactId>
-    <version>0.0.1-SNAPSHOT</version>
-    <packaging>jar</packaging>
-    <build>
-        <sourceDirectory>src</sourceDirectory>
-        <plugins>
-            <plugin>
-                <groupId>org.apache.maven.plugins</groupId>
-                <artifactId>maven-compiler-plugin</artifactId>
-                <version>3.1</version>
-                <configuration>
-                    <source>11</source>
-                    <target>11</target>
-                </configuration>
-                <executions>
-                    <execution>
-                        <id>log4j-plugin-processor</id>
-                        <goals>
-                            <goal>compile</goal>
-                        </goals>
-                        <phase>process-classes</phase>
-                        <configuration>
-                            <proc>only</proc>
-                            <annotationProcessors>
-                                <annotationProcessor>org.apache.logging.log4j.core.config.plugins.processor.PluginProcessor</annotationProcessor>
-                            </annotationProcessors>
-                        </configuration>
-                    </execution>
-                </executions>
-            </plugin>
-            <plugin>
-                <groupId>com.akathist.maven.plugins.launch4j</groupId>
-                <artifactId>launch4j-maven-plugin</artifactId>
-                <version>2.1.2</version>
-                <executions>
-                    <execution>
-                        <id>l4j-clui</id>
-                        <phase>package</phase>
-                        <goals><goal>launch4j</goal></goals>
-                        <configuration>
-                            <headerType>gui</headerType>
-                            <outfile>target/Kintsugi3DBuilder.exe</outfile>
-                            <jar>target/${project.artifactId}-${project.version}-shaded.jar</jar>
-                            <icon>ibr.ico</icon>
-                            <downloadUrl>https://adoptium.net/temurin/releases/?version=11</downloadUrl>
-                            <jre>
-                                <path>jre;%JAVA_HOME%;%PATH%</path>
-                                <minVersion>11.0.0</minVersion>
-                                <maxVersion>11.99.99</maxVersion>
-                            </jre>
-                        </configuration>
-                    </execution>
-                </executions>
-            </plugin>
-            <plugin>
-                <groupId>org.apache.maven.plugins</groupId>
-                <artifactId>maven-assembly-plugin</artifactId>
-                <version>3.3.0</version>
-                <executions>
-                    <execution>
-<<<<<<< HEAD
-                        <id>build-exec-jar</id>
-                        <phase>prepare-package</phase>
-                        <goals>
-                            <goal>single</goal>
-                        </goals>
-                        <configuration>
-                            <archive>
-                                <manifest>
-                                    <mainClass>kintsugi3d.builder.app.Kintsugi3DBuilder</mainClass>
-                                </manifest>
-                            </archive>
-                            <descriptorRefs>
-                                <descriptorRef>jar-with-dependencies</descriptorRef>
-                            </descriptorRefs>
-                        </configuration>
-                    </execution>
-                    <execution>
-=======
->>>>>>> d836f8bb
-                        <id>build-dist-zip</id>
-                        <phase>package</phase>
-                        <goals>
-                            <goal>single</goal>
-                        </goals>
-                        <configuration>
-                            <descriptors>
-                                <descriptor>src/assembly/distribution.xml</descriptor>
-                            </descriptors>
-                        </configuration>
-                    </execution>
-                </executions>
-            </plugin>
-            <plugin>
-<<<<<<< HEAD
-                <groupId>org.digitalmediaserver</groupId>
-                <artifactId>nsis-maven-plugin</artifactId>
-                <version>1.0.3</version>
-                <configuration>
-                    <injectHeaderFile>true</injectHeaderFile>
-                </configuration>
-                <executions>
-                    <execution>
-                        <id>build-windows-installer</id>
-                        <phase>install</phase>
-                        <configuration>
-                            <scriptFile>installer.nsi</scriptFile>
-                            <outputFile>${project.artifactId}-setup.exe</outputFile>
-                        </configuration>
-                        <goals>
-                            <goal>generate-headerfile</goal>
-                            <goal>make</goal>
-=======
-                <groupId>org.apache.maven.plugins</groupId>
-                <artifactId>maven-shade-plugin</artifactId>
-                <version>3.3.0</version>
-                <configuration>
-                    <transformers>
-                        <transformer implementation="org.apache.maven.plugins.shade.resource.ManifestResourceTransformer">
-                            <mainClass>kintsugi3d.builder.app.Kintsugi3DBuilder</mainClass>
-                        </transformer>
-                        <transformer implementation="com.github.edwgiz.mavenShadePlugin.log4j2CacheTransformer.PluginsCacheFileTransformer" />
-                    </transformers>
-                    <shadedArtifactAttached>true</shadedArtifactAttached>
-                </configuration>
-                <dependencies>
-                    <dependency>
-                        <groupId>com.github.edwgiz</groupId>
-                        <artifactId>maven-shade-plugin.log4j2-cachefile-transformer</artifactId>
-                        <version>2.6.1</version>
-                    </dependency>
-                </dependencies>
-                <executions>
-                    <execution>
-                        <id>make-assembly</id>
-                        <phase>package</phase>
-                        <goals>
-                            <goal>shade</goal>
->>>>>>> d836f8bb
-                        </goals>
-                    </execution>
-                </executions>
-            </plugin>
-        </plugins>
-    </build>
-    <dependencies>
-        <dependency>
-            <groupId>org.openjfx</groupId>
-            <artifactId>javafx-fxml</artifactId>
-            <version>11.0.2</version>
-        </dependency>
-        <dependency>
-            <groupId>org.ejml</groupId>
-            <artifactId>ejml-all</artifactId>
-            <version>0.31</version>
-        </dependency>
-        <dependency>
-            <groupId>org.lwjgl</groupId>
-            <artifactId>lwjgl</artifactId>
-            <version>3.0.0b</version>
-        </dependency>
-        <dependency>
-            <groupId>org.lwjgl</groupId>
-            <artifactId>lwjgl-platform</artifactId>
-            <version>3.0.0b</version>
-            <classifier>natives-windows</classifier>
-        </dependency>
-        <dependency>
-            <groupId>org.lwjgl</groupId>
-            <artifactId>lwjgl-platform</artifactId>
-            <version>3.0.0b</version>
-            <classifier>natives-osx</classifier>
-        </dependency>
-        <dependency>
-            <groupId>de.javagl</groupId>
-            <artifactId>jgltf-model</artifactId>
-            <version>2.0.3</version>
-        </dependency>
-        <!-- Use a non-vulnerable version of jackson-databind instead of version transitive of jgltf-model -->
-        <dependency>
-            <groupId>com.fasterxml.jackson.core</groupId>
-            <artifactId>jackson-databind</artifactId>
-            <version>2.14.3</version>
-        </dependency>
-        <dependency>
-            <groupId>de.javagl</groupId>
-            <artifactId>jgltf-obj</artifactId>
-            <version>2.0.3</version>
-        </dependency>
-        <dependency>
-            <groupId>org.apache.logging.log4j</groupId>
-            <artifactId>log4j-api</artifactId>
-            <version>2.20.0</version>
-        </dependency>
-        <dependency>
-            <groupId>org.apache.logging.log4j</groupId>
-            <artifactId>log4j-core</artifactId>
-            <version>2.20.0</version>
-        </dependency>
-        <dependency>
-            <groupId>org.apache.logging.log4j</groupId>
-            <artifactId>log4j-slf4j2-impl</artifactId>
-            <version>2.20.0</version>
-        </dependency>
-        <dependency>
-            <groupId>org.openjfx</groupId>
-            <artifactId>javafx-swing</artifactId>
-            <version>11-ea+24</version>
-        </dependency>
-        <dependency>
-            <groupId>org.apache.commons</groupId>
-            <artifactId>commons-imaging</artifactId>
-            <version>1.0-alpha1</version>
-        </dependency>
-    </dependencies>
+<!--
+  ~ Copyright (c) Michael Tetzlaff 2019
+  ~ Copyright (c) The Regents of the University of Minnesota 2019
+  ~
+  ~ Licensed under GPLv3
+  ~ ( http://www.gnu.org/licenses/gpl-3.0.html )
+  ~
+  ~ This code is free software: you can redistribute it and/or modify it under the terms of the GNU General Public License as published by the Free Software Foundation, either version 3 of the License, or (at your option) any later version.
+  ~
+  ~ This code is distributed in the hope that it will be useful, but WITHOUT ANY WARRANTY; without even the implied warranty of MERCHANTABILITY or FITNESS FOR A PARTICULAR PURPOSE.  See the GNU General Public License for more details.
+  -->
+
+<project xmlns="http://maven.apache.org/POM/4.0.0" xmlns:xsi="http://www.w3.org/2001/XMLSchema-instance" xsi:schemaLocation="http://maven.apache.org/POM/4.0.0 http://maven.apache.org/xsd/maven-4.0.0.xsd">
+    <modelVersion>4.0.0</modelVersion>
+    <groupId>Kintsugi3D</groupId>
+    <artifactId>Kintsugi3DBuilder</artifactId>
+    <version>0.0.1-SNAPSHOT</version>
+    <packaging>jar</packaging>
+    <build>
+        <sourceDirectory>src</sourceDirectory>
+        <plugins>
+            <plugin>
+                <groupId>org.apache.maven.plugins</groupId>
+                <artifactId>maven-compiler-plugin</artifactId>
+                <version>3.1</version>
+                <configuration>
+                    <source>11</source>
+                    <target>11</target>
+                </configuration>
+                <executions>
+                    <execution>
+                        <id>log4j-plugin-processor</id>
+                        <goals>
+                            <goal>compile</goal>
+                        </goals>
+                        <phase>process-classes</phase>
+                        <configuration>
+                            <proc>only</proc>
+                            <annotationProcessors>
+                                <annotationProcessor>org.apache.logging.log4j.core.config.plugins.processor.PluginProcessor</annotationProcessor>
+                            </annotationProcessors>
+                        </configuration>
+                    </execution>
+                </executions>
+            </plugin>
+            <plugin>
+                <groupId>com.akathist.maven.plugins.launch4j</groupId>
+                <artifactId>launch4j-maven-plugin</artifactId>
+                <version>2.1.2</version>
+                <executions>
+                    <execution>
+                        <id>l4j-clui</id>
+                        <phase>package</phase>
+                        <goals><goal>launch4j</goal></goals>
+                        <configuration>
+                            <headerType>gui</headerType>
+                            <outfile>target/Kintsugi3DBuilder.exe</outfile>
+                            <jar>target/${project.artifactId}-${project.version}-shaded.jar</jar>
+                            <icon>ibr.ico</icon>
+                            <downloadUrl>https://adoptium.net/temurin/releases/?version=11</downloadUrl>
+                            <jre>
+                                <path>jre;%JAVA_HOME%;%PATH%</path>
+                                <minVersion>11.0.0</minVersion>
+                                <maxVersion>11.99.99</maxVersion>
+                            </jre>
+                        </configuration>
+                    </execution>
+                </executions>
+            </plugin>
+            <plugin>
+                <groupId>org.apache.maven.plugins</groupId>
+                <artifactId>maven-assembly-plugin</artifactId>
+                <version>3.3.0</version>
+                <executions>
+                    <execution>
+                        <id>build-dist-zip</id>
+                        <phase>package</phase>
+                        <goals>
+                            <goal>single</goal>
+                        </goals>
+                        <configuration>
+                            <descriptors>
+                                <descriptor>src/assembly/distribution.xml</descriptor>
+                            </descriptors>
+                        </configuration>
+                    </execution>
+                </executions>
+            </plugin>
+            <plugin>
+                <groupId>org.apache.maven.plugins</groupId>
+                <artifactId>maven-shade-plugin</artifactId>
+                <version>3.3.0</version>
+                <configuration>
+                    <transformers>
+                        <transformer implementation="org.apache.maven.plugins.shade.resource.ManifestResourceTransformer">
+                            <mainClass>kintsugi3d.builder.app.Kintsugi3DBuilder</mainClass>
+                        </transformer>
+                        <transformer implementation="com.github.edwgiz.mavenShadePlugin.log4j2CacheTransformer.PluginsCacheFileTransformer" />
+                    </transformers>
+                    <shadedArtifactAttached>true</shadedArtifactAttached>
+                </configuration>
+                <dependencies>
+                    <dependency>
+                        <groupId>com.github.edwgiz</groupId>
+                        <artifactId>maven-shade-plugin.log4j2-cachefile-transformer</artifactId>
+                        <version>2.6.1</version>
+                    </dependency>
+                </dependencies>
+                <executions>
+                    <execution>
+                        <id>make-assembly</id>
+                        <phase>package</phase>
+                        <goals>
+                            <goal>shade</goal>
+                        </goals>
+                    </execution>
+                </executions>
+            </plugin>
+            <plugin>
+                <groupId>org.digitalmediaserver</groupId>
+                <artifactId>nsis-maven-plugin</artifactId>
+                <version>1.0.3</version>
+                <configuration>
+                    <injectHeaderFile>true</injectHeaderFile>
+                </configuration>
+                <executions>
+                    <execution>
+                        <id>build-windows-installer</id>
+                        <phase>install</phase>
+                        <configuration>
+                            <scriptFile>installer.nsi</scriptFile>
+                            <outputFile>${project.artifactId}-setup.exe</outputFile>
+                        </configuration>
+                        <goals>
+                            <goal>generate-headerfile</goal>
+                            <goal>make</goal>
+                        </goals>
+                    </execution>
+                </executions>
+            </plugin>
+        </plugins>
+    </build>
+    <dependencies>
+        <dependency>
+            <groupId>org.openjfx</groupId>
+            <artifactId>javafx-fxml</artifactId>
+            <version>11.0.2</version>
+        </dependency>
+        <dependency>
+            <groupId>org.ejml</groupId>
+            <artifactId>ejml-all</artifactId>
+            <version>0.31</version>
+        </dependency>
+        <dependency>
+            <groupId>org.lwjgl</groupId>
+            <artifactId>lwjgl</artifactId>
+            <version>3.0.0b</version>
+        </dependency>
+        <dependency>
+            <groupId>org.lwjgl</groupId>
+            <artifactId>lwjgl-platform</artifactId>
+            <version>3.0.0b</version>
+            <classifier>natives-windows</classifier>
+        </dependency>
+        <dependency>
+            <groupId>org.lwjgl</groupId>
+            <artifactId>lwjgl-platform</artifactId>
+            <version>3.0.0b</version>
+            <classifier>natives-osx</classifier>
+        </dependency>
+        <dependency>
+            <groupId>de.javagl</groupId>
+            <artifactId>jgltf-model</artifactId>
+            <version>2.0.3</version>
+        </dependency>
+        <!-- Use a non-vulnerable version of jackson-databind instead of version transitive of jgltf-model -->
+        <dependency>
+            <groupId>com.fasterxml.jackson.core</groupId>
+            <artifactId>jackson-databind</artifactId>
+            <version>2.14.3</version>
+        </dependency>
+        <dependency>
+            <groupId>de.javagl</groupId>
+            <artifactId>jgltf-obj</artifactId>
+            <version>2.0.3</version>
+        </dependency>
+        <dependency>
+            <groupId>org.apache.logging.log4j</groupId>
+            <artifactId>log4j-api</artifactId>
+            <version>2.20.0</version>
+        </dependency>
+        <dependency>
+            <groupId>org.apache.logging.log4j</groupId>
+            <artifactId>log4j-core</artifactId>
+            <version>2.20.0</version>
+        </dependency>
+        <dependency>
+            <groupId>org.apache.logging.log4j</groupId>
+            <artifactId>log4j-slf4j2-impl</artifactId>
+            <version>2.20.0</version>
+        </dependency>
+        <dependency>
+            <groupId>org.openjfx</groupId>
+            <artifactId>javafx-swing</artifactId>
+            <version>11-ea+24</version>
+        </dependency>
+        <dependency>
+            <groupId>org.apache.commons</groupId>
+            <artifactId>commons-imaging</artifactId>
+            <version>1.0-alpha1</version>
+        </dependency>
+    </dependencies>
 </project>